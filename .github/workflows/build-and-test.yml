name: Build and Test Workflow

on:
  workflow_dispatch:
  push:
    branches: [ main ]
  pull_request:
    branches: [ main ]

jobs:
  tests-and-coverage:
    name: Tests with latest BoTorch
    uses: ./.github/workflows/reusable_test.yml
    with:
      pinned_botorch: false
    secrets: inherit

<<<<<<< HEAD
  lint:

    runs-on: ubuntu-latest

    steps:
    - uses: actions/checkout@v4
    - name: Set up Python
      uses: actions/setup-python@v5
      with:
        python-version: "3.12"
    - name: Install dependencies
      # Pin ufmt deps so they match intermal pyfmt.
      run: |
        pip install -r requirements-fmt.txt
        pip install flake8
    - name: ufmt
      run: |
        ufmt diff .
    - name: Flake8
      # run even if previous step (ufmt) failed
      if: ${{ always() }}
      run: |
        flake8

=======
>>>>>>> 1a43c91d
  docs:
    runs-on: ubuntu-latest

    steps:
    - uses: actions/checkout@v4
    - name: Set up Python
      uses: actions/setup-python@v5
      with:
        python-version: "3.12"
    - name: Install dependencies
      env:
        ALLOW_BOTORCH_LATEST: true
        ALLOW_LATEST_GPYTORCH_LINOP: true
      run: |
        # use latest Botorch
        pip install git+https://github.com/cornellius-gp/gpytorch.git
        pip install git+https://github.com/pytorch/botorch.git
        pip install -e ".[unittest]"
    - name: Validate Sphinx
      run: |
        python scripts/validate_sphinx.py -p "${pwd}"
    - name: Run Sphinx
      # run even if previous step (validate Sphinx) failed
      if: ${{ always() }}
      run: |
        # warnings no longer treated as errors.
        sphinx-build -T --keep-going sphinx/source sphinx/build<|MERGE_RESOLUTION|>--- conflicted
+++ resolved
@@ -15,33 +15,6 @@
       pinned_botorch: false
     secrets: inherit
 
-<<<<<<< HEAD
-  lint:
-
-    runs-on: ubuntu-latest
-
-    steps:
-    - uses: actions/checkout@v4
-    - name: Set up Python
-      uses: actions/setup-python@v5
-      with:
-        python-version: "3.12"
-    - name: Install dependencies
-      # Pin ufmt deps so they match intermal pyfmt.
-      run: |
-        pip install -r requirements-fmt.txt
-        pip install flake8
-    - name: ufmt
-      run: |
-        ufmt diff .
-    - name: Flake8
-      # run even if previous step (ufmt) failed
-      if: ${{ always() }}
-      run: |
-        flake8
-
-=======
->>>>>>> 1a43c91d
   docs:
     runs-on: ubuntu-latest
 
