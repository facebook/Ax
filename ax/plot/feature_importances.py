--- conflicted
+++ resolved
@@ -149,6 +149,7 @@
             for metric_name, v in sensitivity_values.items()
         }
     traces = []
+    dropdown = []
     categorical_features = []
     if model is not None:
         categorical_features = [
@@ -237,19 +238,31 @@
         is_visible = [False] * (len(sensitivity_values) * len(df))
         for j in range(i * len(df), (i + 1) * len(df)):
             is_visible[j] = True
+        dropdown.append(
+            {"args": ["visible", is_visible], "label": metric_name, "method": "restyle"}
+        )
     if not traces:
         raise NotImplementedError("No traces found for metric")
 
+    updatemenus = [
+        {
+            "x": 0,
+            "y": 1,
+            "yanchor": "top",
+            "xanchor": "left",
+            "buttons": dropdown,
+            "pad": {
+                "t": -40
+            },  # hack to put dropdown below title regardless of number of features
+        }
+    ]
     features = list(list(sensitivity_values.values())[0].keys())
-<<<<<<< HEAD
-=======
-
->>>>>>> 1a43c91d
+
     longest_label = max(len(f) for f in features)
     longest_metric = max(len(m) for m in sensitivity_values.keys())
 
     layout = go.Layout(
-        height=len(features) * 20,
+        height=200 + len(features) * 20,
         width=10 * longest_label + max(10 * longest_metric, 400),
         hovermode="closest",
         annotations=compose_annotation(caption=caption),
