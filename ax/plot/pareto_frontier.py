--- conflicted
+++ resolved
@@ -26,14 +26,8 @@
 from ax.plot.helper import _format_CI, _format_dict, extend_range
 from ax.plot.pareto_utils import ParetoFrontierResults
 from ax.service.utils.best_point_mixin import BestPointMixin
-<<<<<<< HEAD
-from ax.utils.common.typeutils import checked_cast
-from plotly import express as px
-from pyre_extensions import none_throws
-=======
 from plotly import express as px
 from pyre_extensions import assert_is_instance, none_throws
->>>>>>> 1a43c91d
 from scipy.stats import norm
 
 
@@ -868,13 +862,8 @@
     # Default metric_names is all metrics, producing an error if more than 2
     if metric_names is None:
         if none_throws(optimization_config).is_moo_problem:
-<<<<<<< HEAD
-            multi_objective = checked_cast(
-                MultiObjective, none_throws(optimization_config).objective
-=======
             multi_objective = assert_is_instance(
                 none_throws(optimization_config).objective, MultiObjective
->>>>>>> 1a43c91d
             )
             metric_names = tuple(obj.metric.name for obj in multi_objective.objectives)
         else:
