--- conflicted
+++ resolved
@@ -54,13 +54,10 @@
 
 
 class ModelRegistryTest(TestCase):
-<<<<<<< HEAD
-=======
     def setUp(self) -> None:
         super().setUp()
         self.maxDiff = None
 
->>>>>>> 1a43c91d
     @mock_botorch_optimize
     def test_botorch_modular(self) -> None:
         exp = get_branin_experiment(with_batch=True)
