# Copyright (c) Meta Platforms, Inc. and affiliates.
#
# This source code is licensed under the MIT license found in the
# LICENSE file in the root directory of this source tree.

# pyre-strict


from enum import unique
from logging import Logger
from unittest.mock import patch

import pandas as pd
from ax.core.auxiliary import AuxiliaryExperiment, AuxiliaryExperimentPurpose
from ax.core.base_trial import TrialStatus
from ax.core.data import Data
from ax.exceptions.core import UserInputError
from ax.modelbridge.generation_strategy import (
    GenerationNode,
    GenerationStep,
    GenerationStrategy,
)
from ax.modelbridge.model_spec import ModelSpec
from ax.modelbridge.registry import Models
from ax.modelbridge.transition_criterion import (
    AutoTransitionAfterGen,
    AuxiliaryExperimentCheck,
    IsSingleObjective,
    MaxGenerationParallelism,
    MaxTrials,
    MinimumPreferenceOccurances,
    MinimumTrialsInStatus,
    MinTrials,
)
from ax.utils.common.logger import get_logger
from ax.utils.common.testutils import TestCase
from ax.utils.testing.core_stubs import (
    get_branin_experiment,
    get_branin_multi_objective_optimization_config,
    get_experiment,
)

logger: Logger = get_logger(__name__)


@unique
class TestAuxiliaryExperimentPurpose(AuxiliaryExperimentPurpose):
    TestAuxExpPurpose = "test_aux_exp_purpose"


class TestTransitionCriterion(TestCase):
    def setUp(self) -> None:
        super().setUp()
        self.sobol_model_spec = ModelSpec(
            model_enum=Models.SOBOL,
            model_kwargs={"init_position": 3},
            model_gen_kwargs={"some_gen_kwarg": "some_value"},
        )
        self.branin_experiment = get_branin_experiment()

    def test_minimum_preference_criterion(self) -> None:
        """Tests the minimum preference criterion subclass of TransitionCriterion."""
        criterion = MinimumPreferenceOccurances(metric_name="m1", threshold=3)
        experiment = get_experiment()
        generation_strategy = GenerationStrategy(
            name="SOBOL::default",
            steps=[
                GenerationStep(
                    model=Models.SOBOL,
                    num_trials=-1,
                    completion_criteria=[criterion],
                ),
                GenerationStep(
                    model=Models.BOTORCH_MODULAR,
                    num_trials=-1,
                    max_parallelism=1,
                ),
            ],
        )
        generation_strategy.experiment = experiment

        # Has not seen enough of each preference
        self.assertFalse(
            generation_strategy._maybe_transition_to_next_node(
                raise_data_required_error=False
            )
        )

        data = Data(
            df=pd.DataFrame(
                {
                    "trial_index": range(6),
                    "arm_name": [f"{i}_0" for i in range(6)],
                    "metric_name": ["m1" for _ in range(6)],
                    "mean": [0, 0, 0, 1, 1, 1],
                    "sem": [0 for _ in range(6)],
                }
            )
        )
        with patch.object(experiment, "fetch_data", return_value=data):
            # We have seen three "yes" and three "no"
            self.assertTrue(
                generation_strategy._maybe_transition_to_next_node(
                    raise_data_required_error=False
                )
            )
            self.assertEqual(
                generation_strategy._curr.model_spec_to_gen_from.model_enum,
                Models.BOTORCH_MODULAR,
            )

    def test_aux_experiment_check(self) -> None:
        """Tests that the aux experiment check transition."""
        # Test incorrect instantiation
        with self.assertRaisesRegex(UserInputError, r"cannot have both .* None"):
            AuxiliaryExperimentCheck(
                transition_to="some_node",
                auxiliary_experiment_purposes_to_include=None,
                auxiliary_experiment_purposes_to_exclude=None,
            )

    def test_aux_experiment_check_in_gs(self) -> None:
        """Tests that the aux experiment check transition works as expected in a GS."""
        experiment = self.branin_experiment
        gs = GenerationStrategy(
            name="test",
            nodes=[
                GenerationNode(
                    node_name="sobol_1",
                    model_specs=[self.sobol_model_spec],
                    transition_criteria=[
                        AuxiliaryExperimentCheck(
                            transition_to="sobol_2",
                            auxiliary_experiment_purposes_to_include=[
                                TestAuxiliaryExperimentPurpose.TestAuxExpPurpose
                            ],
                        )
                    ],
                ),
                GenerationNode(
                    node_name="sobol_2",
                    model_specs=[self.sobol_model_spec],
                    transition_criteria=[
                        AuxiliaryExperimentCheck(
                            transition_to="sobol_1",
                            auxiliary_experiment_purposes_to_exclude=[
                                TestAuxiliaryExperimentPurpose.TestAuxExpPurpose
                            ],
                        )
                    ],
                ),
            ],
        )
        gs._experiment = experiment
        aux_exp = AuxiliaryExperiment(experiment=get_experiment())
        # Initial check
        self.assertEqual(gs.current_node_name, "sobol_1")

        # Do not transition because no aux experiment
<<<<<<< HEAD
        grs = gs.gen_with_multiple_nodes(experiment=experiment, n=5)
=======
        grs = gs._gen_with_multiple_nodes(experiment=experiment, n=5)
>>>>>>> 1a43c91d
        self.assertEqual(gs.current_node_name, "sobol_1")
        self.assertEqual(len(grs), 1)
        self.assertEqual(len(grs[0].arms), 5)

        # Transition because auxiliary_experiment_purposes_to_include is met
        experiment.auxiliary_experiments_by_purpose = {
            TestAuxiliaryExperimentPurpose.TestAuxExpPurpose: [aux_exp],
        }
<<<<<<< HEAD
        grs = gs.gen_with_multiple_nodes(experiment=experiment, n=5)
=======
        grs = gs._gen_with_multiple_nodes(experiment=experiment, n=5)
>>>>>>> 1a43c91d
        self.assertEqual(gs.current_node_name, "sobol_2")
        self.assertEqual(len(grs), 1)
        self.assertEqual(len(grs[0].arms), 5)
        # Do not move even when the aux exp is still there
<<<<<<< HEAD
        grs = gs.gen_with_multiple_nodes(experiment=experiment, n=5)
=======
        grs = gs._gen_with_multiple_nodes(experiment=experiment, n=5)
>>>>>>> 1a43c91d
        self.assertEqual(gs.current_node_name, "sobol_2")
        self.assertEqual(len(grs), 1)
        self.assertEqual(len(grs[0].arms), 5)

        # Remove the aux experiment and move back to sobol_1
        experiment.auxiliary_experiments_by_purpose = {}
<<<<<<< HEAD
        grs = gs.gen_with_multiple_nodes(experiment=experiment, n=5)
=======
        grs = gs._gen_with_multiple_nodes(experiment=experiment, n=5)
>>>>>>> 1a43c91d
        self.assertEqual(gs.current_node_name, "sobol_1")
        self.assertEqual(len(grs), 1)
        self.assertEqual(len(grs[0].arms), 5)

    def test_default_step_criterion_setup(self) -> None:
        """This test ensures that the default completion criterion for GenerationSteps
        is set as expected.

        The default completion criterion is to create two TransitionCriterion, one
        of type `MaximumTrialsInStatus` and one of type `MinTrials`.
        These are constructed via the inputs of `num_trials`, `enforce_num_trials`,
        and `minimum_trials_observed` on the GenerationStep.
        """
        experiment = get_experiment()
        gs = GenerationStrategy(
            name="SOBOL+MBM::default",
            steps=[
                GenerationStep(
                    model=Models.SOBOL,
                    num_trials=3,
                ),
                GenerationStep(
                    model=Models.BOTORCH_MODULAR,
                    num_trials=4,
                    max_parallelism=1,
                    min_trials_observed=2,
                    enforce_num_trials=False,
                ),
                GenerationStep(
                    model=Models.BOTORCH_MODULAR,
                    num_trials=-1,
                ),
            ],
        )
        gs.experiment = experiment

        step_0_expected_transition_criteria = [
            MinTrials(
                threshold=3,
                block_gen_if_met=True,
                transition_to="GenerationStep_1",
                only_in_statuses=None,
                not_in_statuses=[TrialStatus.FAILED, TrialStatus.ABANDONED],
            ),
        ]
        step_1_expected_transition_criteria = [
            MinTrials(
                threshold=4,
                block_gen_if_met=False,
                transition_to="GenerationStep_2",
                only_in_statuses=None,
                not_in_statuses=[TrialStatus.FAILED, TrialStatus.ABANDONED],
            ),
            MinTrials(
                only_in_statuses=[TrialStatus.COMPLETED, TrialStatus.EARLY_STOPPED],
                threshold=2,
                transition_to="GenerationStep_2",
            ),
            MaxGenerationParallelism(
                threshold=1,
                only_in_statuses=[TrialStatus.RUNNING],
                block_gen_if_met=True,
                block_transition_if_unmet=False,
            ),
        ]
        step_2_expected_transition_criteria = []
        self.assertEqual(
            gs._steps[0].transition_criteria, step_0_expected_transition_criteria
        )
        self.assertEqual(
            gs._steps[1].transition_criteria, step_1_expected_transition_criteria
        )
        self.assertEqual(
            gs._steps[2].transition_criteria, step_2_expected_transition_criteria
        )

    def test_min_trials_is_met(self) -> None:
        """Test that the is_met method in  MinTrials works"""
        experiment = self.branin_experiment
        gs = GenerationStrategy(
            name="SOBOL::default",
            steps=[
                GenerationStep(
                    model=Models.SOBOL,
                    num_trials=4,
                    min_trials_observed=2,
                    enforce_num_trials=True,
                ),
                GenerationStep(
                    Models.SOBOL,
                    num_trials=-1,
                    max_parallelism=1,
                ),
            ],
        )
        gs.experiment = experiment

        # Need to add trials to test the transition criteria `is_met` method
        for _i in range(4):
            experiment.new_trial(gs.gen(experiment=experiment))
        node_0_trials = gs._steps[0].trials_from_node
        node_1_trials = gs._steps[1].trials_from_node

        self.assertEqual(len(node_0_trials), 4)
        self.assertEqual(len(node_1_trials), 0)

        # MinTrials is met should not pass yet, because no trials
        # are marked completed
        self.assertFalse(
            gs._steps[0]
            .transition_criteria[1]
            .is_met(experiment=experiment, curr_node=gs._steps[0])
        )

        # Should pass after two trials are marked completed
        for idx, trial in experiment.trials.items():
            trial.mark_running(no_runner_required=True).mark_completed()
            if idx == 1:
                break
        self.assertTrue(
            gs._steps[0]
            .transition_criteria[1]
            .is_met(experiment=experiment, curr_node=gs._steps[0])
        )

        # Check mixed status MinTrials
        min_criterion = MinTrials(
            threshold=3,
            only_in_statuses=[TrialStatus.COMPLETED, TrialStatus.EARLY_STOPPED],
        )
        self.assertFalse(
            min_criterion.is_met(experiment=experiment, curr_node=gs._steps[0])
        )
        for idx, trial in experiment.trials.items():
            if idx == 2:
                trial._status = TrialStatus.EARLY_STOPPED
        self.assertTrue(
            min_criterion.is_met(experiment=experiment, curr_node=gs._steps[0])
        )

    def test_auto_transition(self) -> None:
        """Very simple test to validate AutoTransitionAfterGen"""
        experiment = self.branin_experiment
        gs = GenerationStrategy(
            name="test",
            nodes=[
                GenerationNode(
                    node_name="sobol_1",
                    model_specs=[self.sobol_model_spec],
                    transition_criteria=[
                        AutoTransitionAfterGen(transition_to="sobol_2")
                    ],
                ),
                GenerationNode(
                    node_name="sobol_2", model_specs=[self.sobol_model_spec]
                ),
            ],
        )
        gs.experiment = experiment
        self.assertEqual(gs.current_node_name, "sobol_1")
        gs._gen_with_multiple_nodes(experiment=experiment)
        gs._gen_with_multiple_nodes(experiment=experiment)
        self.assertEqual(gs.current_node_name, "sobol_2")

    def test_auto_with_should_skip_node(self) -> None:
        experiment = self.branin_experiment
        gs = GenerationStrategy(
            name="test",
            nodes=[
                GenerationNode(
                    node_name="sobol_1",
                    model_specs=[self.sobol_model_spec],
                    transition_criteria=[
                        AutoTransitionAfterGen(transition_to="sobol_2")
                    ],
                ),
                GenerationNode(
                    node_name="sobol_2", model_specs=[self.sobol_model_spec]
                ),
            ],
        )
        gs._nodes[0]._should_skip = True
        self.assertTrue(
            gs._nodes[0]
            .transition_criteria[0]
            .is_met(experiment=experiment, curr_node=gs._nodes[0])
        )

    def test_is_single_objective_does_not_transition(self) -> None:
        exp = self.branin_experiment
        exp.optimization_config = get_branin_multi_objective_optimization_config()
        gs = GenerationStrategy(
            name="test",
            nodes=[
                GenerationNode(
                    node_name="sobol_1",
                    model_specs=[self.sobol_model_spec],
                    transition_criteria=[IsSingleObjective(transition_to="sobol_2")],
                ),
                GenerationNode(
                    node_name="sobol_2", model_specs=[self.sobol_model_spec]
                ),
            ],
        )
        self.assertEqual(gs.current_node_name, "sobol_1")
        # Should not transition because this is a MOO experiment
        gr = gs.gen(experiment=exp)
        gr2 = gs.gen(experiment=exp)
        self.assertEqual(gr._generation_node_name, "sobol_1")
        self.assertEqual(gr2._generation_node_name, "sobol_1")
        self.assertEqual(gs.current_node_name, "sobol_1")

    def test_is_single_objective_transitions(self) -> None:
        exp = self.branin_experiment
        gs = GenerationStrategy(
            name="test",
            nodes=[
                GenerationNode(
                    node_name="sobol_1",
                    model_specs=[self.sobol_model_spec],
                    transition_criteria=[
                        IsSingleObjective(transition_to="sobol_2"),
                        AutoTransitionAfterGen(
                            transition_to="sobol_2", continue_trial_generation=False
                        ),
                    ],
                ),
                GenerationNode(
                    node_name="sobol_2", model_specs=[self.sobol_model_spec]
                ),
            ],
        )
        self.assertEqual(gs.current_node_name, "sobol_1")
        gr = gs.gen(experiment=exp)
        gr2 = gs.gen(experiment=exp)
        # First generation should use sobol_1, then transition to sobol_2
        self.assertEqual(gr._generation_node_name, "sobol_1")
        self.assertEqual(gr2._generation_node_name, "sobol_2")
        self.assertEqual(gs.current_node_name, "sobol_2")

    def test_auto_with_should_skip_node(self) -> None:
        experiment = self.branin_experiment
        gs = GenerationStrategy(
            name="test",
            nodes=[
                GenerationNode(
                    node_name="sobol_1",
                    model_specs=[self.sobol_model_spec],
                    transition_criteria=[
                        AutoTransitionAfterGen(transition_to="sobol_2")
                    ],
                ),
                GenerationNode(
                    node_name="sobol_2", model_specs=[self.sobol_model_spec]
                ),
            ],
        )
        gs._nodes[0]._should_skip = True
        self.assertTrue(
            gs._nodes[0]
            .transition_criteria[0]
            .is_met(experiment=experiment, curr_node=gs._nodes[0])
        )

    def test_is_single_objective_does_not_transition(self) -> None:
        exp = self.branin_experiment
        exp.optimization_config = get_branin_multi_objective_optimization_config()
        gs = GenerationStrategy(
            name="test",
            nodes=[
                GenerationNode(
                    node_name="sobol_1",
                    model_specs=[self.sobol_model_spec],
                    transition_criteria=[IsSingleObjective(transition_to="sobol_2")],
                ),
                GenerationNode(
                    node_name="sobol_2", model_specs=[self.sobol_model_spec]
                ),
            ],
        )
        self.assertEqual(gs.current_node_name, "sobol_1")
        # Should not transition because this is a MOO experiment
        gr = gs.gen(experiment=exp)
        gr2 = gs.gen(experiment=exp)
        self.assertEqual(gr._generation_node_name, "sobol_1")
        self.assertEqual(gr2._generation_node_name, "sobol_1")
        self.assertEqual(gs.current_node_name, "sobol_1")

    def test_is_single_objective_transitions(self) -> None:
        exp = self.branin_experiment
        gs = GenerationStrategy(
            name="test",
            nodes=[
                GenerationNode(
                    node_name="sobol_1",
                    model_specs=[self.sobol_model_spec],
                    transition_criteria=[
                        IsSingleObjective(transition_to="sobol_2"),
                        AutoTransitionAfterGen(
                            transition_to="sobol_2", continue_trial_generation=False
                        ),
                    ],
                ),
                GenerationNode(
                    node_name="sobol_2", model_specs=[self.sobol_model_spec]
                ),
            ],
        )
        self.assertEqual(gs.current_node_name, "sobol_1")
        gr = gs.gen(experiment=exp)
        gr2 = gs.gen(experiment=exp)
        # First generation should use sobol_1, then transition to sobol_2
        self.assertEqual(gr._generation_node_name, "sobol_1")
        self.assertEqual(gr2._generation_node_name, "sobol_2")
        self.assertEqual(gs.current_node_name, "sobol_2")

    def test_max_trials_is_met(self) -> None:
        """Test that the is_met method in MaxTrials works"""
        experiment = self.branin_experiment
        gs = GenerationStrategy(
            name="SOBOL::default",
            steps=[
                GenerationStep(
                    model=Models.SOBOL,
                    num_trials=4,
                    min_trials_observed=0,
                    enforce_num_trials=True,
                ),
                GenerationStep(
                    model=Models.SOBOL,
                    num_trials=4,
                    min_trials_observed=0,
                    enforce_num_trials=False,
                ),
                GenerationStep(
                    model=Models.SOBOL,
                    num_trials=-1,
                    max_parallelism=1,
                ),
            ],
        )
        gs.experiment = experiment

        # No trials yet, first step should fail
        self.assertFalse(
            gs._steps[0]
            .transition_criteria[0]
            .is_met(
                experiment=experiment,
                curr_node=gs._steps[0],
            )
        )
        # After adding trials, should pass
        for _i in range(4):
            experiment.new_trial(gs.gen(experiment=experiment))
        self.assertTrue(
            gs._steps[0]
            .transition_criteria[0]
            .is_met(
                experiment=experiment,
                curr_node=gs._steps[0],
            )
        )
        # Check not in statuses and only in statuses
        max_criterion_not_in_statuses = MaxTrials(
            threshold=2,
            block_gen_if_met=True,
            not_in_statuses=[TrialStatus.COMPLETED],
        )
        max_criterion_only_statuses = MaxTrials(
            threshold=2,
            block_gen_if_met=True,
            only_in_statuses=[TrialStatus.COMPLETED, TrialStatus.EARLY_STOPPED],
        )
        # experiment currently has 4 trials, but none of them are completed
        self.assertTrue(
            max_criterion_not_in_statuses.is_met(
                experiment=experiment, curr_node=gs._steps[0]
            )
        )
        self.assertFalse(
            max_criterion_only_statuses.is_met(
                experiment=experiment, curr_node=gs._steps[0]
            )
        )
        # set 3 of the 4 trials to status == completed
        for _idx, trial in experiment.trials.items():
            trial._status = TrialStatus.COMPLETED
            if _idx == 2:
                break
        self.assertTrue(
            max_criterion_only_statuses.is_met(
                experiment=experiment, curr_node=gs._steps[0]
            )
        )
        self.assertFalse(
            max_criterion_not_in_statuses.is_met(
                experiment=experiment, curr_node=gs._steps[0]
            )
        )

    def test_trials_from_node_empty(self) -> None:
<<<<<<< HEAD
        """Tests MinTrials and MaxTrials default to experiment
=======
        """Tests MinTrials defaults to experiment
>>>>>>> 1a43c91d
        level trials when trials_from_node is None.
        """
        experiment = get_experiment()
        gs = GenerationStrategy(
            name="SOBOL::default",
            steps=[
                GenerationStep(
                    model=Models.SOBOL,
                    num_trials=4,
                    min_trials_observed=2,
                    enforce_num_trials=True,
                ),
            ],
        )
        gs.experiment = experiment
        max_criterion_with_status = MaxTrials(
            threshold=2,
            block_gen_if_met=True,
            only_in_statuses=[TrialStatus.COMPLETED],
        )
        max_criterion = MaxTrials(threshold=2, block_gen_if_met=True)
        self.assertFalse(
            max_criterion.is_met(experiment=experiment, curr_node=gs._steps[0])
        )

        for _i in range(3):
            experiment.new_trial(gs.gen(experiment=experiment))
        self.assertTrue(
            max_criterion.is_met(experiment=experiment, curr_node=gs._steps[0])
        )

        # Before marking trial status it should be false, until trials are completed
        self.assertFalse(
            max_criterion_with_status.is_met(
                experiment=experiment, curr_node=gs._steps[0]
            )
        )
        for idx, trial in experiment.trials.items():
            trial._status = TrialStatus.COMPLETED
            if idx == 1:
                break
        self.assertTrue(
            max_criterion_with_status.is_met(
                experiment=experiment, curr_node=gs._steps[0]
            )
        )

    def test_repr(self) -> None:
        """Tests that the repr string is correctly formatted for all
        TransitionCriterion child classes.
        """
        self.maxDiff = None
        max_trials_criterion = MaxTrials(
            threshold=5,
            block_gen_if_met=True,
            block_transition_if_unmet=False,
            transition_to="GenerationStep_1",
            only_in_statuses=[TrialStatus.COMPLETED],
            not_in_statuses=[TrialStatus.FAILED],
        )
        self.assertEqual(
            str(max_trials_criterion),
            "MaxTrials({'threshold': 5, "
            + "'only_in_statuses': [<enum 'TrialStatus'>.COMPLETED], "
            + "'not_in_statuses': [<enum 'TrialStatus'>.FAILED], "
            + "'transition_to': 'GenerationStep_1', "
            + "'block_transition_if_unmet': False, "
            + "'block_gen_if_met': True, "
            + "'use_all_trials_in_exp': False, "
            + "'continue_trial_generation': False, "
            + "'count_only_trials_with_data': False})",
        )
        minimum_trials_in_status_criterion = MinTrials(
            only_in_statuses=[TrialStatus.COMPLETED, TrialStatus.EARLY_STOPPED],
            threshold=0,
            transition_to="GenerationStep_2",
            block_gen_if_met=True,
            block_transition_if_unmet=False,
            not_in_statuses=[TrialStatus.FAILED],
        )
        self.assertEqual(
            str(minimum_trials_in_status_criterion),
            "MinTrials({'threshold': 0, 'only_in_statuses': "
            + "[<enum 'TrialStatus'>.COMPLETED, <enum 'TrialStatus'>.EARLY_STOPPED], "
            + "'not_in_statuses': [<enum 'TrialStatus'>.FAILED], "
            + "'transition_to': 'GenerationStep_2', "
            + "'block_transition_if_unmet': False, "
            + "'block_gen_if_met': True, "
            + "'use_all_trials_in_exp': False, "
            + "'continue_trial_generation': False, "
            + "'count_only_trials_with_data': False})",
        )
        minimum_preference_occurrences_criterion = MinimumPreferenceOccurances(
            metric_name="m1", threshold=3
        )
        self.assertEqual(
            str(minimum_preference_occurrences_criterion),
            "MinimumPreferenceOccurances({'metric_name': 'm1', 'threshold': 3, "
            + "'transition_to': None, 'block_gen_if_met': False, "
            "'block_transition_if_unmet': True})",
        )
        deprecated_min_trials_criterion = MinimumTrialsInStatus(
            status=TrialStatus.COMPLETED, threshold=3
        )
        self.assertEqual(
            str(deprecated_min_trials_criterion),
            "MinimumTrialsInStatus({"
            + "'status': <enum 'TrialStatus'>.COMPLETED, "
            + "'threshold': 3, "
            + "'transition_to': None})",
        )
        max_parallelism = MaxGenerationParallelism(
            only_in_statuses=[TrialStatus.EARLY_STOPPED],
            threshold=3,
            transition_to="GenerationStep_2",
            block_gen_if_met=True,
            block_transition_if_unmet=False,
            not_in_statuses=[TrialStatus.FAILED],
        )
        self.assertEqual(
            str(max_parallelism),
            "MaxGenerationParallelism({'threshold': 3, 'only_in_statuses': "
            + "[<enum 'TrialStatus'>.EARLY_STOPPED], "
            + "'not_in_statuses': [<enum 'TrialStatus'>.FAILED], "
            + "'transition_to': 'GenerationStep_2', "
            + "'block_transition_if_unmet': False, "
            + "'block_gen_if_met': True, "
            + "'use_all_trials_in_exp': False, "
            + "'continue_trial_generation': True})",
        )
        auto_transition = AutoTransitionAfterGen(transition_to="GenerationStep_2")
        self.assertEqual(
            str(auto_transition),
            "AutoTransitionAfterGen({'transition_to': 'GenerationStep_2', "
            + "'block_transition_if_unmet': True, "
            + "'continue_trial_generation': True})",
        )<|MERGE_RESOLUTION|>--- conflicted
+++ resolved
@@ -157,11 +157,7 @@
         self.assertEqual(gs.current_node_name, "sobol_1")
 
         # Do not transition because no aux experiment
-<<<<<<< HEAD
-        grs = gs.gen_with_multiple_nodes(experiment=experiment, n=5)
-=======
         grs = gs._gen_with_multiple_nodes(experiment=experiment, n=5)
->>>>>>> 1a43c91d
         self.assertEqual(gs.current_node_name, "sobol_1")
         self.assertEqual(len(grs), 1)
         self.assertEqual(len(grs[0].arms), 5)
@@ -170,31 +166,19 @@
         experiment.auxiliary_experiments_by_purpose = {
             TestAuxiliaryExperimentPurpose.TestAuxExpPurpose: [aux_exp],
         }
-<<<<<<< HEAD
-        grs = gs.gen_with_multiple_nodes(experiment=experiment, n=5)
-=======
         grs = gs._gen_with_multiple_nodes(experiment=experiment, n=5)
->>>>>>> 1a43c91d
         self.assertEqual(gs.current_node_name, "sobol_2")
         self.assertEqual(len(grs), 1)
         self.assertEqual(len(grs[0].arms), 5)
         # Do not move even when the aux exp is still there
-<<<<<<< HEAD
-        grs = gs.gen_with_multiple_nodes(experiment=experiment, n=5)
-=======
         grs = gs._gen_with_multiple_nodes(experiment=experiment, n=5)
->>>>>>> 1a43c91d
         self.assertEqual(gs.current_node_name, "sobol_2")
         self.assertEqual(len(grs), 1)
         self.assertEqual(len(grs[0].arms), 5)
 
         # Remove the aux experiment and move back to sobol_1
         experiment.auxiliary_experiments_by_purpose = {}
-<<<<<<< HEAD
-        grs = gs.gen_with_multiple_nodes(experiment=experiment, n=5)
-=======
         grs = gs._gen_with_multiple_nodes(experiment=experiment, n=5)
->>>>>>> 1a43c91d
         self.assertEqual(gs.current_node_name, "sobol_1")
         self.assertEqual(len(grs), 1)
         self.assertEqual(len(grs[0].arms), 5)
@@ -435,82 +419,6 @@
         self.assertEqual(gr2._generation_node_name, "sobol_2")
         self.assertEqual(gs.current_node_name, "sobol_2")
 
-    def test_auto_with_should_skip_node(self) -> None:
-        experiment = self.branin_experiment
-        gs = GenerationStrategy(
-            name="test",
-            nodes=[
-                GenerationNode(
-                    node_name="sobol_1",
-                    model_specs=[self.sobol_model_spec],
-                    transition_criteria=[
-                        AutoTransitionAfterGen(transition_to="sobol_2")
-                    ],
-                ),
-                GenerationNode(
-                    node_name="sobol_2", model_specs=[self.sobol_model_spec]
-                ),
-            ],
-        )
-        gs._nodes[0]._should_skip = True
-        self.assertTrue(
-            gs._nodes[0]
-            .transition_criteria[0]
-            .is_met(experiment=experiment, curr_node=gs._nodes[0])
-        )
-
-    def test_is_single_objective_does_not_transition(self) -> None:
-        exp = self.branin_experiment
-        exp.optimization_config = get_branin_multi_objective_optimization_config()
-        gs = GenerationStrategy(
-            name="test",
-            nodes=[
-                GenerationNode(
-                    node_name="sobol_1",
-                    model_specs=[self.sobol_model_spec],
-                    transition_criteria=[IsSingleObjective(transition_to="sobol_2")],
-                ),
-                GenerationNode(
-                    node_name="sobol_2", model_specs=[self.sobol_model_spec]
-                ),
-            ],
-        )
-        self.assertEqual(gs.current_node_name, "sobol_1")
-        # Should not transition because this is a MOO experiment
-        gr = gs.gen(experiment=exp)
-        gr2 = gs.gen(experiment=exp)
-        self.assertEqual(gr._generation_node_name, "sobol_1")
-        self.assertEqual(gr2._generation_node_name, "sobol_1")
-        self.assertEqual(gs.current_node_name, "sobol_1")
-
-    def test_is_single_objective_transitions(self) -> None:
-        exp = self.branin_experiment
-        gs = GenerationStrategy(
-            name="test",
-            nodes=[
-                GenerationNode(
-                    node_name="sobol_1",
-                    model_specs=[self.sobol_model_spec],
-                    transition_criteria=[
-                        IsSingleObjective(transition_to="sobol_2"),
-                        AutoTransitionAfterGen(
-                            transition_to="sobol_2", continue_trial_generation=False
-                        ),
-                    ],
-                ),
-                GenerationNode(
-                    node_name="sobol_2", model_specs=[self.sobol_model_spec]
-                ),
-            ],
-        )
-        self.assertEqual(gs.current_node_name, "sobol_1")
-        gr = gs.gen(experiment=exp)
-        gr2 = gs.gen(experiment=exp)
-        # First generation should use sobol_1, then transition to sobol_2
-        self.assertEqual(gr._generation_node_name, "sobol_1")
-        self.assertEqual(gr2._generation_node_name, "sobol_2")
-        self.assertEqual(gs.current_node_name, "sobol_2")
-
     def test_max_trials_is_met(self) -> None:
         """Test that the is_met method in MaxTrials works"""
         experiment = self.branin_experiment
@@ -597,11 +505,7 @@
         )
 
     def test_trials_from_node_empty(self) -> None:
-<<<<<<< HEAD
-        """Tests MinTrials and MaxTrials default to experiment
-=======
         """Tests MinTrials defaults to experiment
->>>>>>> 1a43c91d
         level trials when trials_from_node is None.
         """
         experiment = get_experiment()
