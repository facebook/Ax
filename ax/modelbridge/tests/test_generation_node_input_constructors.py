# Copyright (c) Meta Platforms, Inc. and affiliates.
#
# This source code is licensed under the MIT license found in the
# LICENSE file in the root directory of this source tree.

# pyre-strict

import inspect
from collections import Counter
from datetime import datetime
from typing import Any, get_type_hints

from ax.core.arm import Arm
from ax.core.batch_trial import BatchTrial
from ax.core.experiment import Experiment
from ax.core.generator_run import GeneratorRun
from ax.core.observation import ObservationFeatures
from ax.exceptions.generation_strategy import AxGenerationException
from ax.modelbridge.generation_node import GenerationNode
from ax.modelbridge.generation_node_input_constructors import (
    InputConstructorPurpose,
    NodeInputConstructors,
)
from ax.modelbridge.generation_strategy import GenerationStrategy
from ax.modelbridge.model_spec import ModelSpec
from ax.modelbridge.registry import Models
from ax.utils.common.constants import Keys
from ax.utils.common.testutils import TestCase
from ax.utils.testing.core_stubs import get_branin_experiment

EXPECTED_INPUT_CONSTRUCTOR_PARAMETER_ANNOTATIONS = [
    inspect.Parameter(
        name="previous_node",
        kind=inspect.Parameter.POSITIONAL_OR_KEYWORD,
        annotation=GenerationNode | None,
    ),
    inspect.Parameter(
        name="next_node",
        kind=inspect.Parameter.POSITIONAL_OR_KEYWORD,
        annotation=GenerationNode,
    ),
    inspect.Parameter(
        name="gs_gen_call_kwargs",
        kind=inspect.Parameter.POSITIONAL_OR_KEYWORD,
<<<<<<< HEAD
        # pyre-fixme[16]: `dict` has no attr. `__getitem__`
=======
>>>>>>> 1a43c91d
        annotation=dict[str, Any],
    ),
    inspect.Parameter(
        name="experiment",
        kind=inspect.Parameter.POSITIONAL_OR_KEYWORD,
        annotation=Experiment,
    ),
]


class TestGenerationNodeInputConstructors(TestCase):
    def setUp(self) -> None:
        super().setUp()
        self.sobol_model_spec = ModelSpec(
            model_enum=Models.SOBOL,
            model_kwargs={"init_position": 3},
            model_gen_kwargs={"some_gen_kwarg": "some_value"},
        )
        self.sobol_generation_node = GenerationNode(
            node_name="test", model_specs=[self.sobol_model_spec]
        )
        self.experiment = get_branin_experiment()
        # construct a list of grs that will mock a list of grs that would exist during
        # a gs.gen call. This list has one single arm GR, and one 3-arm GR.
        self.grs = [
            GeneratorRun(arms=[Arm(parameters={"x1": 1, "x2": 5})]),
            GeneratorRun(arms=[Arm(parameters={"x1": 1, "x2": y}) for y in range(3)]),
        ]
        self.gs = GenerationStrategy(nodes=[self.sobol_generation_node], name="test")
        # NOTE: This mapping relies on names of the NodeInputConstructors members
        # aligning with the names of the InputConstructorPurpose members, like so:
        # InputConstructorPurpose.N matches NodeInputConstructors.*_N. We may need
        # to switch to constructing this mapping manually in the future.
        self.purposes_to_input_constructors = {
            p: [ip for ip in NodeInputConstructors if ip.name.endswith(f"{p.name}")]
            for p in InputConstructorPurpose
        }

        self.all_purposes_expected_signatures = {
            InputConstructorPurpose.N: inspect.Signature(
                parameters=EXPECTED_INPUT_CONSTRUCTOR_PARAMETER_ANNOTATIONS,
                return_annotation=int,
            ),
            InputConstructorPurpose.FIXED_FEATURES: inspect.Signature(
                parameters=EXPECTED_INPUT_CONSTRUCTOR_PARAMETER_ANNOTATIONS,
                return_annotation=ObservationFeatures | None,
            ),
            InputConstructorPurpose.STATUS_QUO_FEATURES: inspect.Signature(
                parameters=EXPECTED_INPUT_CONSTRUCTOR_PARAMETER_ANNOTATIONS,
                return_annotation=ObservationFeatures | None,
            ),
        }

    def test_all_constructors_have_expected_signature_for_purpose(self) -> None:
        """Test that all node input constructors methods have the same signature
        and that the parameters are of the expected types."""
        untested_constructors = set(NodeInputConstructors)
        for purpose, constructors in self.purposes_to_input_constructors.items():
            # For each purpose, we check that all constructors that match it,
            # share the same expected signature.
            with self.subTest(purpose=purpose, constructors=constructors):
                self.assertIn(purpose, self.all_purposes_expected_signatures)
                for constructor in constructors:
                    self.assertEqual(
                        inspect.signature(constructor._get_function_for_value()),
                        self.all_purposes_expected_signatures[purpose],
                    )
                    untested_constructors.remove(constructor)

        # There should be no untested constructors left.
<<<<<<< HEAD
        print(untested_constructors)
=======
>>>>>>> 1a43c91d
        self.assertEqual(len(untested_constructors), 0)

    def test_consume_all_n_constructor(self) -> None:
        """Test that the consume_all_n_constructor returns full n."""
        num_to_gen = NodeInputConstructors.ALL_N(
            previous_node=None,
            next_node=self.sobol_generation_node,
            gs_gen_call_kwargs={"n": 5},
            experiment=self.experiment,
        )
        self.assertEqual(num_to_gen, 5)

    def test_repeat_arm_n_constructor(self) -> None:
        """Test that the repeat_arm_n_constructor returns a small percentage of n."""
        medium_n = NodeInputConstructors.REPEAT_N(
            previous_node=None,
            next_node=self.sobol_generation_node,
            gs_gen_call_kwargs={"n": 8},
            experiment=self.experiment,
        )
        large_n = NodeInputConstructors.REPEAT_N(
            previous_node=None,
            next_node=self.sobol_generation_node,
            gs_gen_call_kwargs={"n": 11},
            experiment=self.experiment,
        )
        self.assertEqual(medium_n, 1)
        self.assertEqual(large_n, 2)

    def test_repeat_arm_n_constructor_return_0(self) -> None:
        small_n = NodeInputConstructors.REPEAT_N(
            previous_node=None,
            next_node=self.sobol_generation_node,
            gs_gen_call_kwargs={"n": 5},
            experiment=self.experiment,
        )
        self.assertEqual(small_n, 0)
        self.assertTrue(self.sobol_generation_node._should_skip)

    def test_remaining_n_constructor_expect_1(self) -> None:
        """Test that the remaining_n_constructor returns the remaining n."""
        # should return 1 because 4 arms already exist and 5 are requested
        expect_1 = NodeInputConstructors.REMAINING_N(
            previous_node=None,
            next_node=self.sobol_generation_node,
            gs_gen_call_kwargs={"n": 5, "grs_this_gen": self.grs},
            experiment=self.experiment,
        )
        self.assertEqual(expect_1, 1)

    def test_remaining_n_constructor_expect_0(self) -> None:
        # should return 0 because 4 arms already exist and 4 are requested
        expect_0 = NodeInputConstructors.REMAINING_N(
            previous_node=None,
            next_node=self.sobol_generation_node,
            gs_gen_call_kwargs={"n": 4, "grs_this_gen": self.grs},
            experiment=self.experiment,
        )
        self.assertEqual(expect_0, 0)

    def test_remaining_n_constructor_cap_at_zero(self) -> None:
        # should return 0 because 4 arms already exist and 3 are requested
        # this is a bad state that should never be hit, but ensuring proper
        # handling here feels like a valid edge case
        expect_0 = NodeInputConstructors.REMAINING_N(
            previous_node=None,
            next_node=self.sobol_generation_node,
            gs_gen_call_kwargs={"n": 3, "grs_this_gen": self.grs},
            experiment=self.experiment,
        )
        self.assertEqual(expect_0, 0)

    def test_no_n_provided_all_n(self) -> None:
        num_to_gen = NodeInputConstructors.ALL_N(
            previous_node=None,
            next_node=self.sobol_generation_node,
            gs_gen_call_kwargs={},
            experiment=self.experiment,
        )
        self.assertEqual(num_to_gen, 10)

    def test_no_n_provided_all_n_with_exp_prop(self) -> None:
        self.experiment._properties[Keys.EXPERIMENT_TOTAL_CONCURRENT_ARMS] = 12
        num_to_gen = NodeInputConstructors.ALL_N(
            previous_node=None,
            next_node=self.sobol_generation_node,
            gs_gen_call_kwargs={},
            experiment=self.experiment,
        )
        self.assertEqual(num_to_gen, 12)

    def test_no_n_provided_all_n_with_exp_prop_long_run(self) -> None:
        self.experiment._properties[Keys.EXPERIMENT_TOTAL_CONCURRENT_ARMS] = 13
        self.sobol_generation_node._trial_type = Keys.LONG_RUN
        num_to_gen = NodeInputConstructors.ALL_N(
            previous_node=None,
            next_node=self.sobol_generation_node,
            gs_gen_call_kwargs={},
            experiment=self.experiment,
        )
        self.assertEqual(num_to_gen, 7)

    def test_no_n_provided_all_n_with_exp_prop_short_run(self) -> None:
        self.experiment._properties[Keys.EXPERIMENT_TOTAL_CONCURRENT_ARMS] = 13
        self.sobol_generation_node._trial_type = Keys.SHORT_RUN
        num_to_gen = NodeInputConstructors.ALL_N(
            previous_node=None,
            next_node=self.sobol_generation_node,
            gs_gen_call_kwargs={},
            experiment=self.experiment,
        )
        self.assertEqual(num_to_gen, 6)

    def test_no_n_provided_repeat_n(self) -> None:
        num_to_gen = NodeInputConstructors.REPEAT_N(
            previous_node=None,
            next_node=self.sobol_generation_node,
            gs_gen_call_kwargs={},
            experiment=self.experiment,
        )
        self.assertEqual(num_to_gen, 1)

    def test_no_n_provided_repeat_n_with_exp_prop(self) -> None:
        self.experiment._properties[Keys.EXPERIMENT_TOTAL_CONCURRENT_ARMS] = 18
        num_to_gen = NodeInputConstructors.REPEAT_N(
            previous_node=None,
            next_node=self.sobol_generation_node,
            gs_gen_call_kwargs={},
            experiment=self.experiment,
        )
        self.assertEqual(num_to_gen, 2)

    def test_no_n_provided_repeat_n_with_exp_prop_long_run(self) -> None:
        self.experiment._properties[Keys.EXPERIMENT_TOTAL_CONCURRENT_ARMS] = 18
        self.sobol_generation_node._trial_type = Keys.SHORT_RUN
        num_to_gen = NodeInputConstructors.REPEAT_N(
            previous_node=None,
            next_node=self.sobol_generation_node,
            gs_gen_call_kwargs={},
            experiment=self.experiment,
        )
        # expect 1 arm here because total concurrent arms is 18, and we have a trial
        # type (short run), so we'll take the floor of 18/2 = 9 to be used in the
        # logic for repeat arms which says if we have less than 10 requested arms we
        # should get 1 repeat arm.
        self.assertEqual(num_to_gen, 1)

    def test_no_n_provided_remaining_n(self) -> None:
        num_to_gen = NodeInputConstructors.REMAINING_N(
            previous_node=None,
            next_node=self.sobol_generation_node,
            gs_gen_call_kwargs={},
            experiment=self.experiment,
        )
        self.assertEqual(num_to_gen, 10)

    def test_no_n_provided_remaining_n_with_exp_prop(self) -> None:
        self.experiment._properties[Keys.EXPERIMENT_TOTAL_CONCURRENT_ARMS] = 8
        num_to_gen = NodeInputConstructors.REMAINING_N(
            previous_node=None,
            next_node=self.sobol_generation_node,
            gs_gen_call_kwargs={"grs_this_gen": self.grs},
            experiment=self.experiment,
        )
        self.assertEqual(num_to_gen, 4)

    def test_set_target_trial_long_run_wins(self) -> None:
        self._add_sobol_trial(
            experiment=self.experiment,
            trial_type=Keys.LONG_RUN,
            complete=False,
            num_arms=1,
        )
        self._add_sobol_trial(
            experiment=self.experiment,
            trial_type=Keys.SHORT_RUN,
            complete=False,
            num_arms=3,
        )
        target_trial = NodeInputConstructors.TARGET_TRIAL_FIXED_FEATURES(
            previous_node=None,
            next_node=self.sobol_generation_node,
            gs_gen_call_kwargs={},
            experiment=self.experiment,
        )
        self.assertEqual(
            target_trial,
            ObservationFeatures(
                parameters={},
                trial_index=0,
            ),
        )

    def test_status_quo_features_no_sq(self) -> None:
        self._add_sobol_trial(
            experiment=self.experiment,
            trial_type=Keys.SHORT_RUN,
            complete=False,
            num_arms=1,
        )
        with self.assertRaisesRegex(
            AxGenerationException,
            "experiment has no status quo",
        ):
            NodeInputConstructors.STATUS_QUO_FEATURES(
                previous_node=None,
                next_node=self.sobol_generation_node,
                gs_gen_call_kwargs={},
                experiment=self.experiment,
            )

    def test_status_quo_features(self) -> None:
        self._add_sobol_trial(
            experiment=self.experiment,
            trial_type=Keys.LONG_RUN,
            complete=False,
            num_arms=1,
            with_status_quo=True,
        )
        self._add_sobol_trial(
            experiment=self.experiment,
            trial_type=Keys.LONG_RUN,
            complete=False,
            num_arms=3,
            with_status_quo=True,
        )
        sq_ft = NodeInputConstructors.STATUS_QUO_FEATURES(
            previous_node=None,
            next_node=self.sobol_generation_node,
            gs_gen_call_kwargs={},
            experiment=self.experiment,
        )
        self.assertEqual(
            sq_ft,
            ObservationFeatures(parameters={"x1": 0, "x2": 0}, trial_index=1),
        )

    def test_set_target_trial_most_arms_long_run_wins(self) -> None:
        self._add_sobol_trial(
            experiment=self.experiment,
            trial_type=Keys.LONG_RUN,
            complete=False,
            num_arms=1,
        )
        self._add_sobol_trial(
            experiment=self.experiment,
            trial_type=Keys.LONG_RUN,
            complete=False,
            num_arms=3,
        )
        # Test most arms should win
        target_trial = NodeInputConstructors.TARGET_TRIAL_FIXED_FEATURES(
            previous_node=None,
            next_node=self.sobol_generation_node,
            gs_gen_call_kwargs={},
            experiment=self.experiment,
        )
        self.assertEqual(
            target_trial,
            ObservationFeatures(
                parameters={},
                trial_index=1,
            ),
        )

    def test_set_target_trial_long_run_ties(self) -> None:
        # if all things are equal we should just pick the first one
        # in the sorted list
        self._add_sobol_trial(
            experiment=self.experiment,
            trial_type=Keys.LONG_RUN,
            complete=False,
            num_arms=1,
        )
        self._add_sobol_trial(
            experiment=self.experiment,
            trial_type=Keys.LONG_RUN,
            complete=False,
            num_arms=1,
        )
        target_trial = NodeInputConstructors.TARGET_TRIAL_FIXED_FEATURES(
            previous_node=None,
            next_node=self.sobol_generation_node,
            gs_gen_call_kwargs={},
            experiment=self.experiment,
        )
        self.assertEqual(
            target_trial,
            ObservationFeatures(
                parameters={},
                trial_index=0,
            ),
        )

    def test_set_target_trial_longest_duration_long_run_wins(self) -> None:
        self._add_sobol_trial(
            experiment=self.experiment,
            trial_type=Keys.LONG_RUN,
            complete=False,
            num_arms=1,
        )
        self._add_sobol_trial(
            experiment=self.experiment,
            trial_type=Keys.LONG_RUN,
            complete=False,
            num_arms=1,
        )
        self.experiment.trials[0]._time_run_started = datetime(2000, 1, 2)
        self.experiment.trials[1]._time_run_started = datetime(2000, 1, 1)
        target_trial = NodeInputConstructors.TARGET_TRIAL_FIXED_FEATURES(
            previous_node=None,
            next_node=self.sobol_generation_node,
            gs_gen_call_kwargs={},
            experiment=self.experiment,
        )
        self.assertEqual(
            target_trial,
            ObservationFeatures(
                parameters={},
                trial_index=1,
            ),
        )

    def test_set_target_trial_running_short_trial_wins(self) -> None:
        self._add_sobol_trial(
            experiment=self.experiment,
            trial_type=Keys.LONG_RUN,
            complete=True,
            num_arms=1,
        )
        self._add_sobol_trial(
            experiment=self.experiment,
            trial_type=Keys.SHORT_RUN,
            complete=False,
            num_arms=1,
        )
        target_trial = NodeInputConstructors.TARGET_TRIAL_FIXED_FEATURES(
            previous_node=None,
            next_node=self.sobol_generation_node,
            gs_gen_call_kwargs={},
            experiment=self.experiment,
        )
        self.assertEqual(
            target_trial,
            ObservationFeatures(
                parameters={},
                trial_index=1,
            ),
        )

    def test_set_target_trial_longest_short_wins(self) -> None:
        self._add_sobol_trial(
            experiment=self.experiment,
            trial_type=Keys.SHORT_RUN,
            complete=False,
            num_arms=1,
        )
        self._add_sobol_trial(
            experiment=self.experiment,
            trial_type=Keys.SHORT_RUN,
            complete=False,
            num_arms=1,
        )
        self.experiment.trials[0]._time_run_started = datetime(2000, 1, 2)
        self.experiment.trials[1]._time_run_started = datetime(2000, 1, 1)
        target_trial = NodeInputConstructors.TARGET_TRIAL_FIXED_FEATURES(
            previous_node=None,
            next_node=self.sobol_generation_node,
            gs_gen_call_kwargs={},
            experiment=self.experiment,
        )
        self.assertEqual(
            target_trial,
            ObservationFeatures(
                parameters={},
                trial_index=1,
            ),
        )

    def test_set_target_trial_most_arms_short_running_wins(self) -> None:
        self._add_sobol_trial(
            experiment=self.experiment,
            trial_type=Keys.SHORT_RUN,
            complete=False,
            num_arms=1,
        )
        self._add_sobol_trial(
            experiment=self.experiment,
            trial_type=Keys.SHORT_RUN,
            complete=False,
            num_arms=3,
        )
        target_trial = NodeInputConstructors.TARGET_TRIAL_FIXED_FEATURES(
            previous_node=None,
            next_node=self.sobol_generation_node,
            gs_gen_call_kwargs={},
            experiment=self.experiment,
        )
        self.assertEqual(
            target_trial,
            ObservationFeatures(
                parameters={},
                trial_index=1,
            ),
        )

    def test_set_target_trial_most_arms_complete_short_wins(self) -> None:
        self._add_sobol_trial(
            experiment=self.experiment,
            trial_type=Keys.SHORT_RUN,
            complete=True,
            num_arms=1,
        )
        self._add_sobol_trial(
            experiment=self.experiment,
            trial_type=Keys.SHORT_RUN,
            complete=True,
            num_arms=3,
        )
        target_trial = NodeInputConstructors.TARGET_TRIAL_FIXED_FEATURES(
            previous_node=None,
            next_node=self.sobol_generation_node,
            gs_gen_call_kwargs={},
            experiment=self.experiment,
        )
        self.assertEqual(
            target_trial,
            ObservationFeatures(
                parameters={},
                trial_index=1,
            ),
        )

    def test_set_target_trial_longest_short_complete_wins(self) -> None:
        self._add_sobol_trial(
            experiment=self.experiment,
            trial_type=Keys.SHORT_RUN,
            complete=True,
            num_arms=1,
        )
        self._add_sobol_trial(
            experiment=self.experiment,
            trial_type=Keys.SHORT_RUN,
            complete=True,
            num_arms=1,
        )
        self.experiment.trials[0]._time_run_started = datetime(2000, 1, 2)
        self.experiment.trials[1]._time_run_started = datetime(2000, 1, 1)
        target_trial = NodeInputConstructors.TARGET_TRIAL_FIXED_FEATURES(
            previous_node=None,
            next_node=self.sobol_generation_node,
            gs_gen_call_kwargs={},
            experiment=self.experiment,
        )
        self.assertEqual(
            target_trial,
            ObservationFeatures(
                parameters={},
                trial_index=1,
            ),
        )

    def test_target_trial_raises_error_if_none_found(self) -> None:
        with self.assertRaisesRegex(
            AxGenerationException,
            "Often this could be due to no trials",
        ):
            NodeInputConstructors.TARGET_TRIAL_FIXED_FEATURES(
                previous_node=None,
                next_node=self.sobol_generation_node,
                gs_gen_call_kwargs={},
                experiment=self.experiment,
            )

    def _add_sobol_trial(
        self,
        experiment: Experiment,
        trial_type: str | None = None,
        complete: bool = True,
        num_arms: int = 1,
        with_status_quo: bool = False,
    ) -> BatchTrial:
        """Helper function to add a trial to an experiment, takes a trial type and
        whether or not the trial is complete, and number of arms"""
        grs = []
        for i in range(num_arms):
            grs.append(GeneratorRun(arms=[Arm(parameters={"x1": 1, "x2": i})]))
        trial = experiment.new_batch_trial(
            optimize_for_power=False,
            trial_type=trial_type,
            generator_runs=grs,
        )
        if with_status_quo:
            experiment.status_quo = Arm(parameters={"x1": 0, "x2": 0})
            trial.set_status_quo_with_weight(
                status_quo=self.experiment.status_quo,
                weight=1.0,
            )
        trial.run()
        if complete:
            trial.mark_completed()
        return trial


class TestInstantiationFromNodeInputConstructor(TestCase):
    """Class to test that all node input constructors can be instantiated and are
    being tested."""

    def setUp(self) -> None:
        super().setUp()
        self.constructor_cases = {
            "ALl_N": NodeInputConstructors.ALL_N,
            "REPEAT_N": NodeInputConstructors.REPEAT_N,
            "REMAINING_N": NodeInputConstructors.REMAINING_N,
        }
        self.purpose_cases = {
            "N": InputConstructorPurpose.N,
        }

    def test_all_constructors_have_same_signature(self) -> None:
        """Test that all node input constructors methods have the same signature
        and that the parameters are of the expected types"""
        all_constructors_tested = list(self.constructor_cases.values())
        method_signature = inspect.signature(all_constructors_tested[0])
        for constructor in all_constructors_tested[1:]:
            with self.subTest(constructor=constructor):
                func_parameters = get_type_hints(constructor.__call__)
                self.assertEqual(
                    Counter(list(func_parameters.keys())),
                    Counter(
                        [
                            "previous_node",
                            "next_node",
                            "gs_gen_call_kwargs",
                            "experiment",
                            "return",
                        ]
                    ),
                )
                self.assertEqual(
                    func_parameters["previous_node"], GenerationNode | None
                )
                self.assertEqual(func_parameters["next_node"], GenerationNode)
                self.assertEqual(func_parameters["gs_gen_call_kwargs"], dict[str, Any])
                self.assertEqual(func_parameters["experiment"], Experiment)
                self.assertEqual(method_signature, inspect.signature(constructor))<|MERGE_RESOLUTION|>--- conflicted
+++ resolved
@@ -42,10 +42,6 @@
     inspect.Parameter(
         name="gs_gen_call_kwargs",
         kind=inspect.Parameter.POSITIONAL_OR_KEYWORD,
-<<<<<<< HEAD
-        # pyre-fixme[16]: `dict` has no attr. `__getitem__`
-=======
->>>>>>> 1a43c91d
         annotation=dict[str, Any],
     ),
     inspect.Parameter(
@@ -116,10 +112,6 @@
                     untested_constructors.remove(constructor)
 
         # There should be no untested constructors left.
-<<<<<<< HEAD
-        print(untested_constructors)
-=======
->>>>>>> 1a43c91d
         self.assertEqual(len(untested_constructors), 0)
 
     def test_consume_all_n_constructor(self) -> None:
