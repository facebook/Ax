--- conflicted
+++ resolved
@@ -32,7 +32,7 @@
     separate_observations,
 )
 from ax.core.optimization_config import OptimizationConfig
-from ax.core.parameter import ChoiceParameter, ParameterType, RangeParameter
+from ax.core.parameter import ParameterType, RangeParameter
 from ax.core.search_space import SearchSpace
 from ax.core.types import (
     TCandidateMetadata,
@@ -48,14 +48,8 @@
 from ax.modelbridge.transforms.fill_missing_parameters import FillMissingParameters
 from ax.models.types import TConfig
 from ax.utils.common.logger import get_logger
-<<<<<<< HEAD
-from ax.utils.common.typeutils import checked_cast
-from botorch.exceptions.warnings import InputDataWarning
-from pyre_extensions import none_throws
-=======
 from botorch.exceptions.warnings import InputDataWarning
 from pyre_extensions import assert_is_instance, none_throws
->>>>>>> 1a43c91d
 
 logger: Logger = get_logger(__name__)
 
@@ -438,11 +432,6 @@
             if isinstance(p, RangeParameter):
                 p.lower = min(p.lower, min(param_vals[p.name]))
                 p.upper = max(p.upper, max(param_vals[p.name]))
-<<<<<<< HEAD
-            elif isinstance(p, ChoiceParameter) and not p.is_ordered:
-                p.set_values(values=list(set(p.values).union(set(param_vals[p.name]))))
-=======
->>>>>>> 1a43c91d
 
     def _set_status_quo(
         self,
