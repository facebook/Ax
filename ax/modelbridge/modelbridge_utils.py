#!/usr/bin/env python3
# Copyright (c) Meta Platforms, Inc. and affiliates.
#
# This source code is licensed under the MIT license found in the
# LICENSE file in the root directory of this source tree.

# pyre-strict

from __future__ import annotations

import warnings
from collections.abc import Callable, Iterable, Mapping, MutableMapping
from copy import deepcopy
from functools import partial
from logging import Logger
from typing import Any, Sequence, SupportsFloat, TYPE_CHECKING

import numpy as np
import numpy.typing as npt
import torch
from ax.core.data import Data
from ax.core.experiment import Experiment
from ax.core.objective import MultiObjective, Objective, ScalarizedObjective
from ax.core.observation import Observation, ObservationData, ObservationFeatures
from ax.core.optimization_config import (
    MultiObjectiveOptimizationConfig,
    OptimizationConfig,
    TRefPoint,
)
from ax.core.outcome_constraint import (
    ComparisonOp,
    OutcomeConstraint,
    ScalarizedOutcomeConstraint,
)
from ax.core.parameter import ChoiceParameter, Parameter, ParameterType, RangeParameter
from ax.core.parameter_constraint import ParameterConstraint
from ax.core.risk_measures import RiskMeasure
from ax.core.search_space import (
    RobustSearchSpace,
    RobustSearchSpaceDigest,
    SearchSpace,
    SearchSpaceDigest,
)
from ax.core.types import TBounds, TCandidateMetadata
from ax.core.utils import (  # noqa F402: Temporary import for backward compatibility.
    get_pending_observation_features,  # noqa F401
    get_pending_observation_features_based_on_trial_status,  # noqa F401
)
from ax.exceptions.core import DataRequiredError, UserInputError
from ax.modelbridge.transforms.base import Transform
from ax.modelbridge.transforms.utils import (
    derelativize_optimization_config_with_raw_status_quo,
)
from ax.models.torch.botorch_moo_defaults import (
    get_weighted_mc_objective_and_objective_thresholds,
    pareto_frontier_evaluator,
)
from ax.utils.common.logger import get_logger
from ax.utils.common.typeutils import (
<<<<<<< HEAD
    checked_cast,
    checked_cast_optional,
    checked_cast_to_tuple,
=======
    assert_is_instance_of_tuple,
    assert_is_instance_optional,
>>>>>>> 1a43c91d
)
from botorch.acquisition.multi_objective.multi_output_risk_measures import (
    IndependentCVaR,
    IndependentVaR,
    MARS,
    MultiOutputExpectation,
    MVaR,
)
from botorch.acquisition.risk_measures import (
    CVaR,
    Expectation,
    RiskMeasureMCObjective,
    VaR,
    WorstCase,
)
from botorch.utils.datasets import ContextualDataset, SupervisedDataset
from botorch.utils.multi_objective.box_decompositions.dominated import (
    DominatedPartitioning,
)

<<<<<<< HEAD
from pyre_extensions import none_throws
=======
from pyre_extensions import assert_is_instance, none_throws
>>>>>>> 1a43c91d
from torch import Tensor

logger: Logger = get_logger(__name__)


if TYPE_CHECKING:
    # import as module to make sphinx-autodoc-typehints happy
    from ax import modelbridge as modelbridge_module  # noqa F401


"""A mapping of risk measure names to the corresponding classes.

NOTE: This can be extended with user-defined risk measure classes by
importing the dictionary and adding the new risk measure class as
`RISK_MEASURE_NAME_TO_CLASS["my_risk_measure"] = MyRiskMeasure`.
An example of this is found in `tests/test_risk_measure`.
"""
RISK_MEASURE_NAME_TO_CLASS: dict[str, type[RiskMeasureMCObjective]] = {
    "Expectation": Expectation,
    "CVaR": CVaR,
    "MARS": MARS,
    "MVaR": MVaR,
    "IndependentCVaR": IndependentCVaR,
    "IndependentVaR": IndependentVaR,
    "MultiOutputExpectation": MultiOutputExpectation,
    "VaR": VaR,
    "WorstCase": WorstCase,
}


def extract_risk_measure(risk_measure: RiskMeasure) -> RiskMeasureMCObjective:
    r"""Extracts the BoTorch risk measure objective from an Ax `RiskMeasure`.

    Args:
        risk_measure: The RiskMeasure object.

    Returns:
        The corresponding `RiskMeasureMCObjective` object.
    """
    try:
        risk_measure_class = RISK_MEASURE_NAME_TO_CLASS[risk_measure.risk_measure]
        # Add dummy chebyshev weights to initialize MARS.
        additional_options = (
            {"chebyshev_weights": []} if risk_measure_class is MARS else {}
        )
        return risk_measure_class(
            # pyre-ignore Incompatible parameter type [6]
            **risk_measure.options,
            **additional_options,
        )
    except (KeyError, RuntimeError, ValueError):
        raise UserInputError(
            "Got an error while constructing the risk measure. Make sure that "
            f"{risk_measure.risk_measure} exists in  `RISK_MEASURE_NAME_TO_CLASS` "
            f"and accepts arguments {risk_measure.options}."
        )


def check_has_multi_objective_and_data(
    experiment: Experiment,
    data: Data,
    optimization_config: OptimizationConfig | None = None,
) -> None:
    """Raise an error if not using a `MultiObjective` or if the data is empty."""
    optimization_config = none_throws(
        optimization_config or experiment.optimization_config
    )
    if not isinstance(optimization_config.objective, MultiObjective):
        raise ValueError("Multi-objective optimization requires multiple objectives.")
    if data.df.empty:
        raise ValueError("MultiObjectiveOptimization requires non-empty data.")


def extract_parameter_constraints(
    parameter_constraints: list[ParameterConstraint], param_names: list[str]
) -> TBounds:
    """Convert Ax parameter constraints into a tuple of NumPy arrays representing the
    system of linear inequality constraints.

    Args:
        parameter_constraints: A list of parameter constraint objects.
        param_names: A list of parameter names.

    Returns:
        An optional tuple of NumPy arrays (A, b) representing the system of linear
        inequality constraints A x < b.
    """
    if len(parameter_constraints) == 0:
        return None
    A = np.zeros((len(parameter_constraints), len(param_names)))
    b = np.zeros((len(parameter_constraints), 1))
    for i, c in enumerate(parameter_constraints):
        b[i, 0] = c.bound
        for name, val in c.constraint_dict.items():
            A[i, param_names.index(name)] = val
    return (A, b)


def extract_search_space_digest(
    search_space: SearchSpace, param_names: list[str]
) -> SearchSpaceDigest:
    """Extract basic parameter properties from a search space.

    This is typically called with the transformed search space and makes certain
    assumptions regarding the parameters being transformed.

    For ChoiceParameters:
    * The choices are assumed to be numerical. ChoiceToNumericChoice
    and OrderedChoiceToIntegerRange
    transforms handle this.
    * If is_task, its index is added to task_features.
    * If ordered, its index is added to ordinal_features.
    * Otherwise, its index is added to categorical_features.
    * In all cases, the choices are added to discrete_choices.
    * The minimum and maximum value are added to the bounds.
    * The target_value is added to target_values.

    For RangeParameters:
    * They're assumed not to be in the log_scale. The Log transform handles this.
    * If integer, its index is added to ordinal_features and the choices are added
    to discrete_choices.
    * The minimum and maximum value are added to the bounds.

    If a parameter is_fidelity:
    * Its target_value is assumed to be numerical.
    * The target_value is added to target_values.
    * Its index is added to fidelity_features.
    """
    bounds: list[tuple[int | float, int | float]] = []
    ordinal_features: list[int] = []
    categorical_features: list[int] = []
    discrete_choices: dict[int, list[int | float]] = {}
    task_features: list[int] = []
    fidelity_features: list[int] = []
    target_values: dict[int, int | float] = {}

    for i, p_name in enumerate(param_names):
        p = search_space.parameters[p_name]
        if isinstance(p, ChoiceParameter):
            if p.is_task:
                task_features.append(i)
                target_values[i] = assert_is_instance_of_tuple(
                    p.target_value, (int, float)
                )
            elif p.is_ordered:
                ordinal_features.append(i)
            else:
                categorical_features.append(i)
            # at this point we can assume that values are numeric due to transforms
            discrete_choices[i] = p.values  # pyre-ignore [6]
            bounds.append((min(p.values), max(p.values)))  # pyre-ignore [6]
        elif isinstance(p, RangeParameter):
            if p.log_scale or p.logit_scale:
                raise UserInputError(
                    "Log and Logit scale parameters must be transformed using the "
                    "corresponding transform within the `ModelBridge`. After applying "
                    f"the transforms, we have {p.log_scale=} and {p.logit_scale=}."
                )
            if p.parameter_type == ParameterType.INT:
                ordinal_features.append(i)
                d_choices = list(range(int(p.lower), int(p.upper) + 1))
                # pyre-ignore [6]
                discrete_choices[i] = d_choices
            bounds.append((p.lower, p.upper))
        else:
            raise ValueError(f"Unknown parameter type {type(p)}")
        if p.is_fidelity:
            fidelity_features.append(i)
            target_values[i] = assert_is_instance_of_tuple(p.target_value, (int, float))

    return SearchSpaceDigest(
        feature_names=param_names,
        bounds=bounds,
        ordinal_features=ordinal_features,
        categorical_features=categorical_features,
        discrete_choices=discrete_choices,
        task_features=task_features,
        fidelity_features=fidelity_features,
        target_values=target_values,
        robust_digest=extract_robust_digest(
            search_space=search_space, param_names=param_names
        ),
    )


def extract_robust_digest(
    search_space: SearchSpace, param_names: list[str]
) -> RobustSearchSpaceDigest | None:
    """Extracts the `RobustSearchSpaceDigest`.

    Args:
        search_space: A `SearchSpace` to digest.
        param_names: A list of names of the parameters that are used in optimization.
            If environmental variables are present, these should be the last entries
            in `param_names`.

    Returns:
        If the `search_space` is not a `RobustSearchSpace`, this returns None.
        Otherwise, it returns a `RobustSearchSpaceDigest` with entries populated
        from the properties of the `search_space`. In particular, this constructs
        two optional callables, `sample_param_perturbations` and `sample_environmental`,
        that require no inputs and return a `num_samples x d`-dim array of samples
        from the corresponding parameter distributions, where `d` is the number of
        environmental variables for `environmental_sampler and the number of
        non-environmental parameters in `param_names` for `distribution_sampler`.
    """
    if not isinstance(search_space, RobustSearchSpace):
        return None
    dist_params = search_space._distributional_parameters
    env_vars: dict[str, Parameter] = search_space._environmental_variables
    pert_params = [p for p in dist_params if p not in env_vars]
    # Make sure all distributional parameters are in param_names.
    dist_idcs: dict[str, int] = {}
    for p_name in dist_params:
        if p_name not in param_names:
            raise RuntimeError(
                "All distributional parameters must be included in `param_names`."
            )
        dist_idcs[p_name] = param_names.index(p_name)
    num_samples: int = search_space.num_samples
    if len(env_vars) > 0:
        num_non_env_vars: int = len(param_names) - len(env_vars)
        env_idcs = {idx for p, idx in dist_idcs.items() if p in env_vars}
        if env_idcs != set(range(num_non_env_vars, len(param_names))):
            raise RuntimeError(
                "Environmental variables must be last entries in `param_names`. "
                "Otherwise, `AppendFeatures` will not work."
            )
        # NOTE: Extracting it from `param_names` in case the ordering is different.
        environmental_variables = param_names[num_non_env_vars:]

        def sample_environmental() -> npt.NDArray:
            """Get samples from the environmental distributions.

            Samples have the same dimension as the number of environmental variables.
            The samples of an environmental variable appears in the same order it is
            in `param_names`.
            """
            samples = np.zeros((num_samples, len(env_vars)))
            # pyre-ignore [16]
            for dist in search_space._environmental_distributions:
                dist_samples = dist.distribution.rvs(num_samples).reshape(
                    num_samples, -1
                )
                for i, p_name in enumerate(dist.parameters):
                    target_idx = dist_idcs[p_name] - num_non_env_vars
                    samples[:, target_idx] = dist_samples[:, i]
            return samples

    else:
        sample_environmental = None
        environmental_variables = []

    if len(pert_params) > 0:
        constructor: Callable[[tuple[int, int]], npt.NDArray] = (
            np.ones if search_space.multiplicative else np.zeros
        )

        def sample_param_perturbations() -> npt.NDArray:
            """Get samples of the input perturbations.

            Samples have the same dimension as the length of `param_names`
            minus the number of environmental variables. The samples of a
            parameter appears in the same order it is in `param_names`. For
            non-distributional parameters, their values are filled as 0 if
            the perturbations are additive and 1 if multiplicative.
            """
            samples = constructor((num_samples, len(param_names) - len(env_vars)))
            # pyre-ignore [16]
            for dist in search_space._perturbation_distributions:
                dist_samples = dist.distribution.rvs(num_samples).reshape(
                    num_samples, -1
                )
                for i, p_name in enumerate(dist.parameters):
                    samples[:, dist_idcs[p_name]] = dist_samples[:, i]
            return samples

    else:
        sample_param_perturbations = None

    return RobustSearchSpaceDigest(
        sample_param_perturbations=sample_param_perturbations,
        sample_environmental=sample_environmental,
        environmental_variables=environmental_variables,
        multiplicative=search_space.multiplicative,
    )


def extract_objective_thresholds(
    objective_thresholds: TRefPoint,
    objective: Objective,
    outcomes: list[str],
) -> npt.NDArray | None:
    """Extracts objective thresholds' values, in the order of `outcomes`.

    Will return None if no objective thresholds, otherwise the extracted tensor
    will be the same length as `outcomes`.

    Outcomes that are not part of an objective and the objectives that do no have
    a corresponding objective threshold will be given a threshold of NaN. We will
    later infer appropriate threshold values for the objectives that are given a
    threshold of NaN.

    Args:
        objective_thresholds: Objective thresholds to extract values from.
        objective: The corresponding Objective, for validation purposes.
        outcomes: n-length list of names of metrics.

    Returns:
        (n,) array of thresholds
    """
    if len(objective_thresholds) == 0:
        return None

    objective_threshold_dict = {}
    for ot in objective_thresholds:
        if ot.relative:
            raise ValueError(
                f"Objective {ot.metric.name} has a relative threshold that is not "
                f"supported here."
            )
        objective_threshold_dict[ot.metric.name] = ot.bound

    # Check that all thresholds correspond to a metric.
    if set(objective_threshold_dict.keys()).difference(set(objective.metric_names)):
        raise ValueError(
            "Some objective thresholds do not have corresponding metrics."
            f"Got {objective_thresholds=} and {objective=}."
        )

    # Initialize these to be NaN to make sure that objective thresholds for
    # non-objective metrics are never used.
    obj_t = np.full(len(outcomes), float("nan"))
    for metric, threshold in objective_threshold_dict.items():
        obj_t[outcomes.index(metric)] = threshold
    return obj_t


def extract_objective_weights(objective: Objective, outcomes: list[str]) -> npt.NDArray:
    """Extract a weights for objectives.

    Weights are for a maximization problem.

    Give an objective weight to each modeled outcome. Outcomes that are modeled
    but not part of the objective get weight 0.

    In the single metric case, the objective is given either +/- 1, depending
    on the minimize flag.

    In the multiple metric case, each objective is given the input weight,
    multiplied by the minimize flag.

    Args:
        objective: Objective to extract weights from.
        outcomes: n-length list of names of metrics.

    Returns:
        n-length array of weights.

    """
    objective_weights = np.zeros(len(outcomes))
    if isinstance(objective, ScalarizedObjective):
        s = -1.0 if objective.minimize else 1.0
        for obj_metric, obj_weight in objective.metric_weights:
            objective_weights[outcomes.index(obj_metric.name)] = obj_weight * s
    elif isinstance(objective, MultiObjective):
        for obj, obj_weight in objective.objective_weights:
            s = -1.0 if obj.minimize else 1.0
            objective_weights[outcomes.index(obj.metric.name)] = obj_weight * s
    else:
        s = -1.0 if objective.minimize else 1.0
        objective_weights[outcomes.index(objective.metric.name)] = s
    return objective_weights


def extract_outcome_constraints(
    outcome_constraints: list[OutcomeConstraint], outcomes: list[str]
) -> TBounds:
    if len(outcome_constraints) == 0:
        return None
    # Extract outcome constraints
    A = np.zeros((len(outcome_constraints), len(outcomes)))
    b = np.zeros((len(outcome_constraints), 1))
    for i, c in enumerate(outcome_constraints):
        s = 1 if c.op == ComparisonOp.LEQ else -1
        if isinstance(c, ScalarizedOutcomeConstraint):
            for c_metric, c_weight in c.metric_weights:
                j = outcomes.index(c_metric.name)
                A[i, j] = s * c_weight
        else:
            j = outcomes.index(c.metric.name)
            A[i, j] = s
        b[i, 0] = s * c.bound
    return (A, b)


def validate_and_apply_final_transform(
    objective_weights: npt.NDArray,
    outcome_constraints: tuple[npt.NDArray, npt.NDArray] | None,
    linear_constraints: tuple[npt.NDArray, npt.NDArray] | None,
    pending_observations: list[npt.NDArray] | None,
    objective_thresholds: npt.NDArray | None = None,
    final_transform: Callable[[npt.NDArray], Tensor] = torch.tensor,
) -> tuple[
    Tensor,
    tuple[Tensor, Tensor] | None,
    tuple[Tensor, Tensor] | None,
    list[Tensor] | None,
    Tensor | None,
]:
    # TODO: use some container down the road (similar to
    # SearchSpaceDigest) to limit the return arguments
    # pyre-fixme[35]: Target cannot be annotated.
    objective_weights: Tensor = final_transform(objective_weights)
    if outcome_constraints is not None:
        # pyre-fixme[35]: Target cannot be annotated.
        outcome_constraints: tuple[Tensor, Tensor] = (
            final_transform(outcome_constraints[0]),
            final_transform(outcome_constraints[1]),
        )
    if linear_constraints is not None:
        # pyre-fixme[35]: Target cannot be annotated.
        linear_constraints: tuple[Tensor, Tensor] = (
            final_transform(linear_constraints[0]),
            final_transform(linear_constraints[1]),
        )
    if pending_observations is not None:
        # pyre-fixme[35]: Target cannot be annotated.
        pending_observations: list[Tensor] = [
            final_transform(pending_obs) for pending_obs in pending_observations
        ]
    if objective_thresholds is not None:
        # pyre-fixme[35]: Target cannot be annotated.
        objective_thresholds: Tensor = final_transform(objective_thresholds)
    return (
        objective_weights,
        outcome_constraints,
        linear_constraints,
        pending_observations,
        objective_thresholds,
    )


def get_fixed_features(
    fixed_features: ObservationFeatures | None, param_names: list[str]
) -> dict[int, float] | None:
    """Reformat a set of fixed_features."""
    if fixed_features is None or not fixed_features.parameters:
        return None
    params = fixed_features.parameters
    params_set = set(params)
    param_names_set = set(param_names)
    if params_set > param_names_set:
        raise ValueError(
            "Fixed features contains parameters not in "
            f"`param_names`: {params_set - param_names_set}."
        )
    fixed_features_dict = {
        i: float(assert_is_instance(params[p_name], SupportsFloat))
        for i, p_name in enumerate(param_names)
        if p_name in params
    }
    return fixed_features_dict


def get_fixed_features_from_experiment(
    experiment: Experiment,
) -> ObservationFeatures:
    completed_indices = [t.index for t in experiment.completed_trials]
    completed_indices.append(0)  # handle case of no completed trials
    return ObservationFeatures(
        parameters={},
        trial_index=max(completed_indices),
    )


def pending_observations_as_array_list(
    pending_observations: dict[str, list[ObservationFeatures]],
    outcome_names: list[str],
    param_names: list[str],
) -> list[npt.NDArray] | None:
    """Re-format pending observations.

    Args:
        pending_observations: List of raw numpy pending observations.
        outcome_names: List of outcome names.
        param_names: List fitted param names.

    Returns:
        Filtered pending observations data, by outcome and param names.
    """
    if len(pending_observations) == 0:
        return None

    pending = [np.array([]) for _ in outcome_names]
    for metric_name, po_list in pending_observations.items():
        # It is possible that some metrics attached to the experiment should
        # not be included in pending features for a given model. For example,
        # if a model is fit to the initial data that is missing some of the
        # metrics on the experiment or if a model just should not be fit for
        # some of the metrics attached to the experiment, so metrics that
        # appear in pending_observations (drawn from an experiment) but not
        # in outcome_names (metrics, expected for the model) are filtered out.
        if metric_name not in outcome_names:
            continue
        pending[outcome_names.index(metric_name)] = np.array(
            [[po.parameters[p] for p in param_names] for po in po_list]
        )
    return pending


def parse_observation_features(
    X: npt.NDArray,
    param_names: list[str],
    candidate_metadata: Sequence[TCandidateMetadata] | None = None,
) -> list[ObservationFeatures]:
    """Re-format raw model-generated candidates into ObservationFeatures.

    Args:
        param_names: List of param names.
        X: Raw np.ndarray of candidate values.
        candidate_metadata: Model's metadata for candidates it produced.

    Returns:
        List of candidates, represented as ObservationFeatures.
    """
    if candidate_metadata and len(candidate_metadata) != len(X):
        raise ValueError(
            "Observations metadata list provided is not of "
            "the same size as the number of candidates."
        )
    observation_features = []
    for i, x in enumerate(X):
        observation_features.append(
            ObservationFeatures(
                parameters=dict(zip(param_names, x, strict=True)),
                metadata=candidate_metadata[i] if candidate_metadata else None,
            )
        )
    return observation_features


def transform_callback(
    param_names: list[str],
    transforms: MutableMapping[str, Transform],
) -> Callable[[npt.NDArray], npt.NDArray]:
    """A closure for performing the `round trip` transformations.

    The function rounds points by de-transforming points back into
    the original space (done by applying transforms in reverse), and then
    re-transforming them.
    This function is specifically for points which are formatted as numpy
    arrays. This function is passed to _model_gen.

    Args:
        param_names: Names of parameters to transform.
        transforms: Ordered set of transforms which were applied to the points.

    Returns:
        a function with for performing the roundtrip transform.
    """

    def _roundtrip_transform(x: npt.NDArray) -> npt.NDArray:
        """Inner function for performing aforementioned functionality.

        Args:
            x: points in the transformed space (e.g. all transforms have been applied
                to them)

        Returns:
            points in the transformed space, but rounded via the original space.
        """
        # apply reverse terminal transform to turn array to ObservationFeatures
        observation_features = [
            ObservationFeatures(
                parameters={p: float(x[i]) for i, p in enumerate(param_names)}
            )
        ]
        # reverse loop through the transforms and do untransform
        for t in reversed(list(transforms.values())):
            observation_features = t.untransform_observation_features(
                observation_features
            )
        # forward loop through the transforms and do transform
        for t in transforms.values():
            observation_features = t.transform_observation_features(
                observation_features
            )
        # parameters are guaranteed to be float compatible here, but pyre doesn't know
        new_x: list[float] = [
            # pyre-fixme[6]: Expected `Union[_SupportsIndex, bytearray, bytes, str,
            #  typing.SupportsFloat]` for 1st param but got `Union[None, bool, float,
            #  int, str]`.
            float(observation_features[0].parameters[p])
            for p in param_names
        ]
        # turn it back into an array
        return np.array(new_x)

    return _roundtrip_transform


def get_pareto_frontier_and_configs(
    modelbridge: modelbridge_module.torch.TorchModelBridge,
    observation_features: list[ObservationFeatures],
    observation_data: list[ObservationData] | None = None,
    objective_thresholds: TRefPoint | None = None,
    optimization_config: MultiObjectiveOptimizationConfig | None = None,
    arm_names: list[str | None] | None = None,
    use_model_predictions: bool = True,
) -> tuple[list[Observation], Tensor, Tensor, Tensor | None]:
    """Helper that applies transforms and calls ``frontier_evaluator``.

    Returns the ``frontier_evaluator`` configs in addition to the Pareto
    observations.

    Args:
        modelbridge: ``Modelbridge`` used to predict metrics outcomes.
        observation_features: Observation features to consider for the Pareto
            frontier.
        observation_data: Data for computing the Pareto front, unless
            ``observation_features`` are provided and ``model_predictions is True``.
        objective_thresholds: Metric values bounding the region of interest in
            the objective outcome space; used to override objective thresholds
            specified in ``optimization_config``, if necessary.
        optimization_config: Multi-objective optimization config.
        arm_names: Arm names for each observation in ``observation_features``.
        use_model_predictions: If ``True``, will use model predictions at
            ``observation_features`` to compute Pareto front. If ``False``,
            will use ``observation_data`` directly to compute Pareto front, ignoring
            ``observation_features``.

    Returns: Four-item tuple of:
          - frontier_observations: Observations of points on the pareto frontier,
          - f: n x m tensor representation of the Pareto frontier values where n is the
            length of frontier_observations and m is the number of metrics,
          - obj_w: m tensor of objective weights,
          - obj_t: m tensor of objective thresholds corresponding to Y, or None if no
            objective thresholds used.
    """
    # Input validation
    if use_model_predictions:
        if observation_data is not None:
            warnings.warn(
                "You provided `observation_data` when `use_model_predictions` is True; "
                "`observation_data` will not be used.",
                stacklevel=2,
            )
    else:
        if observation_data is None:
            raise ValueError(
                "`observation_data` must not be None when `use_model_predictions` is "
                "True."
            )

    array_to_tensor = partial(_array_to_tensor, modelbridge=modelbridge)
    if use_model_predictions:
        observation_data = modelbridge._predict_observation_data(
            observation_features=observation_features
        )
    Y, Yvar = observation_data_to_array(
        outcomes=modelbridge.outcomes, observation_data=none_throws(observation_data)
    )
    Y, Yvar = (array_to_tensor(Y), array_to_tensor(Yvar))
    if arm_names is None:
        arm_names = [None] * len(observation_features)

    # Extract optimization config: make sure that the problem is a MOO
    # problem and clone the optimization config with specified
    # `objective_thresholds` if those are provided. If `optimization_config`
    # is not specified, uses the one stored on `modelbridge`.
    optimization_config = _get_multiobjective_optimization_config(
        modelbridge=modelbridge,
        optimization_config=optimization_config,
        objective_thresholds=objective_thresholds,
    )

    # Transform optimization config.

    # de-relativize outcome constraints and objective thresholds
    observations = modelbridge.get_training_data()

    optimization_config = assert_is_instance(
        derelativize_optimization_config_with_raw_status_quo(
            optimization_config=optimization_config,
            modelbridge=modelbridge,
            observations=observations,
        ),
        MultiObjectiveOptimizationConfig,
    )
    # Extract weights, constraints, and objective_thresholds
    objective_weights = extract_objective_weights(
        objective=optimization_config.objective, outcomes=modelbridge.outcomes
    )
    outcome_constraints = extract_outcome_constraints(
        outcome_constraints=optimization_config.outcome_constraints,
        outcomes=modelbridge.outcomes,
    )
    obj_t = extract_objective_thresholds(
        objective_thresholds=optimization_config.objective_thresholds,
        objective=optimization_config.objective,
        outcomes=modelbridge.outcomes,
    )
    if obj_t is not None:
        obj_t = array_to_tensor(obj_t)
    # Transform to tensors.
    obj_w, oc_c, _, _, _ = validate_and_apply_final_transform(
        objective_weights=objective_weights,
        outcome_constraints=outcome_constraints,
        linear_constraints=None,
        pending_observations=None,
        final_transform=array_to_tensor,
    )
    f, cov, indx = pareto_frontier_evaluator(
        model=None,
        X=None,
        Y=Y,
        Yvar=Yvar,
        objective_thresholds=obj_t,
        objective_weights=obj_w,
        outcome_constraints=oc_c,
    )
    f, cov = f.detach().cpu().clone(), cov.detach().cpu().clone()
    indx = indx.tolist()
    frontier_observation_data = array_to_observation_data(
        f=f.numpy(), cov=cov.numpy(), outcomes=none_throws(modelbridge.outcomes)
    )
    # Construct observations
    frontier_observations = []
    for i, obsd in enumerate(frontier_observation_data):
        frontier_observations.append(
            Observation(
                features=deepcopy(observation_features[indx[i]]),
                data=deepcopy(obsd),
                arm_name=arm_names[indx[i]],
            )
        )

    return (
        frontier_observations,
        f,
        obj_w.cpu(),
        obj_t.cpu() if obj_t is not None else None,
    )


def pareto_frontier(
    modelbridge: modelbridge_module.torch.TorchModelBridge,
    observation_features: list[ObservationFeatures],
    observation_data: list[ObservationData] | None = None,
    objective_thresholds: TRefPoint | None = None,
    optimization_config: MultiObjectiveOptimizationConfig | None = None,
    arm_names: list[str | None] | None = None,
    use_model_predictions: bool = True,
) -> list[Observation]:
    """Compute the list of points on the Pareto frontier as `Observation`-s
    in the untransformed search space.

    Args:
        modelbridge: ``Modelbridge`` used to predict metrics outcomes.
        observation_features: Observation features to consider for the Pareto
            frontier.
        observation_data: Data for computing the Pareto front, unless
            ``observation_features`` are provided and ``model_predictions is True``.
        objective_thresholds: Metric values bounding the region of interest in
            the objective outcome space; used to override objective thresholds
            specified in ``optimization_config``, if necessary.
        optimization_config: Multi-objective optimization config.
        arm_names: Arm names for each observation in ``observation_features``.
        use_model_predictions: If ``True``, will use model predictions at
            ``observation_features`` to compute Pareto front. If ``False``,
            will use ``observation_data`` directly to compute Pareto front, ignoring
            ``observation_features``.

    Returns: Points on the Pareto frontier as `Observation`-s in order of descending
        individual hypervolume if possible.
    """
    frontier_observations, f, obj_w, obj_t = get_pareto_frontier_and_configs(
        modelbridge=modelbridge,
        observation_features=observation_features,
        observation_data=observation_data,
        objective_thresholds=objective_thresholds,
        optimization_config=optimization_config,
        arm_names=arm_names,
        use_model_predictions=use_model_predictions,
    )

    # If no objective thresholds are present we cannot compute hypervolume -- return
    # frontier observations in arbitrary order
    if obj_t is None:
        return frontier_observations

    # Apply appropriate weights and thresholds
    obj, obj_t = get_weighted_mc_objective_and_objective_thresholds(
        objective_weights=obj_w, objective_thresholds=obj_t
    )
    f_t = obj(f)

    # Compute individual hypervolumes by taking the difference between the observation
    # and the reference point and multiplying
    individual_hypervolumes = (
        (f_t.unsqueeze(dim=0) - obj_t).clamp_min(0).prod(dim=-1).squeeze().tolist()
    )

    if not isinstance(individual_hypervolumes, list):
        individual_hypervolumes = [individual_hypervolumes]

    return [
        obs
        for obs, _ in sorted(
            zip(frontier_observations, individual_hypervolumes),
            key=lambda tup: tup[1],
            reverse=True,
        )
    ]


def predicted_pareto_frontier(
    modelbridge: modelbridge_module.torch.TorchModelBridge,
    objective_thresholds: TRefPoint | None = None,
    observation_features: list[ObservationFeatures] | None = None,
    optimization_config: MultiObjectiveOptimizationConfig | None = None,
) -> list[Observation]:
    """Generate a Pareto frontier based on the posterior means of given
    observation features. Given a model and optionally features to evaluate
    (will use model training data if not specified), use the model to predict
    which points lie on the Pareto frontier.

    Args:
        modelbridge: ``Modelbridge`` used to predict metrics outcomes.
        observation_features: Observation features to predict, if provided and
            ``use_model_predictions is True``.
        objective_thresholds: Metric values bounding the region of interest in
            the objective outcome space; used to override objective thresholds
            specified in ``optimization_config``, if necessary.
        optimization_config: Multi-objective optimization config.

    Returns:
        Observations representing points on the Pareto frontier.
    """
    if observation_features is None:
        observation_features, _, arm_names = _get_modelbridge_training_data(
            modelbridge=modelbridge
        )
    else:
        arm_names = None
    if not observation_features:
        raise ValueError(
            "Must receive observation_features as input or the model must "
            "have training data."
        )

    pareto_observations = pareto_frontier(
        modelbridge=modelbridge,
        objective_thresholds=objective_thresholds,
        observation_features=observation_features,
        optimization_config=optimization_config,
        arm_names=arm_names,
    )
    return pareto_observations


def observed_pareto_frontier(
    modelbridge: modelbridge_module.torch.TorchModelBridge,
    objective_thresholds: TRefPoint | None = None,
    optimization_config: MultiObjectiveOptimizationConfig | None = None,
) -> list[Observation]:
    """Generate a pareto frontier based on observed data. Given observed data
    (sourced from model training data), return points on the Pareto frontier
    as `Observation`-s.

    Args:
        modelbridge: ``Modelbridge`` that holds previous training data.
        objective_thresholds: Metric values bounding the region of interest in
            the objective outcome space; used to override objective thresholds
            in the optimization config, if needed.
        optimization_config: Multi-objective optimization config.

    Returns:
        Data representing points on the pareto frontier.
    """
    # Get observation_data from current training data
    obs_feats, obs_data, arm_names = _get_modelbridge_training_data(
        modelbridge=modelbridge
    )

    pareto_observations = pareto_frontier(
        modelbridge=modelbridge,
        objective_thresholds=objective_thresholds,
        observation_data=obs_data,
        observation_features=obs_feats,
        optimization_config=optimization_config,
        arm_names=arm_names,
        use_model_predictions=False,
    )
    return pareto_observations


def hypervolume(
    modelbridge: modelbridge_module.torch.TorchModelBridge,
    observation_features: list[ObservationFeatures],
    objective_thresholds: TRefPoint | None = None,
    observation_data: list[ObservationData] | None = None,
    optimization_config: MultiObjectiveOptimizationConfig | None = None,
    selected_metrics: list[str] | None = None,
    use_model_predictions: bool = True,
) -> float:
    """Helper function that computes (feasible) hypervolume.

    Args:
        modelbridge: The modelbridge.
        observation_features: The observation features for the in-sample arms.
        objective_thresholds: The objective thresholds to be used for computing
            the hypervolume. If None, these are extracted from the optimization
            config.
        observation_data: The observed outcomes for the in-sample arms.
        optimization_config: The optimization config specifying the objectives,
            objectives thresholds, and outcome constraints.
        selected_metrics: A list of objective metric names specifying which
            objectives to use in hypervolume computation. By default, all
            objectives are used.
        use_model_predictions: A boolean indicating whether to use model predictions
            for determining the in-sample Pareto frontier instead of the raw observed
            values.

    Returns:
        The (feasible) hypervolume.

    """
    frontier_observations, f, obj_w, obj_t = get_pareto_frontier_and_configs(
        modelbridge=modelbridge,
        observation_features=observation_features,
        observation_data=observation_data,
        objective_thresholds=objective_thresholds,
        optimization_config=optimization_config,
        use_model_predictions=use_model_predictions,
    )
    if obj_t is None:
        raise ValueError(
            "Cannot compute hypervolume without having objective thresholds specified."
        )
    oc = _get_multiobjective_optimization_config(
        modelbridge=modelbridge,
        optimization_config=optimization_config,
        objective_thresholds=objective_thresholds,
    )
    # Set to all metrics if unspecified
    if selected_metrics is None:
        selected_metrics = oc.objective.metric_names
    # filter to only include objectives
    else:
        if any(m not in oc.objective.metric_names for m in selected_metrics):
            raise ValueError("All selected metrics must be objectives.")

    # Create a mask indicating selected metrics
    selected_metrics_mask = torch.tensor(
        [metric in selected_metrics for metric in modelbridge.outcomes],
        dtype=torch.bool,
        device=f.device,
    )
    # Apply appropriate weights and thresholds
    obj, obj_t = get_weighted_mc_objective_and_objective_thresholds(
        objective_weights=obj_w, objective_thresholds=none_throws(obj_t)
    )
    f_t = obj(f)
    obj_mask = obj_w.nonzero().view(-1)
    selected_metrics_mask = selected_metrics_mask[obj_mask]
    f_t = f_t[:, selected_metrics_mask]
    obj_t = obj_t[selected_metrics_mask]
    bd = DominatedPartitioning(ref_point=obj_t, Y=f_t)
    return bd.compute_hypervolume().item()


def _get_multiobjective_optimization_config(
    modelbridge: modelbridge_module.torch.TorchModelBridge,
    optimization_config: OptimizationConfig | None = None,
    objective_thresholds: TRefPoint | None = None,
) -> MultiObjectiveOptimizationConfig:
    # Optimization_config
    mooc = optimization_config or assert_is_instance_optional(
        modelbridge._optimization_config, MultiObjectiveOptimizationConfig
    )
    if not mooc:
        raise ValueError(
            "Experiment must have an existing optimization_config "
            "of type `MultiObjectiveOptimizationConfig` "
            "or `optimization_config` must be passed as an argument."
        )
    if not isinstance(mooc, MultiObjectiveOptimizationConfig):
        raise ValueError(
            "optimization_config must be a MultiObjectiveOptimizationConfig."
        )
    if objective_thresholds:
        mooc = mooc.clone_with_args(objective_thresholds=objective_thresholds)

    return mooc


def predicted_hypervolume(
    modelbridge: modelbridge_module.torch.TorchModelBridge,
    objective_thresholds: TRefPoint | None = None,
    observation_features: list[ObservationFeatures] | None = None,
    optimization_config: MultiObjectiveOptimizationConfig | None = None,
    selected_metrics: list[str] | None = None,
) -> float:
    """Calculate hypervolume of a pareto frontier based on the posterior means of
    given observation features.

    Given a model and features to evaluate calculate the hypervolume of the pareto
    frontier formed from their predicted outcomes.

    Args:
        modelbridge: Modelbridge used to predict metrics outcomes.
        objective_thresholds: point defining the origin of hyperrectangles that
            can contribute to hypervolume.
        observation_features: observation features to predict. Model's training
            data used by default if unspecified.
        optimization_config: Optimization config
        selected_metrics: If specified, hypervolume will only be evaluated on
            the specified subset of metrics. Otherwise, all metrics will be used.

    Returns:
        calculated hypervolume.
    """
    if observation_features is None:
        (
            observation_features,
            _,
            __,
        ) = _get_modelbridge_training_data(modelbridge=modelbridge)
    if not observation_features:
        raise ValueError(
            "Must receive observation_features as input or the model must "
            "have training data."
        )

    return hypervolume(
        modelbridge=modelbridge,
        objective_thresholds=objective_thresholds,
        observation_features=observation_features,
        optimization_config=optimization_config,
        selected_metrics=selected_metrics,
    )


def observed_hypervolume(
    modelbridge: modelbridge_module.torch.TorchModelBridge,
    objective_thresholds: TRefPoint | None = None,
    optimization_config: MultiObjectiveOptimizationConfig | None = None,
    selected_metrics: list[str] | None = None,
) -> float:
    """Calculate hypervolume of a pareto frontier based on observed data.

    Given observed data, return the hypervolume of the pareto frontier formed from
    those outcomes.

    Args:
        modelbridge: Modelbridge that holds previous training data.
        objective_thresholds: Point defining the origin of hyperrectangles that
            can contribute to hypervolume. Note that if this is None,
            `objective_thresholds` must be present on the
            `modelbridge.optimization_config`.
        observation_features: observation features to predict. Model's training
            data used by default if unspecified.
        optimization_config: Optimization config
        selected_metrics: If specified, hypervolume will only be evaluated on
            the specified subset of metrics. Otherwise, all metrics will be used.

    Returns:
        (float) calculated hypervolume.
    """
    # Get observation_data from current training data.
    obs_feats, obs_data, _ = _get_modelbridge_training_data(modelbridge=modelbridge)

    return hypervolume(
        modelbridge=modelbridge,
        objective_thresholds=objective_thresholds,
        observation_features=obs_feats,
        observation_data=obs_data,
        optimization_config=optimization_config,
        selected_metrics=selected_metrics,
        use_model_predictions=False,
    )


def array_to_observation_data(
    f: npt.NDArray,
    cov: npt.NDArray,
    outcomes: list[str],
) -> list[ObservationData]:
    """Convert arrays of model predictions to a list of ObservationData.

    Args:
        f: An (n x m) array
        cov: An (n x m x m) array
        outcomes: A list of d outcome names

    Returns: A list of n ObservationData
    """
    observation_data = []
    for i in range(f.shape[0]):
        observation_data.append(
            ObservationData(
                metric_names=list(outcomes),
                means=f[i, :].copy(),
                covariance=cov[i, :, :].copy(),
            )
        )
    return observation_data


def observation_data_to_array(
    outcomes: list[str],
    observation_data: list[ObservationData],
) -> tuple[npt.NDArray, npt.NDArray]:
    """Convert a list of Observation data to arrays.

    Any missing mean or covariance values will be returned as NaNs.

    Args:
        outcomes: A list of `m` outcomes to extract observation data for.
        observation_data: A list of `n` ``ObservationData`` objects.

    Returns:
        - means: An (n x m) array of mean observations.
        - cov: An (n x m x m) array of covariance observations.
    """
    means = []
    cov = []
    # Initialize arrays with all NaN values.
    means = np.full((len(observation_data), len(outcomes)), np.nan)
    cov = np.full((len(observation_data), len(outcomes), len(outcomes)), np.nan)
    # Iterate over observations and extract the relevant data.
    for i, obsd in enumerate(observation_data):
        # Indices of outcomes that are observed.
        outcome_idx = [j for j, o in enumerate(outcomes) if o in obsd.metric_names]
        # Corresponding indices in the observation data.
        observation_idx = [obsd.metric_names.index(outcomes[j]) for j in outcome_idx]
        means[i, outcome_idx] = obsd.means[observation_idx]
        # We can't use advanced indexing over two dimensions jointly for assignment,
        # so this has to be done in two steps.
        cov_pick = np.full((len(outcome_idx), len(outcomes)), np.nan)
        cov_pick[:, outcome_idx] = obsd.covariance[observation_idx][:, observation_idx]
        cov[i, outcome_idx] = cov_pick
    return means, cov


def observation_features_to_array(
    parameters: list[str],
    obsf: list[ObservationFeatures],
) -> npt.NDArray:
    """Convert a list of Observation features to arrays."""
    return np.array([[of.parameters[p] for p in parameters] for of in obsf])


def feasible_hypervolume(
    optimization_config: MultiObjectiveOptimizationConfig,
    values: dict[str, npt.NDArray],
) -> npt.NDArray:
    """Compute the feasible hypervolume each iteration.

    Args:
        optimization_config: Optimization config.
        values: Dictionary from metric name to array of value at each
            iteration (each array is `n`-dim). If optimization config contains
            outcome constraints, values for them must be present in `values`.

    Returns: Array of feasible hypervolumes.
    """
    # Get objective at each iteration
    obj_threshold_dict = {
        ot.metric.name: ot.bound for ot in optimization_config.objective_thresholds
    }
    f_vals = np.hstack(
        [values[m.name].reshape(-1, 1) for m in optimization_config.objective.metrics]
    )
    obj_thresholds = np.array(
        [obj_threshold_dict[m.name] for m in optimization_config.objective.metrics]
    )
    # Set infeasible points to be the objective threshold
    for oc in optimization_config.outcome_constraints:
        if oc.relative:
            raise ValueError(
                "Benchmark aggregation does not support relative constraints"
            )
        g = values[oc.metric.name]
        feas = g <= oc.bound if oc.op == ComparisonOp.LEQ else g >= oc.bound
        f_vals[~feas] = obj_thresholds

    obj_weights = np.array(
        [-1 if m.lower_is_better else 1 for m in optimization_config.objective.metrics]
    )
    obj_thresholds = obj_thresholds * obj_weights
    f_vals = f_vals * obj_weights
    partitioning = DominatedPartitioning(
        ref_point=torch.from_numpy(obj_thresholds).double()
    )
    f_vals_torch = torch.from_numpy(f_vals).double()
    # compute hv at each iteration
    hvs = []
    for i in range(f_vals.shape[0]):
        # update with new point
        partitioning.update(Y=f_vals_torch[i : i + 1])
        hv = partitioning.compute_hypervolume().item()
        hvs.append(hv)
    return np.array(hvs)


def _array_to_tensor(
    array: npt.NDArray | list[float],
    modelbridge: modelbridge_module.base.ModelBridge | None = None,
) -> Tensor:
    if modelbridge and hasattr(modelbridge, "_array_to_tensor"):
        # pyre-ignore[16]: modelbridge does not have attribute `_array_to_tensor`
        return modelbridge._array_to_tensor(array)
    else:
        return torch.tensor(array)


def _get_modelbridge_training_data(
    modelbridge: modelbridge_module.torch.TorchModelBridge,
) -> tuple[list[ObservationFeatures], list[ObservationData], list[str | None]]:
    obs = modelbridge.get_training_data()
    return _unpack_observations(obs=obs)


def _unpack_observations(
    obs: list[Observation],
) -> tuple[list[ObservationFeatures], list[ObservationData], list[str | None]]:
    obs_feats, obs_data, arm_names = [], [], []
    for ob in obs:
        obs_feats.append(ob.features)
        obs_data.append(ob.data)
        arm_names.append(ob.arm_name)
    return obs_feats, obs_data, arm_names


def transform_search_space(
    search_space: SearchSpace,
    transforms: Iterable[type[Transform]],
    transform_configs: Mapping[str, Any],
) -> SearchSpace:
    """
    Apply all given transforms to a copy of the SearchSpace iteratively.
    """
    search_space = search_space.clone()

    for t in transforms:
        try:
            t_instance = t(
                search_space=search_space,
                observations=[],
                modelbridge=None,
                config=transform_configs.get(t.__name__),
            )

            search_space = t_instance.transform_search_space(search_space=search_space)
        except DataRequiredError:
            # Skip this transform if data is required. Data is only required for
            # transforms that operate on Observations.
            pass

    return search_space


def process_contextual_datasets(
    datasets: list[SupervisedDataset],
    outcomes: list[str],
    parameter_decomposition: dict[str, list[str]],
    metric_decomposition: dict[str, list[str]] | None = None,
) -> list[ContextualDataset]:
    """Contruct a list of `ContextualDataset`.

    Args:
        datasets: A list of `Dataset` objects.
        outcomes: The names of the outcomes to extract observations for.
        parameter_decomposition: Keys are context names. Values are the lists
            of parameter names belonging to the context, e.g.
            {'context1': ['p1_c1', 'p2_c1'],'context2': ['p1_c2', 'p2_c2']}.
        metric_decomposition: Context breakdown metrics. Keys are context names.
            Values are the lists of metric names belonging to the context:
            {
                'context1': ['m1_c1', 'm2_c1', 'm3_c1'],
                'context2': ['m1_c2', 'm2_c2', 'm3_c2'],
            }

    Returns: A list of `ContextualDataset` objects. Order generally will not be that of
        `outcomes`.
    """
    context_buckets = list(parameter_decomposition.keys())
    remaining_metrics = deepcopy(outcomes)
    contextual_datasets = []
    if metric_decomposition is not None:
        M = len(metric_decomposition[context_buckets[0]])
        for j in range(M):
            metric_list = [metric_decomposition[c][j] for c in context_buckets]
            contextual_datasets.append(
                ContextualDataset(
                    datasets=[
                        datasets[outcomes.index(metric_i)] for metric_i in metric_list
                    ],
                    parameter_decomposition=parameter_decomposition,
                    metric_decomposition=metric_decomposition,
                )
            )
            remaining_metrics = list(set(remaining_metrics) - set(metric_list))
    else:
        logger.info(
            "No metric decomposition found in experiment properties. Using "
            "LCEA model to fit each outcome independently."
        )
    if len(remaining_metrics) > 0:
        for metric_i in remaining_metrics:
            contextual_datasets.append(
                ContextualDataset(
                    datasets=[datasets[outcomes.index(metric_i)]],
                    parameter_decomposition=parameter_decomposition,
                )
            )
    return contextual_datasets<|MERGE_RESOLUTION|>--- conflicted
+++ resolved
@@ -57,14 +57,8 @@
 )
 from ax.utils.common.logger import get_logger
 from ax.utils.common.typeutils import (
-<<<<<<< HEAD
-    checked_cast,
-    checked_cast_optional,
-    checked_cast_to_tuple,
-=======
     assert_is_instance_of_tuple,
     assert_is_instance_optional,
->>>>>>> 1a43c91d
 )
 from botorch.acquisition.multi_objective.multi_output_risk_measures import (
     IndependentCVaR,
@@ -85,11 +79,7 @@
     DominatedPartitioning,
 )
 
-<<<<<<< HEAD
-from pyre_extensions import none_throws
-=======
 from pyre_extensions import assert_is_instance, none_throws
->>>>>>> 1a43c91d
 from torch import Tensor
 
 logger: Logger = get_logger(__name__)
