--- conflicted
+++ resolved
@@ -179,11 +179,7 @@
     mu_ln: npt.NDArray,
     Cov_ln: npt.NDArray,
 ) -> tuple[npt.NDArray, npt.NDArray]:
-<<<<<<< HEAD
-    """Compute mean and covariance of a MVN from those of the associated log-MVN
-=======
     """Compute mean and covariance of a MVN from those of the associated log-MVN.
->>>>>>> 1a43c91d
 
     If `Y` is log-normal with mean mu_ln and covariance Cov_ln, then
     `X ~ N(mu_n, Cov_n)` with
@@ -204,11 +200,7 @@
     mu_n: npt.NDArray,
     Cov_n: npt.NDArray,
 ) -> tuple[npt.NDArray, npt.NDArray]:
-<<<<<<< HEAD
-    """Compute mean and covariance of a log-MVN from its MVN sufficient statistics
-=======
     """Compute mean and covariance of a log-MVN from its MVN sufficient statistics.
->>>>>>> 1a43c91d
 
     If `X ~ N(mu_n, Cov_n)` and `Y = exp(X)`, then `Y` is log-normal with
 
