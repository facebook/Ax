# Copyright (c) Meta Platforms, Inc. and affiliates.
#
# This source code is licensed under the MIT license found in the
# LICENSE file in the root directory of this source tree.

# pyre-strict

from copy import deepcopy
from unittest.mock import Mock

import numpy as np
import numpy.typing as npt
from ax.core import BatchTrial
from ax.core.observation import (
    Observation,
    ObservationData,
    ObservationFeatures,
    observations_from_data,
    recombine_observations,
)
from ax.core.outcome_constraint import OutcomeConstraint
from ax.core.types import ComparisonOp
from ax.metrics.branin import BraninMetric
from ax.modelbridge import ModelBridge
from ax.modelbridge.registry import Models
from ax.modelbridge.transforms.base import Transform
from ax.modelbridge.transforms.relativize import (
    BaseRelativize,
    Relativize,
    RelativizeWithConstantControl,
)
from ax.models.base import Model
from ax.utils.common.testutils import TestCase
<<<<<<< HEAD
from ax.utils.common.typeutils import checked_cast
=======
>>>>>>> 1a43c91d
from ax.utils.stats.statstools import relativize_data
from ax.utils.testing.core_stubs import (
    get_branin_data_batch,
    get_branin_experiment,
    get_branin_multi_objective_optimization_config,
    get_branin_optimization_config,
    get_branin_with_multi_task,
    get_search_space,
)
from hypothesis import assume, given, settings, strategies as st
<<<<<<< HEAD
from pyre_extensions import none_throws
=======
from pyre_extensions import assert_is_instance, none_throws
>>>>>>> 1a43c91d


class RelativizeDataTest(TestCase):
    relativize_classes: list[type[Transform]] = [
        Relativize,
        RelativizeWithConstantControl,
    ]
    cases: list[tuple[type[Transform], list[tuple[npt.NDArray, npt.NDArray]]]] = [
        (
            Relativize,
            [
                (np.array([0.0, 0.0]), np.array([[0.0, 0.0], [0.0, 0.0]])),
                (
                    np.array([-22.56, 98.01652893]),
                    np.array([[604.8, 0.0], [0.0, 512.39669421]]),
                ),
                (np.array([0.0, 0.0]), np.array([[0.0, 0.0], [0.0, 0.0]])),
                (np.array([-51.25, 98.4]), np.array([[812.5, 0.0], [0.0, 480.0]])),
            ],
        ),
        (
            RelativizeWithConstantControl,
            [
                (np.array([0.0, 0.0]), np.array([[0.0, 0.0], [0.0, 0.0]])),
                (
                    np.array([-20.0, 100.0]),
                    np.array([[400.0, 0.0], [0.0, 115.70247934]]),
                ),
                (np.array([0.0, 0.0]), np.array([[0.0, 0.0], [0.0, 0.0]])),
                (np.array([-50.0, 100.0]), np.array([[750.0, 0.0], [0.0, 160.0]])),
            ],
        ),
    ]

    def test_relativize_transform_requires_a_modelbridge(self) -> None:
        for relativize_cls in self.relativize_classes:
            with self.assertRaisesRegex(
                AssertionError,
                f"{relativize_cls.__name__} transform requires a modelbridge",
            ):
                relativize_cls(
                    search_space=None,
                    observations=[],
                )

    def test_relativize_transform_requires_a_modelbridge_to_have_status_quo_data(
        self,
    ) -> None:
        for relativize_cls in self.relativize_classes:
            # modelbridge has no status quo
            sobol = Models.SOBOL(search_space=get_search_space())
            self.assertIsNone(sobol.status_quo)
            with self.assertRaisesRegex(
                AssertionError, f"{relativize_cls.__name__} requires status quo data."
            ):
                relativize_cls(
                    search_space=None,
                    observations=[],
                    modelbridge=sobol,
                ).transform_observations(
                    observations=[
                        Observation(
                            data=ObservationData(
                                metric_names=["foo"],
                                means=np.array([2]),
                                covariance=np.array([[0.1]]),
                            ),
                            features=ObservationFeatures(parameters={"x": 1}),
                            arm_name="0_0",
                        )
                    ],
                )

            # modelbridge has status quo
            exp = get_branin_experiment(
                with_batch=True,
                with_status_quo=True,
            )
            # making status_quo out of design
            none_throws(exp._status_quo)._parameters["x1"] = 10000.0
            for t in exp.trials.values():
                t.mark_running(no_runner_required=True)
                exp.attach_data(
                    get_branin_data_batch(batch=assert_is_instance(t, BatchTrial))
                )
                t.mark_completed()
            data = exp.fetch_data()
            modelbridge = ModelBridge(
                search_space=exp.search_space,
                model=Model(),
                transforms=[relativize_cls],
                experiment=exp,
                data=data,
            )
            mean_in_data = data.df.query(
                f"arm_name == '{none_throws(exp.status_quo).name}'"
            )["mean"].item()
            # modelbridge.status_quo_data_by_trial is accurate
            self.assertEqual(
                mean_in_data,
                none_throws(modelbridge.status_quo_data_by_trial)[0].means[0],
            )
            # reset SQ
            none_throws(exp._status_quo)._parameters["x1"] = 0.0
            modelbridge = ModelBridge(
                search_space=exp.search_space,
                model=Model(),
                transforms=[relativize_cls],
                experiment=exp,
                data=data,
            )

            # create a new experiment
            new_exp = get_branin_experiment(
                with_batch=True,
                with_status_quo=True,
            )
            for t in new_exp.trials.values():
                t.mark_running(no_runner_required=True)
                new_exp.attach_data(
                    get_branin_data_batch(batch=assert_is_instance(t, BatchTrial))
                )
                t.mark_completed()
            new_data = new_exp.fetch_data()
            new_observations = observations_from_data(experiment=new_exp, data=new_data)
            # calls modelbridge._set_training_data inside
            modelbridge._set_training_data(
                observations=new_observations, search_space=new_exp.search_space
            )
            # The new data is different from the original data
            self.assertNotEqual(data, new_data)
            self.assertFalse(data.df.equals(new_data.df))
            mean_in_data = new_data.df.query(
                f"arm_name == '{none_throws(new_exp.status_quo).name}'"
            )["mean"].item()
            # modelbridge.status_quo_data_by_trial remains accurate
            self.assertEqual(
                mean_in_data,
                none_throws(modelbridge.status_quo_data_by_trial)[0].means[0],
            )

            # Can still find status_quo_data_by_trial when status_quo name is None
            mb_sq = none_throws(modelbridge._status_quo)
            mb_sq.arm_name = None
            self.assertIsNotNone(modelbridge.status_quo_data_by_trial)
            self.assertEqual(len(modelbridge.status_quo_data_by_trial), 1)
            # test transform edge cases
            observations = observations_from_data(
                experiment=exp,
                data=data,
            )
            tf = relativize_cls(
                search_space=None,
                observations=observations,
                modelbridge=modelbridge,
            )
            # making observation coming from trial_index not in modelbridge
            observations[0].features.trial_index = 999
            self.assertRaises(ValueError, tf.transform_observations, observations)

    def test_relativize_transform_observations(self) -> None:
        def _check_transform_observations(
            tf: Transform,
            observations: list[Observation],
            expected_mean_and_covar: list[tuple[npt.NDArray, npt.NDArray]],
        ) -> None:
            results = tf.transform_observations(observations)
            for i, tsfm_obs in enumerate(results):
                expected_mean, expected_covar = expected_mean_and_covar[i]
                self.assertEqual(tsfm_obs.data.metric_names, metric_names)
                # status quo means must always be zero
                self.assertTrue(
                    np.allclose(tsfm_obs.data.means, expected_mean),
                    tsfm_obs.data.means,
                )
                # status quo covariances must always be zero
                self.assertTrue(
                    np.allclose(tsfm_obs.data.covariance, expected_covar),
                    tsfm_obs.data.covariance,
                )
            # Check untransform
            untsfm_results = tf.untransform_observations(results)
            j = 0
            for untsfm_obs in untsfm_results:
                obs = observations[j]
                # skip status quo for the non-target trial since that
                # is removed when transforming observations
                if untsfm_obs.arm_name != obs.arm_name:
                    j += 1
                    obs = observations[j]
                self.assertTrue(np.allclose(untsfm_obs.data.means, obs.data.means))
                self.assertTrue(
                    np.allclose(untsfm_obs.data.covariance, obs.data.covariance)
                )
                j += 1

        metric_names: list[str] = ["foobar", "foobaz"]
        arm_names = ["status_quo", "0_0", "status_quo", "1_0"]
        obs_data = [
            ObservationData(
                metric_names=metric_names,
                means=np.array([2.5, 5.5]),
                covariance=np.array([[0.2, 0.0], [0.0, 0.3]]),
            ),
            ObservationData(
                metric_names=metric_names,
                means=np.array([2.0, 11.0]),
                covariance=np.array([[0.25, 0.0], [0.0, 0.35]]),
            ),
            ObservationData(
                metric_names=metric_names,
                means=np.array([2.0, 5.0]),
                covariance=np.array([[0.1, 0.0], [0.0, 0.2]]),
            ),
            ObservationData(
                metric_names=metric_names,
                means=np.array([1.0, 10.0]),
                covariance=np.array([[0.3, 0.0], [0.0, 0.4]]),
            ),
        ]
        obs_features = [
            ObservationFeatures(parameters={"x": 1}, trial_index=0),
            ObservationFeatures(parameters={"x": 2}, trial_index=0),
            ObservationFeatures(parameters={"x": 1}, trial_index=1),
            ObservationFeatures(parameters={"x": 3}, trial_index=1),
        ]

        observations = recombine_observations(obs_features, obs_data, arm_names)
        modelbridge = Mock(
            status_quo=Mock(
                data=obs_data[2], features=obs_features[2], arm_name=arm_names[2]
            ),
            status_quo_name=arm_names[2],
            status_quo_data_by_trial={0: obs_data[0], 1: obs_data[2]},
            _experiment=None,
        )

        for relativize_cls, expected_mean_and_covar in self.cases:
            tf = relativize_cls(
                search_space=None,
                observations=observations,
                modelbridge=modelbridge,
            )
            # check transform and untransform on observations
            _check_transform_observations(
                tf=tf,
                observations=observations,
                expected_mean_and_covar=expected_mean_and_covar,
            )
            # transform should still work when trial_index is None
            if relativize_cls in [RelativizeWithConstantControl, Relativize]:
                modelbridge = Mock(
                    status_quo=Mock(
                        data=obs_data[2],
                        features=obs_features[2],
                        arm_name=arm_names[2],
                    ),
                    status_quo_data_by_trial={0: obs_data[0], 1: obs_data[2]},
                )
                tf = relativize_cls(
                    search_space=None,
                    observations=observations,
                    modelbridge=modelbridge,
                )
                observations2 = deepcopy(observations)
                for obs in observations2:
                    obs.features.trial_index = None
                _check_transform_observations(
                    tf=tf,
                    observations=observations2[2:4],
                    expected_mean_and_covar=expected_mean_and_covar[2:4],
                )

    def test_bad_relativize(self) -> None:
        # Check instantiation and subclassing of BaseRelativize
        class BadRelativize(BaseRelativize):
            pass

        for abstract_cls in [BaseRelativize, BadRelativize]:
            with self.assertRaisesRegex(TypeError, "Can't instantiate abstract class"):
                abstract_cls(
                    search_space=None,
                    observations=None,
                    modelbridge=None,
                )

    # pyre-fixme[56]: Pyre was not able to infer the type of argument
    #  `hypothesis.strategies.floats($parameter$min_value = - 10.000000,
    #  $parameter$max_value = 10.000000)` to decorator factory `hypothesis.given`.
    @given(
        st.floats(min_value=-10.0, max_value=10.0),
        st.floats(min_value=0, max_value=10.0),
        st.floats(min_value=-10.0, max_value=10.0),
        st.floats(min_value=0, max_value=10.0),
    )
    @settings(max_examples=1000, deadline=None)
    def test_transform_status_quos_always_zero(
        self,
        sq_mean: float,
        sq_sem: float,
        mean: float,
        sem: float,
    ) -> None:
        assume(abs(sq_mean) >= 1e-10)
        assume(abs(sq_mean) != sq_sem)

        arm_names = ["status_quo", "0_0"]
        obs_data = [
            ObservationData(
                metric_names=["foo"],
                means=np.array([sq_mean]),
                covariance=np.array([[sq_sem]]),
            ),
            ObservationData(
                metric_names=["foo"],
                means=np.array([mean]),
                covariance=np.array([[sem]]),
            ),
        ]
        obs_features = [
            ObservationFeatures(parameters={"x": 1}, trial_index=0),
            ObservationFeatures(parameters={"x": 2}, trial_index=0),
        ]
        modelbridge = Mock(
            status_quo=Mock(
                data=obs_data[0], features=obs_features[0], arm_name=arm_names[0]
            ),
            status_quo_data_by_trial={0: obs_data[0]},
        )
        observations = recombine_observations(obs_features, obs_data, arm_names)
        for relativize_cls in [Relativize, RelativizeWithConstantControl]:
            transform = relativize_cls(
                search_space=None,
                observations=observations,
                modelbridge=modelbridge,
            )
            relative_obs = transform.transform_observations(observations)
            self.assertEqual(relative_obs[0].data.metric_names, ["foo"])
            self.assertAlmostEqual(relative_obs[0].data.means[0], 0, places=4)
            self.assertAlmostEqual(relative_obs[0].data.covariance[0][0], 0, places=4)

    def test_multitask_data(self) -> None:
        experiment = get_branin_with_multi_task()
        data = experiment.fetch_data()

        observations = observations_from_data(
            experiment=experiment,
            data=data,
        )
        relative_observations = observations_from_data(
            experiment=experiment,
            data=relativize_data(
                data=data,
                status_quo_name="status_quo",
                as_percent=True,
                include_sq=True,
            ),
        )

        sq_obs_data = []
        for i in data.df["trial_index"].unique():
            status_quo_data = data.df.loc[
                (data.df["arm_name"] == "status_quo") & (data.df["trial_index"] == i)
            ]
            sq_obs_data.append(
                ObservationData(
                    metric_names=status_quo_data["metric_name"].to_numpy(),
                    means=status_quo_data["mean"].to_numpy(),
                    covariance=status_quo_data["sem"].to_numpy()[np.newaxis, :] ** 2,
                )
            )

        modelbridge = Mock(
            status_quo=Observation(
                data=sq_obs_data[0],
                features=ObservationFeatures(
                    parameters=none_throws(experiment.status_quo).parameters
                ),
                arm_name="status_quo",
            ),
            status_quo_data_by_trial={
                i: sq_obs_data[i] for i in range(len(sq_obs_data))
            },
        )

        # not checking RelativizeWithConstantControl here
        # because relativize_data uses delta method
        transform = Relativize(
            search_space=None,
            observations=observations,
            modelbridge=modelbridge,
        )

        relative_obs_t = transform.transform_observations(observations)
        self.maxDiff = None
        # this assertion just checks that order is the same, which
        # is only important for the purposes of this test
        self.assertEqual(
            [datum.data.metric_names for datum in relative_obs_t],
            [datum.data.metric_names for datum in relative_observations],
        )
        means = [
            np.array([datum.data.means for datum in relative_obs_t]),
            np.array([datum.data.means for datum in relative_observations]),
        ]
        # `self.assertAlmostEqual(relative_obs_data, expected_obs_data)`
        # fails 1% of the time, so we check with numpy.
        self.assertTrue(
            all(np.isclose(means[0], means[1])),
            means,
        )
        covariances = [
            np.array([datum.data.covariance for datum in relative_observations]),
            np.array([datum.data.covariance for datum in relative_obs_t]),
        ]
        self.assertTrue(
            all(np.isclose(covariances[0], covariances[1])),
            covariances,
        )


class RelativizeDataOptConfigTest(TestCase):
    def setUp(self) -> None:
        super().setUp()
        search_space = get_search_space()
        gr = Models.SOBOL(search_space=search_space).gen(n=1)
        self.model = Mock(
            search_space=search_space,
            status_quo=Mock(
                features=ObservationFeatures(parameters=gr.arms[0].parameters)
            ),
        )
        self.model.status_quo_data_by_trial = {0: None}

    def test_transform_optimization_config_without_constraints(self) -> None:
        for relativize_cls in [Relativize, RelativizeWithConstantControl]:
            relativize = relativize_cls(
                search_space=None,
                observations=[],
                modelbridge=self.model,
            )
            optimization_config = get_branin_optimization_config()
            new_config = relativize.transform_optimization_config(
                optimization_config=optimization_config,
                modelbridge=None,
                fixed_features=Mock(),
            )
            self.assertEqual(new_config.objective, optimization_config.objective)

    def test_transform_optimization_config_with_relative_constraints(self) -> None:
        for relativize_cls in [Relativize, RelativizeWithConstantControl]:
            relativize = relativize_cls(
                search_space=None,
                observations=[],
                modelbridge=self.model,
            )
            optimization_config = get_branin_optimization_config()
            optimization_config.outcome_constraints = [
                OutcomeConstraint(
                    metric=BraninMetric("b2", ["x2", "x1"]),
                    op=ComparisonOp.GEQ,
                    bound=-200.0,
                    relative=True,
                )
            ]
            new_config = relativize.transform_optimization_config(
                optimization_config=deepcopy(optimization_config),
                modelbridge=None,
                fixed_features=Mock(),
            )
            self.assertEqual(new_config.objective, optimization_config.objective)
            self.assertEqual(
                new_config.outcome_constraints[0].bound,
                optimization_config.outcome_constraints[0].bound,
            )
            self.assertFalse(new_config.outcome_constraints[0].relative)
            # Untransform the constraints
            cons = relativize.untransform_outcome_constraints(
                outcome_constraints=new_config.outcome_constraints,
                fixed_features=Mock(),
            )
            self.assertEqual(cons, optimization_config.outcome_constraints)

    def test_transform_optimization_config_with_non_relative_constraints(self) -> None:
        for relativize_cls in [Relativize, RelativizeWithConstantControl]:
            relativize = relativize_cls(
                search_space=None,
                observations=[],
                modelbridge=self.model,
            )
            optimization_config = get_branin_optimization_config()
            optimization_config.outcome_constraints = [
                OutcomeConstraint(
                    metric=BraninMetric("b2", ["x2", "x1"]),
                    op=ComparisonOp.GEQ,
                    bound=-200.0,
                    relative=False,
                )
            ]
            with self.assertRaisesRegex(ValueError, "All constraints must be relative"):
                relativize.transform_optimization_config(
                    optimization_config=optimization_config,
                    modelbridge=None,
                    fixed_features=Mock(),
                )

    def test_transform_optimization_config_with_relative_thresholds(self) -> None:
        for relativize_cls in [Relativize, RelativizeWithConstantControl]:
            relativize = relativize_cls(
                search_space=None,
                observations=[],
                modelbridge=self.model,
            )
            optimization_config = get_branin_multi_objective_optimization_config(
                has_objective_thresholds=True,
            )
            for threshold in optimization_config.objective_thresholds:
                threshold.relative = True

            new_config = relativize.transform_optimization_config(
                optimization_config=optimization_config,
                modelbridge=None,
                fixed_features=Mock(),
            )
            self.assertEqual(new_config.objective, optimization_config.objective)
            self.assertEqual(
                # pyre-fixme[16]: `OptimizationConfig` has no attribute
                #  `objective_thresholds`.
                new_config.objective_thresholds[0].bound,
                optimization_config.objective_thresholds[0].bound,
            )
            self.assertFalse(new_config.objective_thresholds[0].relative)
            self.assertEqual(
                new_config.objective_thresholds[1].bound,
                optimization_config.objective_thresholds[1].bound,
            )
            self.assertFalse(new_config.objective_thresholds[1].relative)

    def test_transform_optimization_config_with_non_relative_thresholds(self) -> None:
        for relativize_cls in [Relativize, RelativizeWithConstantControl]:
            relativize = relativize_cls(
                search_space=None,
                observations=[],
                modelbridge=self.model,
            )
            optimization_config = get_branin_multi_objective_optimization_config(
                has_objective_thresholds=True,
            )
            optimization_config.objective_thresholds[1].relative = False

            with self.assertRaisesRegex(
                ValueError, "All objective thresholds must be relative"
            ):
                relativize.transform_optimization_config(
                    optimization_config=optimization_config,
                    modelbridge=None,
                    fixed_features=Mock(),
                )<|MERGE_RESOLUTION|>--- conflicted
+++ resolved
@@ -31,10 +31,6 @@
 )
 from ax.models.base import Model
 from ax.utils.common.testutils import TestCase
-<<<<<<< HEAD
-from ax.utils.common.typeutils import checked_cast
-=======
->>>>>>> 1a43c91d
 from ax.utils.stats.statstools import relativize_data
 from ax.utils.testing.core_stubs import (
     get_branin_data_batch,
@@ -45,11 +41,7 @@
     get_search_space,
 )
 from hypothesis import assume, given, settings, strategies as st
-<<<<<<< HEAD
-from pyre_extensions import none_throws
-=======
 from pyre_extensions import assert_is_instance, none_throws
->>>>>>> 1a43c91d
 
 
 class RelativizeDataTest(TestCase):
