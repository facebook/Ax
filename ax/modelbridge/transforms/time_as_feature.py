#!/usr/bin/env python3
# Copyright (c) Meta Platforms, Inc. and affiliates.
#
# This source code is licensed under the MIT license found in the
# LICENSE file in the root directory of this source tree.

# pyre-strict

from __future__ import annotations

from logging import Logger
from time import time
from typing import Optional, TYPE_CHECKING

import pandas as pd

from ax.core.observation import Observation, ObservationFeatures
from ax.core.parameter import ParameterType, RangeParameter
from ax.core.search_space import RobustSearchSpace, SearchSpace
from ax.exceptions.core import UnsupportedError
from ax.modelbridge.transforms.base import Transform
from ax.models.types import TConfig
from ax.utils.common.logger import get_logger
from ax.utils.common.timeutils import unixtime_to_pandas_ts
<<<<<<< HEAD
from ax.utils.common.typeutils import checked_cast
from pyre_extensions import none_throws
=======
from pyre_extensions import assert_is_instance, none_throws
>>>>>>> 1a43c91d

if TYPE_CHECKING:
    # import as module to make sphinx-autodoc-typehints happy
    from ax import modelbridge as modelbridge_module  # noqa F401


logger: Logger = get_logger(__name__)


class TimeAsFeature(Transform):
    """Convert start time and duration into features that can be used for modeling.

    If no end_time is available, the current time is used.

    Duration is normalized to the unit cube.

    Transform is done in-place.

    TODO: revise this when better support for non-tunable features is added.
    """

    def __init__(
        self,
        search_space: SearchSpace | None = None,
        observations: list[Observation] | None = None,
        modelbridge: Optional["modelbridge_module.base.ModelBridge"] = None,
        config: TConfig | None = None,
    ) -> None:
        assert observations is not None, "TimeAsFeature requires observations"
        if isinstance(search_space, RobustSearchSpace):
            raise UnsupportedError(
                "TimeAsFeature transform is not supported for RobustSearchSpace."
            )
        self.min_start_time: float = float("inf")
        self.max_start_time: float = float("-inf")
        self.min_duration: float = float("inf")
        self.max_duration: float = float("-inf")
        self.current_time: float = time()
        for obs in observations:
            obsf = obs.features
            if obsf.start_time is None:
                raise ValueError(
                    "Unable to use TimeAsFeature since not all observations have "
                    "start time specified."
                )
            start_time = none_throws(obsf.start_time).timestamp()
            self.min_start_time = min(self.min_start_time, start_time)
            self.max_start_time = max(self.max_start_time, start_time)
            duration = self._get_duration(start_time=start_time, end_time=obsf.end_time)
            self.min_duration = min(self.min_duration, duration)
            self.max_duration = max(self.max_duration, duration)
            self.duration_range: float = self.max_duration - self.min_duration
            if self.duration_range == 0:
                # no need to case-distinguish during normalization
                self.duration_range = 1.0

    def _get_duration(self, start_time: float, end_time: pd.Timestamp | None) -> float:
        return (
            self.current_time if end_time is None else end_time.timestamp()
        ) - start_time

    def transform_observation_features(
        self, observation_features: list[ObservationFeatures]
    ) -> list[ObservationFeatures]:
        for obsf in observation_features:
            if obsf.start_time is not None:
                start_time = obsf.start_time.timestamp()
                obsf.parameters["start_time"] = start_time
                duration = self._get_duration(
                    start_time=start_time, end_time=obsf.end_time
                )
                # normalize duration to the unit cube
                obsf.parameters["duration"] = (
                    duration - self.min_duration
                ) / self.duration_range
            else:
                # start time can be None for pending arms that generated
                # with a model that did not use the TimeAsFeature transform.
                # In that case, assume the arm is going to be evaluated at the
                # current time, and that the duration is the midpoint of the
                # range.
                obsf.parameters["start_time"] = self.current_time
                obsf.parameters["duration"] = 0.5
        return observation_features

    def _transform_search_space(self, search_space: SearchSpace) -> SearchSpace:
        for p_name in ("start_time", "duration"):
            if p_name in search_space.parameters:
                raise ValueError(
                    f"Parameter name {p_name} is reserved when using "
                    "TimeAsFeature transform, but is part of the provided "
                    "search space. Please choose a different name for "
                    "this parameter."
                )
        param = RangeParameter(
            name="start_time",
            parameter_type=ParameterType.FLOAT,
            lower=self.min_start_time,
            upper=self.max_start_time,
        )
        search_space.add_parameter(param)
        param = RangeParameter(
            name="duration",
            parameter_type=ParameterType.FLOAT,
            # duration is normalized to [0,1]
            lower=0.0,
            upper=1.0,
        )
        search_space.add_parameter(param)
        return search_space

    def untransform_observation_features(
        self, observation_features: list[ObservationFeatures]
    ) -> list[ObservationFeatures]:
        for obsf in observation_features:
            start_time = obsf.parameters.pop("start_time", None)
            duration = obsf.parameters.pop("duration", None)
            if start_time is not None:
                start_time = assert_is_instance(start_time, float)
                obsf.start_time = unixtime_to_pandas_ts(start_time)
                if duration is not None:
                    duration = assert_is_instance(duration, float)
                    obsf.end_time = unixtime_to_pandas_ts(
                        duration * self.duration_range + self.min_duration + start_time
                    )
        return observation_features<|MERGE_RESOLUTION|>--- conflicted
+++ resolved
@@ -22,12 +22,7 @@
 from ax.models.types import TConfig
 from ax.utils.common.logger import get_logger
 from ax.utils.common.timeutils import unixtime_to_pandas_ts
-<<<<<<< HEAD
-from ax.utils.common.typeutils import checked_cast
-from pyre_extensions import none_throws
-=======
 from pyre_extensions import assert_is_instance, none_throws
->>>>>>> 1a43c91d
 
 if TYPE_CHECKING:
     # import as module to make sphinx-autodoc-typehints happy
