#!/usr/bin/env python3
# Copyright (c) Meta Platforms, Inc. and affiliates.
#
# This source code is licensed under the MIT license found in the
# LICENSE file in the root directory of this source tree.

# pyre-strict

"""
Module containing a registry of standard models (and generators, samplers etc.)
such as Sobol generator, GP+EI, Thompson sampler, etc.

Use of `Models` enum allows for serialization and reinstantiation of models and
generation strategies from generator runs they produced. To reinstantiate a model
from generator run, use `get_model_from_generator_run` utility from this module.
"""

from __future__ import annotations

from enum import Enum
from inspect import isfunction, signature
from logging import Logger
from typing import Any, NamedTuple

from ax.core.data import Data
from ax.core.experiment import Experiment
from ax.core.generator_run import GeneratorRun
from ax.core.search_space import SearchSpace
from ax.modelbridge.base import ModelBridge
from ax.modelbridge.discrete import DiscreteModelBridge
from ax.modelbridge.random import RandomModelBridge
from ax.modelbridge.torch import TorchModelBridge
from ax.modelbridge.transforms.base import Transform
from ax.modelbridge.transforms.choice_encode import (
    ChoiceToNumericChoice,
    OrderedChoiceToIntegerRange,
)
from ax.modelbridge.transforms.derelativize import Derelativize
from ax.modelbridge.transforms.fill_missing_parameters import FillMissingParameters
from ax.modelbridge.transforms.int_range_to_choice import IntRangeToChoice
from ax.modelbridge.transforms.int_to_float import IntToFloat, LogIntToFloat
from ax.modelbridge.transforms.ivw import IVW
from ax.modelbridge.transforms.log import Log
from ax.modelbridge.transforms.logit import Logit
from ax.modelbridge.transforms.merge_repeated_measurements import (
    MergeRepeatedMeasurements,
)
from ax.modelbridge.transforms.one_hot import OneHot
from ax.modelbridge.transforms.remove_fixed import RemoveFixed
from ax.modelbridge.transforms.search_space_to_choice import SearchSpaceToChoice
from ax.modelbridge.transforms.standardize_y import StandardizeY
from ax.modelbridge.transforms.stratified_standardize_y import StratifiedStandardizeY
from ax.modelbridge.transforms.task_encode import TaskChoiceToIntTaskChoice
from ax.modelbridge.transforms.transform_to_new_sq import TransformToNewSQ
from ax.modelbridge.transforms.trial_as_task import TrialAsTask
from ax.modelbridge.transforms.unit_x import UnitX
from ax.models.base import Model
from ax.models.discrete.eb_ashr import EBAshr
from ax.models.discrete.eb_thompson import EmpiricalBayesThompsonSampler
from ax.models.discrete.full_factorial import FullFactorialGenerator
from ax.models.discrete.thompson import ThompsonSampler
from ax.models.random.sobol import SobolGenerator
from ax.models.random.uniform import UniformGenerator
from ax.models.torch.botorch import BotorchModel
from ax.models.torch.botorch_modular.model import BoTorchModel as ModularBoTorchModel
from ax.models.torch.botorch_modular.surrogate import SurrogateSpec
from ax.models.torch.cbo_sac import SACBO
from ax.utils.common.kwargs import (
    consolidate_kwargs,
    get_function_argument_names,
    get_function_default_arguments,
)
from ax.utils.common.logger import get_logger
from ax.utils.common.serialization import callable_from_reference, callable_to_reference
<<<<<<< HEAD
from ax.utils.common.typeutils import checked_cast
from botorch.models.fully_bayesian import SaasFullyBayesianSingleTaskGP
from botorch.models.fully_bayesian_multitask import SaasFullyBayesianMultiTaskGP
from pyre_extensions import none_throws
=======
from botorch.models.fully_bayesian import SaasFullyBayesianSingleTaskGP
from botorch.models.fully_bayesian_multitask import SaasFullyBayesianMultiTaskGP
from pyre_extensions import assert_is_instance, none_throws
>>>>>>> 1a43c91d

logger: Logger = get_logger(__name__)

# This set of transforms uses continuous relaxation to handle discrete parameters.
# All candidate generation is done in the continuous space, and the generated
# candidates are rounded to fit the original search space. This is can be
# suboptimal when there are discrete parameters with a small number of options.
Cont_X_trans: list[type[Transform]] = [
    FillMissingParameters,
    RemoveFixed,
    OrderedChoiceToIntegerRange,
    OneHot,
    IntToFloat,
    Log,
    Logit,
    UnitX,
]

# This is a modification of Cont_X_trans that aims to avoid continuous relaxation
# where possible. It replaces IntToFloat with LogIntToFloat, which is only transforms
# log-scale integer parameters, which still use continuous relaxation. Other discrete
# transforms will remain discrete. When used with MBM, a Normalize input transform
# will be added to replace the UnitX transform. This setup facilitates the use of
# optimize_acqf_mixed_alternating, which is a more efficient acquisition function
# optimizer for mixed discrete/continuous problems.
MBM_X_trans: list[type[Transform]] = [
    FillMissingParameters,
    RemoveFixed,
    OrderedChoiceToIntegerRange,
    OneHot,
    LogIntToFloat,
    Log,
    Logit,
]


Discrete_X_trans: list[type[Transform]] = [IntRangeToChoice]

EB_ashr_trans: list[type[Transform]] = [
    TransformToNewSQ,
    MergeRepeatedMeasurements,
    SearchSpaceToChoice,
]

rel_EB_ashr_trans: list[type[Transform]] = [
    Relativize,
    MergeRepeatedMeasurements,
    SearchSpaceToChoice,
]

# This is a modification of Cont_X_trans that replaces OneHot and
# OrderedChoiceToIntegerRange with ChoiceToNumericChoice. This results in retaining
# all choice parameters as discrete, while using continuous relaxation for integer
# valued RangeParameters.
Mixed_transforms: list[type[Transform]] = [
    FillMissingParameters,
    RemoveFixed,
    ChoiceToNumericChoice,
    IntToFloat,
    Log,
    Logit,
    UnitX,
]

Y_trans: list[type[Transform]] = [IVW, Derelativize, StandardizeY]

# Expected `List[Type[Transform]]` for 2nd anonymous parameter to
# call `list.__add__` but got `List[Type[SearchSpaceToChoice]]`.
TS_trans: list[type[Transform]] = Y_trans + [SearchSpaceToChoice]

# Single-type MTGP transforms
ST_MTGP_trans: list[type[Transform]] = Cont_X_trans + [
    Derelativize,
    TrialAsTask,
    StratifiedStandardizeY,
    TaskChoiceToIntTaskChoice,
]

MBM_MTGP_trans: list[type[Transform]] = MBM_X_trans + [
    Derelativize,
    TrialAsTask,
    StratifiedStandardizeY,
    TaskChoiceToIntTaskChoice,
]


class ModelSetup(NamedTuple):
    """A model setup defines a coupled combination of a model, a model bridge,
    standard set of transforms, and standard model bridge keyword arguments.
    This coupled combination yields a given standard modeling strategy in Ax,
    such as BoTorch GP+EI, a Thompson sampler, or a Sobol quasirandom generator.
    """

    bridge_class: type[ModelBridge]
    model_class: type[Model]
    transforms: list[type[Transform]]
    default_model_kwargs: dict[str, Any] | None = None
    standard_bridge_kwargs: dict[str, Any] | None = None
    not_saved_model_kwargs: list[str] | None = None


"""A mapping of string keys that indicate a model, to the corresponding
model setup, which defines which model, model bridge, transforms, and
standard arguments a given model requires.
"""
MODEL_KEY_TO_MODEL_SETUP: dict[str, ModelSetup] = {
    "BoTorch": ModelSetup(
        bridge_class=TorchModelBridge,
        model_class=ModularBoTorchModel,
        transforms=MBM_X_trans + Y_trans,
    ),
    "Legacy_GPEI": ModelSetup(
        bridge_class=TorchModelBridge,
        model_class=BotorchModel,
        transforms=Cont_X_trans + Y_trans,
    ),
    "EB": ModelSetup(
        bridge_class=DiscreteModelBridge,
        model_class=EmpiricalBayesThompsonSampler,
        transforms=TS_trans,
    ),
    "EB_Ashr": ModelSetup(
        bridge_class=DiscreteModelBridge,
        model_class=EBAshr,
        transforms=EB_ashr_trans,
    ),
    "Factorial": ModelSetup(
        bridge_class=DiscreteModelBridge,
        model_class=FullFactorialGenerator,
        transforms=Discrete_X_trans,
    ),
    "Thompson": ModelSetup(
        bridge_class=DiscreteModelBridge,
        model_class=ThompsonSampler,
        transforms=TS_trans,
    ),
    "Sobol": ModelSetup(
        bridge_class=RandomModelBridge,
        model_class=SobolGenerator,
        transforms=Cont_X_trans,
    ),
    "Uniform": ModelSetup(
        bridge_class=RandomModelBridge,
        model_class=UniformGenerator,
        transforms=Cont_X_trans,
    ),
    "ST_MTGP": ModelSetup(
        bridge_class=TorchModelBridge,
        model_class=ModularBoTorchModel,
        transforms=MBM_MTGP_trans,
    ),
    "BO_MIXED": ModelSetup(
        bridge_class=TorchModelBridge,
        model_class=ModularBoTorchModel,
        transforms=Mixed_transforms + Y_trans,
    ),
    "SAASBO": ModelSetup(
        bridge_class=TorchModelBridge,
        model_class=ModularBoTorchModel,
        transforms=MBM_X_trans + Y_trans,
        default_model_kwargs={
            "surrogate_spec": SurrogateSpec(
                botorch_model_class=SaasFullyBayesianSingleTaskGP
            )
        },
    ),
    "SAAS_MTGP": ModelSetup(
        bridge_class=TorchModelBridge,
        model_class=ModularBoTorchModel,
        transforms=MBM_MTGP_trans,
        default_model_kwargs={
            "surrogate_spec": SurrogateSpec(
                botorch_model_class=SaasFullyBayesianMultiTaskGP
            )
        },
<<<<<<< HEAD
        standard_bridge_kwargs=STANDARD_TORCH_BRIDGE_KWARGS,
=======
>>>>>>> 1a43c91d
    ),
    "Contextual_SACBO": ModelSetup(
        bridge_class=TorchModelBridge,
        model_class=SACBO,
        transforms=Cont_X_trans + Y_trans,
    ),
}


class ModelRegistryBase(Enum):
    """Base enum that provides instrumentation of `__call__` on enum values,
    for enums that link their values to `ModelSetup`-s like `Models`.
    """

    @property
    def model_class(self) -> type[Model]:
        """Type of `Model` used for the given model+bridge setup."""
        return MODEL_KEY_TO_MODEL_SETUP[self.value].model_class

    @property
    def model_bridge_class(self) -> type[ModelBridge]:
        """Type of `ModelBridge` used for the given model+bridge setup."""
        return MODEL_KEY_TO_MODEL_SETUP[self.value].bridge_class

    def __call__(
        self,
        search_space: SearchSpace | None = None,
        experiment: Experiment | None = None,
        data: Data | None = None,
        silently_filter_kwargs: bool = False,
        **kwargs: Any,
    ) -> ModelBridge:
        assert self.value in MODEL_KEY_TO_MODEL_SETUP, f"Unknown model {self.value}"
        # All model bridges require either a search space or an experiment.
        assert search_space or experiment, "Search space or experiment required."
        search_space = search_space or none_throws(experiment).search_space
        model_setup_info = MODEL_KEY_TO_MODEL_SETUP[self.value]
        model_class = model_setup_info.model_class
        bridge_class = model_setup_info.bridge_class

        if not silently_filter_kwargs:
            # Check correct kwargs are present
            callables = (model_class, bridge_class)
            kwargs_to_check = {
                "search_space": search_space,
                "experiment": experiment,
                "data": data,
                **kwargs,
            }
            checked_kwargs = set()
            for fn in callables:
                params = signature(fn).parameters
                for kw in params.keys():
                    if kw in kwargs_to_check:
                        if kw in checked_kwargs:
                            logger.debug(
                                f"`{callables}` have duplicate keyword argument: {kw}."
                            )
                        else:
                            checked_kwargs.add(kw)

            # Check if kwargs contains keywords not exist in any callables
            extra_keywords = [kw for kw in kwargs.keys() if kw not in checked_kwargs]
            if len(extra_keywords) != 0:
                raise ValueError(
                    f"Arguments {extra_keywords} are not expected by any of {callables}"
                )

        # Create model with consolidated arguments: defaults + passed in kwargs.
        model_kwargs = consolidate_kwargs(
            kwargs_iterable=[
                get_function_default_arguments(model_class),
                model_setup_info.default_model_kwargs,
                kwargs,
            ],
            keywords=get_function_argument_names(model_class),
        )
        model = model_class(**model_kwargs)

        # Create `ModelBridge`: defaults + standard kwargs + passed in kwargs.
        bridge_kwargs = consolidate_kwargs(
            kwargs_iterable=[
                get_function_default_arguments(bridge_class),
                model_setup_info.standard_bridge_kwargs,
                {"transforms": model_setup_info.transforms},
                kwargs,
            ],
            keywords=get_function_argument_names(
                function=bridge_class, omit=["experiment", "search_space", "data"]
            ),
        )

        # Create model bridge with the consolidated kwargs.
        model_bridge = bridge_class(
            search_space=search_space or none_throws(experiment).search_space,
            experiment=experiment,
            data=data,
            model=model,
            **bridge_kwargs,
        )

        if model_setup_info.not_saved_model_kwargs:
            for key in model_setup_info.not_saved_model_kwargs:
                model_kwargs.pop(key, None)

        # Store all kwargs on model bridge, to be saved on generator run.
        model_bridge._set_kwargs_to_save(
            model_key=self.value,
            model_kwargs=_encode_callables_as_references(model_kwargs),
            bridge_kwargs=_encode_callables_as_references(bridge_kwargs),
        )
        return model_bridge

    def view_defaults(self) -> tuple[dict[str, Any], dict[str, Any]]:
        """Obtains the default keyword arguments for the model and the modelbridge
        specified through the Models enum, for ease of use in notebook environment,
        since models and bridges cannot be inspected directly through the enum.

        Returns:
            A tuple of default keyword arguments for the model and the model bridge.
        """
        model_setup_info = none_throws(MODEL_KEY_TO_MODEL_SETUP.get(self.value))
        return (
            self._get_model_kwargs(info=model_setup_info),
            self._get_bridge_kwargs(info=model_setup_info),
        )

    def view_kwargs(self) -> tuple[dict[str, Any], dict[str, Any]]:
        """Obtains annotated keyword arguments that the model and the modelbridge
        (corresponding to a given member of the Models enum) constructors expect.

        Returns:
            A tuple of annotated keyword arguments for the model and the model bridge.
        """
        model_class = self.model_class
        bridge_class = self.model_bridge_class
        return (
            {kw: p.annotation for kw, p in signature(model_class).parameters.items()},
            {kw: p.annotation for kw, p in signature(bridge_class).parameters.items()},
        )

    @staticmethod
    def _get_model_kwargs(
        info: ModelSetup, kwargs: dict[str, Any] | None = None
    ) -> dict[str, Any]:
        return consolidate_kwargs(
            [get_function_default_arguments(info.model_class), kwargs],
            keywords=get_function_argument_names(info.model_class),
        )

    @staticmethod
    def _get_bridge_kwargs(
        info: ModelSetup, kwargs: dict[str, Any] | None = None
    ) -> dict[str, Any]:
        return consolidate_kwargs(
            [
                get_function_default_arguments(info.bridge_class),
                info.standard_bridge_kwargs,
                {"transforms": info.transforms},
                kwargs,
            ],
            keywords=get_function_argument_names(
                info.bridge_class, omit=["experiment", "search_space", "data"]
            ),
        )


class Models(ModelRegistryBase):
    """Registry of available models.

    Uses MODEL_KEY_TO_MODEL_SETUP to retrieve settings for model and model bridge,
    by the key stored in the enum value.

    To instantiate a model in this enum, simply call an enum member like so:
    `Models.SOBOL(search_space=search_space)` or
    `Models.BOTORCH(experiment=experiment, data=data)`. Keyword arguments
    specified to the call will be passed into the model or the model bridge
    constructors according to their keyword.

    For instance, `Models.SOBOL(search_space=search_space, scramble=False)`
    will instantiate a `RandomModelBridge(search_space=search_space)`
    with a `SobolGenerator(scramble=False)` underlying model.

    NOTE: If you deprecate a model, please add its replacement to
    `ax.storage.json_store.decoder._DEPRECATED_MODEL_TO_REPLACEMENT` to ensure
    backwards compatibility of the storage layer.
    """

    SOBOL = "Sobol"
    FACTORIAL = "Factorial"
    SAASBO = "SAASBO"
    SAAS_MTGP = "SAAS_MTGP"
    THOMPSON = "Thompson"
    LEGACY_BOTORCH = "Legacy_GPEI"
    BOTORCH_MODULAR = "BoTorch"
    EMPIRICAL_BAYES_THOMPSON = "EB"
    EB_ASHR = "EB_Ashr"
    UNIFORM = "Uniform"
    ST_MTGP = "ST_MTGP"
    BO_MIXED = "BO_MIXED"
    CONTEXT_SACBO = "Contextual_SACBO"


def get_model_from_generator_run(
    generator_run: GeneratorRun,
    experiment: Experiment,
    data: Data,
    models_enum: type[ModelRegistryBase],
    after_gen: bool = True,
) -> ModelBridge:
    """Reinstantiate a model from model key and kwargs stored on a given generator
    run, with the given experiment and the data to initialize the model with.

    Note: requires that the model that was used to get the generator run, is part
    of the `Models` registry enum.

    Args:
        generator_run: A `GeneratorRun` created by the model we are looking to
            reinstantiate.
        experiment: The experiment for which the model is reinstantiated.
        data: Data, with which to reinstantiate the model.
        models_enum: Subclass of `Models` registry, from which to obtain
            the settings of the model. Useful only if the generator run was
            created via a model that could not be included into the main registry,
            but can still be represented as a `ModelSetup` and was added to a
            registry that extends `Models`.
        after_gen: Whether to reinstantiate the model in the state, in which it
            was after it created this generator run, as opposed to before.
            Defaults to True, useful when reinstantiating the model to resume
            optimization, rather than to recreate its state at the time of
            generation. TO recreate state at the time of generation, set to `False`.
    """
    if not generator_run._model_key:
        raise ValueError(
            "Cannot restore model from generator run as no model key was "
            "on the generator run stored."
        )
    model = models_enum(generator_run._model_key)
    model_kwargs = generator_run._model_kwargs or {}
    if after_gen:
        model_kwargs = _combine_model_kwargs_and_state(
            generator_run=generator_run, model_class=model.model_class
        )
    bridge_kwargs = generator_run._bridge_kwargs or {}
    model_kwargs = _decode_callables_from_references(model_kwargs)
    bridge_kwargs = _decode_callables_from_references(bridge_kwargs)
    model_keywords = list(model_kwargs.keys())
    for key in model_keywords:
        if key in bridge_kwargs:
            logger.debug(
                f"Keyword argument `{key}` occurs in both model and model bridge "
                f"kwargs stored in the generator run. Assuming the `{key}` kwarg "
                "is passed into the model by the model bridge and removing its "
                "value from the model kwargs."
            )
            del model_kwargs[key]
    return model(experiment=experiment, data=data, **bridge_kwargs, **model_kwargs)


def _combine_model_kwargs_and_state(
    generator_run: GeneratorRun,
    model_class: type[Model],
    model_kwargs: dict[str, Any] | None = None,
) -> dict[str, Any]:
    """Produces a combined dict of model kwargs and model state after gen,
    extracted from generator run. If model kwargs are not specified,
    model kwargs from the generator run will be used.
    """
    model_kwargs = model_kwargs or generator_run._model_kwargs or {}
    if generator_run._model_state_after_gen is None:
        return model_kwargs

    # We don't want to update `model_kwargs` on the `GenerationStep`,
    # just to add to them for the purpose of this function.
    return {
        **model_kwargs,
        **_extract_model_state_after_gen(
            generator_run=generator_run, model_class=model_class
        ),
    }


def _extract_model_state_after_gen(
    generator_run: GeneratorRun, model_class: type[Model]
) -> dict[str, Any]:
    """Extracts serialized post-generation model state from a generator run and
    deserializes it.
    """
    serialized_model_state = generator_run._model_state_after_gen or {}
    return model_class.deserialize_state(serialized_model_state)


def _encode_callables_as_references(kwarg_dict: dict[str, Any]) -> dict[str, Any]:
    """Converts callables to references of form <module>.<qualname>, and returns
    the resulting dictionary.
    """
    return {
        k: (
            {"is_callable_as_path": True, "value": callable_to_reference(v)}
            if isfunction(v)
            else v
        )
        for k, v in kwarg_dict.items()
    }


def _decode_callables_from_references(kwarg_dict: dict[str, Any]) -> dict[str, Any]:
    """Retrieves callables from references of form <module>.<qualname>, and returns
    the resulting dictionary.
    """
    return {
        k: (
            callable_from_reference(assert_is_instance(v.get("value"), str))
            if isinstance(v, dict) and v.get("is_callable_as_path", False)
            else v
        )
        for k, v in kwarg_dict.items()
    }<|MERGE_RESOLUTION|>--- conflicted
+++ resolved
@@ -46,6 +46,7 @@
     MergeRepeatedMeasurements,
 )
 from ax.modelbridge.transforms.one_hot import OneHot
+from ax.modelbridge.transforms.relativize import Relativize
 from ax.modelbridge.transforms.remove_fixed import RemoveFixed
 from ax.modelbridge.transforms.search_space_to_choice import SearchSpaceToChoice
 from ax.modelbridge.transforms.standardize_y import StandardizeY
@@ -72,16 +73,9 @@
 )
 from ax.utils.common.logger import get_logger
 from ax.utils.common.serialization import callable_from_reference, callable_to_reference
-<<<<<<< HEAD
-from ax.utils.common.typeutils import checked_cast
-from botorch.models.fully_bayesian import SaasFullyBayesianSingleTaskGP
-from botorch.models.fully_bayesian_multitask import SaasFullyBayesianMultiTaskGP
-from pyre_extensions import none_throws
-=======
 from botorch.models.fully_bayesian import SaasFullyBayesianSingleTaskGP
 from botorch.models.fully_bayesian_multitask import SaasFullyBayesianMultiTaskGP
 from pyre_extensions import assert_is_instance, none_throws
->>>>>>> 1a43c91d
 
 logger: Logger = get_logger(__name__)
 
@@ -257,10 +251,6 @@
                 botorch_model_class=SaasFullyBayesianMultiTaskGP
             )
         },
-<<<<<<< HEAD
-        standard_bridge_kwargs=STANDARD_TORCH_BRIDGE_KWARGS,
-=======
->>>>>>> 1a43c91d
     ),
     "Contextual_SACBO": ModelSetup(
         bridge_class=TorchModelBridge,
