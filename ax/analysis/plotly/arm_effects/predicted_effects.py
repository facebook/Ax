--- conflicted
+++ resolved
@@ -26,12 +26,7 @@
 from ax.modelbridge.base import ModelBridge
 from ax.modelbridge.generation_strategy import GenerationStrategy
 from ax.modelbridge.transforms.derelativize import Derelativize
-<<<<<<< HEAD
-from ax.utils.common.typeutils import checked_cast
-from pyre_extensions import none_throws
-=======
 from pyre_extensions import assert_is_instance, none_throws
->>>>>>> 1a43c91d
 
 
 class PredictedEffectsPlot(PlotlyAnalysis):
@@ -190,10 +185,7 @@
                 metric_name=metric_name,
                 outcome_constraints=outcome_constraints,
                 gr=gr,
-<<<<<<< HEAD
-=======
                 abandoned_arms={a.name for a in candidate_trial.abandoned_arms},
->>>>>>> 1a43c91d
             )
             for gr in candidate_trial.generator_runs
         ]
