# Copyright (c) Meta Platforms, Inc. and affiliates.
#
# This source code is licensed under the MIT license found in the
# LICENSE file in the root directory of this source tree.

# pyre-unsafe

from typing import Any

import numpy as np

import pandas as pd
from ax.analysis.plotly.utils import (
    format_constraint_violated_probabilities,
    get_constraint_violated_probabilities,
)
from ax.core.generator_run import GeneratorRun
from ax.core.observation import ObservationFeatures
from ax.core.outcome_constraint import OutcomeConstraint
from ax.core.types import TParameterization
from ax.exceptions.core import UserInputError
from ax.modelbridge.base import ModelBridge
from ax.modelbridge.prediction_utils import predict_at_point
from plotly import express as px, graph_objects as go
from pyre_extensions import none_throws


def format_parameters_for_effects_by_arm_plot(
    parameters: TParameterization, max_num_params: int = 5
) -> str:
    """Format the parameters for tooltips in the predicted or insample
    effects plot."""
    parameter_items = list(parameters.items())[:max_num_params]
    string = "<br />  " + "<br />  ".join([f"{k}: {v}" for k, v in parameter_items])
    if len(parameter_items) < len(parameters):
        string += "<br />  ..."
    return string


def prepare_arm_effects_plot(
    df: pd.DataFrame, metric_name: str, outcome_constraints: list[OutcomeConstraint]
) -> go.Figure:
    """Prepare a plotly figure for the predicted effects based on the data in df.

    Args:
        metric_name: The name of the metric to plot.
        outcome_constraints: The outcome constraints for the experiment used to
            determine if the metric is a constraint, and if so, what the bound is
            so the bound can be rendered in the plot.
        df: A dataframe of data to plot with the following columns:
            - source: In-sample or model key that geneerated the candidate
            - arm_name: The name of the arm
            - mean: The observed or predicted mean of the metric specified
            - sem: The observed or predicted sem of the metric specified
            - error_margin: The 95% CI of the metric specified for the arm
            - size_column: The size of the circle in the plot, which represents
                the probability that the arm is feasible (does not violate any
                constraints).
            - parameters: A string representation of the parameters for the arm
                to be viewed in the tooltip.
            - constraints_violated: A string representation of the probability
                each constraint is violated for the arm, to be viewed in the tooltip.
    """
    fig = px.scatter(
        df,
        x="arm_name",
        y="mean",
        error_y="error_margin",
        color="source",
        # TODO: can we format this by callable or string template?
        hover_data=_get_parameter_columns(df),
        # avoid red because it will match the constraint violation indicator
        color_discrete_sequence=px.colors.qualitative.Vivid,
<<<<<<< HEAD
    )
    dot_size = 8
    # set all dots to size 8 in plots
    fig.update_traces(marker={"line": {"width": 2}, "size": dot_size})

    # Manually create each constraint violation indicator
    # as a red outline around the dot, with alpha based on the
    # probability of constraint violation.
    for trace in fig.data:
        # there is a trace per source, so get the rows of df
        # pertaining to this trace
        indices = df["source"] == trace.name
        trace.marker.line.color = [
            # raising the alpha to a power < 1 makes the colors more
            # visible when there is a lower chance of constraint violation
            f"rgba(255, 0, 0, {(alpha) ** .75})"
            for alpha in df.loc[indices, "overall_probability_constraints_violated"]
        ]
        # Create a separate trace for the legend, otherwise the legend
        # will have the constraint violation indicator of the first arm
        # in the source group
        legend_trace = go.Scatter(
            # (None, None) is a hack to get a legend item without
            # appearing on the plot
            x=[None],
            y=[None],
            mode="markers",
            marker={
                "size": dot_size,
                "color": trace.marker.color,
            },
            name=trace.name,
        )
        fig.add_trace(legend_trace)
        trace.showlegend = False

    # Add an item to the legend for the constraint violation indicator
    legend_trace = go.Scatter(
        # (None, None) is a hack to get a legend item without
        # appearing on the plot
        x=[None],
        y=[None],
        mode="markers",
        marker={
            "size": dot_size,
            "color": "white",
            "line": {"width": 2, "color": "red"},
        },
        name="Constraint Violation",
    )
    fig.add_trace(legend_trace)
=======
    )
    dot_size = 8
    # set all dots to size 8 in plots
    fig.update_traces(marker={"line": {"width": 2}, "size": dot_size})

    # Manually create each constraint violation indicator
    # as a red outline around the dot, with alpha based on the
    # probability of constraint violation.
    for trace in fig.data:
        # there is a trace per source, so get the rows of df
        # pertaining to this trace
        indices = df["source"] == trace.name
        trace.marker.line.color = [
            # raising the alpha to a power < 1 makes the colors more
            # visible when there is a lower chance of constraint violation
            f"rgba(255, 0, 0, {(alpha) ** .75})"
            for alpha in df.loc[indices, "overall_probability_constraints_violated"]
            if not np.isnan(alpha)
        ]
        # Create a separate trace for the legend, otherwise the legend
        # will have the constraint violation indicator of the first arm
        # in the source group
        legend_trace = go.Scatter(
            # (None, None) is a hack to get a legend item without
            # appearing on the plot
            x=[None],
            y=[None],
            mode="markers",
            marker={
                "size": dot_size,
                "color": trace.marker.color,
            },
            name=trace.name,
        )
        fig.add_trace(legend_trace)
        trace.showlegend = False

    # Add an item to the legend for the constraint violation indicator
    if df["overall_probability_constraints_violated"].notna().any():
        legend_trace = go.Scatter(
            # (None, None) is a hack to get a legend item without
            # appearing on the plot
            x=[None],
            y=[None],
            mode="markers",
            marker={
                "size": dot_size,
                "color": "white",
                "line": {"width": 2, "color": "red"},
            },
            name="Constraint Violation",
        )
        fig.add_trace(legend_trace)
>>>>>>> 1a43c91d

    _add_style_to_effects_by_arm_plot(
        fig=fig, df=df, metric_name=metric_name, outcome_constraints=outcome_constraints
    )
    return fig


def _get_parameter_columns(df: pd.DataFrame) -> dict[str, bool]:
    """Get the names of the columns that represent parameters in df."""
    return {
        col: (col not in ["source", "error_margin", "size_column"])
        for col in df.columns
    }


def _add_style_to_effects_by_arm_plot(
    fig: go.Figure,
    df: pd.DataFrame,
    metric_name: str,
    outcome_constraints: list[OutcomeConstraint],
) -> None:
    """Add style to a plotly figure for predicted or insample effects.

    - If we have a status quo, we add a solid red line at the status quo mean.
    - If the metric is a constraint, we add a dashed red line at the constraint
        bound.
    - Make the x-axis (arm name) tick angle 45 degrees.
    """
    if "status_quo" in df["arm_name"].values:
        fig.add_hline(
            y=df[df["arm_name"] == "status_quo"]["mean"].iloc[0],
            line_width=1,
            line_color="red",
            showlegend=True,
            name="Status Quo Mean",
        )
        # Add the status quo mean to the legend
        fig.add_trace(
            go.Scatter(
                # (None, None) is a hack to get a legend item without
                # appearing on the plot
                x=[None],
                y=[None],
                mode="lines",
                line={"color": "red", "width": 1},
                name="Status Quo Mean",
            )
        )
    for constraint in outcome_constraints:
        if constraint.metric.name == metric_name:
            assert not constraint.relative
            fig.add_hline(
                y=constraint.bound,
                line_width=1,
                line_color="red",
                line_dash="dash",
            )
            # Add the constraint bound to the legend
            fig.add_trace(
                go.Scatter(
                    # (None, None) is a hack to get a legend item without
                    # appearing on the plot
                    x=[None],
                    y=[None],
                    mode="lines",
                    line={"color": "red", "width": 1, "dash": "dash"},
                    name="Constraint Bound",
                )
            )
    fig.update_layout(
        xaxis={
            "tickangle": 45,
        },
        legend={
            "title": None,
        },
    )


def _get_trial_index_for_predictions(model: ModelBridge) -> int | None:
    """Returns status quo features index if defined on the model.  Otherwise, returns
    the max observed trial index to appease multitask models for prediction
    by giving fixed features. The max index is not necessarily accurate and should
    eventually come from the generation strategy, but at least gives consistent
    predictions accross trials.
    """
    if model.status_quo is None:
        observed_trial_indices = [
            obs.features.trial_index
            for obs in model.get_training_data()
            if obs.features.trial_index is not None
        ]
        if len(observed_trial_indices) == 0:
            return None
        return max(observed_trial_indices)

    return model.status_quo.features.trial_index


def get_predictions_by_arm(
    model: ModelBridge,
    metric_name: str,
    outcome_constraints: list[OutcomeConstraint],
    gr: GeneratorRun | None = None,
    abandoned_arms: set[str] | None = None,
) -> list[dict[str, Any]]:
    trial_index = _get_trial_index_for_predictions(model)
    if gr is None:
        if abandoned_arms:
            raise UserInputError(
                "`abandoned_arms` should only be specified if a generator run is "
                "provided."
            )
        observations = model.get_training_data()
        features = [o.features for o in observations]
        arm_names = [o.arm_name for o in observations]
        for feature in features:
            feature.trial_index = trial_index
    else:
        abandoned_arms = set() if abandoned_arms is None else abandoned_arms
        features = [
            ObservationFeatures(parameters=arm.parameters, trial_index=trial_index)
            for arm in gr.arms
            if arm.name not in abandoned_arms
        ]
        arm_names = [a.name for a in gr.arms if a.name not in abandoned_arms]
    try:
        predictions = [
            predict_at_point(
                model=model,
                obsf=obsf,
                metric_names={metric_name}.union(
                    {constraint.metric.name for constraint in outcome_constraints}
                ),
            )
            for obsf in features
        ]
    except NotImplementedError:
        raise UserInputError(
            "This plot requires a GenerationStrategy which is "
            "in a state where the current model supports prediction.  The current "
            f"model is {model._model_key} and does not support prediction."
        )
    constraints_violated_by_constraint = get_constraint_violated_probabilities(
        predictions=predictions,
        outcome_constraints=outcome_constraints,
    )
    probabilities_not_feasible = constraints_violated_by_constraint.pop(
        "any_constraint_violated"
    )
    constraints_violated = [
        {
            c: constraints_violated_by_constraint[c][i]
            for c in constraints_violated_by_constraint
        }
        for i in range(len(features))
    ]

    for i in range(len(features)):
        if (
            model.status_quo is not None
            and features[i].parameters
            == none_throws(model.status_quo).features.parameters
        ):
            probabilities_not_feasible[i] = 0
            constraints_violated[i] = {}
    return [
        {
            "source": "In-sample" if gr is None else gr._model_key,
            "arm_name": arm_names[i],
            "mean": predictions[i][0][metric_name],
            "sem": predictions[i][1][metric_name],
            "error_margin": 1.96 * predictions[i][1][metric_name],
            "constraints_violated": format_constraint_violated_probabilities(
                constraints_violated[i]
            ),
            # used for constraint violation indicator
            "overall_probability_constraints_violated": round(
                probabilities_not_feasible[i], ndigits=2
            ),
            "parameters": format_parameters_for_effects_by_arm_plot(
                parameters=features[i].parameters
            ),
        }
        for i in range(len(features))
    ]<|MERGE_RESOLUTION|>--- conflicted
+++ resolved
@@ -71,59 +71,6 @@
         hover_data=_get_parameter_columns(df),
         # avoid red because it will match the constraint violation indicator
         color_discrete_sequence=px.colors.qualitative.Vivid,
-<<<<<<< HEAD
-    )
-    dot_size = 8
-    # set all dots to size 8 in plots
-    fig.update_traces(marker={"line": {"width": 2}, "size": dot_size})
-
-    # Manually create each constraint violation indicator
-    # as a red outline around the dot, with alpha based on the
-    # probability of constraint violation.
-    for trace in fig.data:
-        # there is a trace per source, so get the rows of df
-        # pertaining to this trace
-        indices = df["source"] == trace.name
-        trace.marker.line.color = [
-            # raising the alpha to a power < 1 makes the colors more
-            # visible when there is a lower chance of constraint violation
-            f"rgba(255, 0, 0, {(alpha) ** .75})"
-            for alpha in df.loc[indices, "overall_probability_constraints_violated"]
-        ]
-        # Create a separate trace for the legend, otherwise the legend
-        # will have the constraint violation indicator of the first arm
-        # in the source group
-        legend_trace = go.Scatter(
-            # (None, None) is a hack to get a legend item without
-            # appearing on the plot
-            x=[None],
-            y=[None],
-            mode="markers",
-            marker={
-                "size": dot_size,
-                "color": trace.marker.color,
-            },
-            name=trace.name,
-        )
-        fig.add_trace(legend_trace)
-        trace.showlegend = False
-
-    # Add an item to the legend for the constraint violation indicator
-    legend_trace = go.Scatter(
-        # (None, None) is a hack to get a legend item without
-        # appearing on the plot
-        x=[None],
-        y=[None],
-        mode="markers",
-        marker={
-            "size": dot_size,
-            "color": "white",
-            "line": {"width": 2, "color": "red"},
-        },
-        name="Constraint Violation",
-    )
-    fig.add_trace(legend_trace)
-=======
     )
     dot_size = 8
     # set all dots to size 8 in plots
@@ -177,7 +124,6 @@
             name="Constraint Violation",
         )
         fig.add_trace(legend_trace)
->>>>>>> 1a43c91d
 
     _add_style_to_effects_by_arm_plot(
         fig=fig, df=df, metric_name=metric_name, outcome_constraints=outcome_constraints
