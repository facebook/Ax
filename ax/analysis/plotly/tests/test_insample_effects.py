--- conflicted
+++ resolved
@@ -21,10 +21,7 @@
     get_branin_outcome_constraint,
 )
 from ax.utils.testing.mock import mock_botorch_optimize
-<<<<<<< HEAD
-=======
 from ax.utils.testing.modeling_stubs import get_sobol_MBM_MTGP_gs
->>>>>>> 1a43c91d
 from botorch.utils.probability.utils import compute_log_prob_feas_from_bounds
 from pyre_extensions import none_throws
 
@@ -32,51 +29,7 @@
 class TestInsampleEffectsPlot(TestCase):
     def setUp(self) -> None:
         super().setUp()
-<<<<<<< HEAD
-        self.generation_strategy = GenerationStrategy(
-            nodes=[
-                GenerationNode(
-                    node_name="Sobol",
-                    model_specs=[ModelSpec(model_enum=Models.SOBOL)],
-                    transition_criteria=[
-                        MaxTrials(
-                            threshold=1,
-                            transition_to="MBM",
-                        )
-                    ],
-                ),
-                GenerationNode(
-                    node_name="MBM",
-                    model_specs=[
-                        ModelSpec(
-                            model_enum=Models.BOTORCH_MODULAR,
-                        ),
-                    ],
-                    transition_criteria=[
-                        MaxTrials(
-                            threshold=1,
-                            transition_to="MTGP",
-                            only_in_statuses=[
-                                TrialStatus.RUNNING,
-                                TrialStatus.COMPLETED,
-                                TrialStatus.EARLY_STOPPED,
-                            ],
-                        )
-                    ],
-                ),
-                GenerationNode(
-                    node_name="MTGP",
-                    model_specs=[
-                        ModelSpec(
-                            model_enum=Models.ST_MTGP,
-                        ),
-                    ],
-                ),
-            ],
-        )
-=======
         self.generation_strategy = get_sobol_MBM_MTGP_gs()
->>>>>>> 1a43c91d
 
     def test_compute_for_requires_an_exp(self) -> None:
         analysis = InSampleEffectsPlot(
