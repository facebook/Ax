# Copyright (c) Meta Platforms, Inc. and affiliates.
#
# This source code is licensed under the MIT license found in the
# LICENSE file in the root directory of this source tree.

# pyre-unsafe

from unittest.mock import patch

import torch

from ax.analysis.analysis import AnalysisCardLevel
from ax.analysis.plotly.arm_effects.predicted_effects import PredictedEffectsPlot
from ax.analysis.plotly.arm_effects.utils import get_predictions_by_arm
from ax.core.observation import ObservationFeatures
from ax.core.trial import Trial
from ax.exceptions.core import UserInputError
from ax.modelbridge.dispatch_utils import choose_generation_strategy
from ax.modelbridge.prediction_utils import predict_at_point
from ax.modelbridge.registry import Models
from ax.utils.common.testutils import TestCase
from ax.utils.testing.core_stubs import (
    get_branin_experiment,
    get_branin_metric,
    get_branin_outcome_constraint,
)
from ax.utils.testing.mock import mock_botorch_optimize
<<<<<<< HEAD
=======
from ax.utils.testing.modeling_stubs import get_sobol_MBM_MTGP_gs
>>>>>>> 1a43c91d
from botorch.utils.probability.utils import compute_log_prob_feas_from_bounds
from pyre_extensions import assert_is_instance, none_throws


class TestPredictedEffectsPlot(TestCase):
    def setUp(self) -> None:
        super().setUp()
<<<<<<< HEAD
        self.generation_strategy = GenerationStrategy(
            nodes=[
                GenerationNode(
                    node_name="Sobol",
                    model_specs=[ModelSpec(model_enum=Models.SOBOL)],
                    transition_criteria=[
                        MaxTrials(
                            threshold=1,
                            transition_to="MBM",
                        )
                    ],
                ),
                GenerationNode(
                    node_name="MBM",
                    model_specs=[
                        ModelSpec(
                            model_enum=Models.BOTORCH_MODULAR,
                        ),
                    ],
                    transition_criteria=[
                        MaxTrials(
                            threshold=1,
                            transition_to="MTGP",
                            only_in_statuses=[
                                TrialStatus.RUNNING,
                                TrialStatus.COMPLETED,
                                TrialStatus.EARLY_STOPPED,
                            ],
                        )
                    ],
                ),
                GenerationNode(
                    node_name="MTGP",
                    model_specs=[
                        ModelSpec(
                            model_enum=Models.ST_MTGP,
                        ),
                    ],
                ),
            ],
        )
=======
        self.generation_strategy = get_sobol_MBM_MTGP_gs()
>>>>>>> 1a43c91d

    def test_compute_for_requires_an_exp(self) -> None:
        analysis = PredictedEffectsPlot(metric_name="branin")

        with self.assertRaisesRegex(UserInputError, "requires an Experiment"):
            analysis.compute()

    def test_compute_for_requires_a_gs(self) -> None:
        analysis = PredictedEffectsPlot(metric_name="branin")
        experiment = get_branin_experiment()
        with self.assertRaisesRegex(UserInputError, "requires a GenerationStrategy"):
            analysis.compute(experiment=experiment)

    def test_compute_for_requires_trials(self) -> None:
        analysis = PredictedEffectsPlot(metric_name="branin")
        experiment = get_branin_experiment()
        generation_strategy = choose_generation_strategy(
            search_space=experiment.search_space,
            experiment=experiment,
        )
        with self.assertRaisesRegex(UserInputError, "it has no trials"):
            analysis.compute(
                experiment=experiment, generation_strategy=generation_strategy
            )

    def test_compute_for_requires_a_model_that_predicts(self) -> None:
        analysis = PredictedEffectsPlot(metric_name="branin")
        experiment = get_branin_experiment(with_batch=True, with_completed_batch=True)
        generation_strategy = choose_generation_strategy(
            search_space=experiment.search_space,
            experiment=experiment,
        )
        with self.assertRaisesRegex(
            UserInputError, "where the current model supports prediction"
        ):
            analysis.compute(
                experiment=experiment, generation_strategy=generation_strategy
            )

    @mock_botorch_optimize
    def test_compute(self) -> None:
        # GIVEN an experiment with metrics and batch trials
        experiment = get_branin_experiment(with_status_quo=True)
        none_throws(experiment.optimization_config).outcome_constraints = [
            get_branin_outcome_constraint(name="constraint_branin")
        ]
        experiment.add_tracking_metric(get_branin_metric(name="tracking_branin"))
        generation_strategy = self.generation_strategy
        experiment.new_batch_trial(
            generator_runs=generation_strategy._gen_with_multiple_nodes(
                experiment=experiment, n=10
            )
        ).set_status_quo_with_weight(
            status_quo=experiment.status_quo, weight=1.0
        ).mark_completed(unsafe=True)
        experiment.fetch_data()
        experiment.new_batch_trial(
            generator_runs=generation_strategy._gen_with_multiple_nodes(
                experiment=experiment, n=10
            )
        ).set_status_quo_with_weight(status_quo=experiment.status_quo, weight=1.0)
        experiment.fetch_data()
        # Ensure the current model is Botorch
        self.assertEqual(none_throws(generation_strategy.model)._model_key, "BoTorch")
        for metric in experiment.metrics:
            with self.subTest(metric=metric):
                # WHEN we compute the analysis for a metric
                analysis = PredictedEffectsPlot(metric_name=metric)
                card = analysis.compute(
                    experiment=experiment, generation_strategy=generation_strategy
                )
                # THEN it makes a card with the right name, title, and subtitle
                self.assertEqual(card.name, "PredictedEffectsPlot")
                self.assertEqual(card.title, f"Predicted Effects for {metric}")
                self.assertEqual(
                    card.subtitle,
                    "View a candidate trial and its arms' predicted metric values",
                )
                # AND THEN it has an appropriate level based on whether we're
                # optimizing for the metric
                self.assertEqual(
                    card.level,
                    (
                        AnalysisCardLevel.HIGH
                        if metric == "branin"
                        else (
                            AnalysisCardLevel.HIGH - 1
                            if metric == "constraint_branin"
                            else AnalysisCardLevel.HIGH - 2
                        )
                    ),
                )
                # AND THEN it has the right rows and columns in the dataframe
                self.assertEqual(
                    {*card.df.columns},
                    {
                        "arm_name",
                        "source",
                        "parameters",
                        "mean",
                        "sem",
                        "error_margin",
                        "constraints_violated",
                        "overall_probability_constraints_violated",
                    },
                )
                self.assertIsNotNone(card.blob)
                self.assertEqual(card.blob_annotation, "plotly")
                for trial in experiment.trials.values():
                    for arm in trial.arms:
                        self.assertIn(arm.name, card.df["arm_name"].unique())

    @mock_botorch_optimize
<<<<<<< HEAD
=======
    def test_it_does_not_plot_abandoned_arms(self) -> None:
        # GIVEN an experiment with candidate and abandoned arms
        # in the completed and candidate trials
        experiment = get_branin_experiment(with_status_quo=True)
        generation_strategy = self.generation_strategy
        completed_trial = experiment.new_batch_trial(
            generator_runs=generation_strategy._gen_with_multiple_nodes(
                experiment=experiment, n=10
            )
        ).set_status_quo_with_weight(status_quo=experiment.status_quo, weight=1.0)
        completed_trial.mark_arm_abandoned(
            arm_name="0_0", reason="This arm is bad, I'm abandoning it"
        )
        completed_trial.mark_completed(unsafe=True)
        experiment.fetch_data()
        candidate_trial = experiment.new_batch_trial(
            generator_runs=generation_strategy._gen_with_multiple_nodes(
                experiment=experiment, n=10
            )
        ).set_status_quo_with_weight(status_quo=experiment.status_quo, weight=1.0)
        candidate_trial.mark_arm_abandoned(
            arm_name="1_0", reason="This arm is bad, I'm abandoning it"
        )
        # WHEN we compute the analysis
        analysis = PredictedEffectsPlot(
            metric_name=none_throws(
                experiment.optimization_config
            ).objective.metric.name
        )
        card = analysis.compute(
            experiment=experiment, generation_strategy=generation_strategy
        )
        # THEN it has the right arms
        plotted_arm_names = set(card.df["arm_name"].unique())
        for trial in experiment.trials.values():
            for arm in trial.arms:
                if arm.name in ("0_0", "1_0"):
                    self.assertNotIn(arm.name, plotted_arm_names)
                else:
                    self.assertIn(arm.name, plotted_arm_names)

    @mock_botorch_optimize
>>>>>>> 1a43c91d
    def test_compute_multitask(self) -> None:
        # GIVEN an experiment with candidates generated with a multitask model
        experiment = get_branin_experiment(with_status_quo=True)
        generation_strategy = self.generation_strategy
        experiment.new_batch_trial(
            generator_runs=generation_strategy._gen_with_multiple_nodes(
                experiment=experiment, n=10
            )
        ).set_status_quo_with_weight(
            status_quo=experiment.status_quo, weight=1
        ).mark_completed(unsafe=True)
        experiment.fetch_data()
        experiment.new_batch_trial(
            generator_runs=generation_strategy._gen_with_multiple_nodes(
                experiment=experiment, n=10
            )
        ).set_status_quo_with_weight(
            status_quo=experiment.status_quo, weight=1
        ).mark_completed(unsafe=True)
        experiment.fetch_data()
        # leave as a candidate
        experiment.new_batch_trial(
            generator_runs=generation_strategy._gen_with_multiple_nodes(
                experiment=experiment,
                n=10,
                fixed_features=ObservationFeatures(parameters={}, trial_index=1),
            )
        ).set_status_quo_with_weight(status_quo=experiment.status_quo, weight=1)
        experiment.new_batch_trial(
            generator_runs=generation_strategy._gen_with_multiple_nodes(
                experiment=experiment,
                n=10,
                fixed_features=ObservationFeatures(parameters={}, trial_index=1),
            )
        ).set_status_quo_with_weight(status_quo=experiment.status_quo, weight=1)
        self.assertEqual(none_throws(generation_strategy.model)._model_key, "ST_MTGP")
        # WHEN we compute the analysis
        analysis = PredictedEffectsPlot(metric_name="branin")
        with patch(
            f"{get_predictions_by_arm.__module__}.predict_at_point",
            wraps=predict_at_point,
        ) as predict_at_point_spy:
            card = analysis.compute(
                experiment=experiment, generation_strategy=generation_strategy
            )
        # THEN it has the right rows for arms with data, as well as the latest trial
        arms_with_data = set(experiment.lookup_data().df["arm_name"].unique())
        max_trial_index = max(experiment.trials.keys())
        for trial in experiment.trials.values():
            if trial.status.expecting_data or trial.index == max_trial_index:
                for arm in trial.arms:
                    self.assertIn(arm.name, card.df["arm_name"].unique())
            else:
                # arms from other candidate trials are only in the df if they
                # are repeated in the target trial
                for arm in trial.arms:
                    self.assertTrue(
                        arm.name not in card.df["arm_name"].unique()
                        # it's repeated in another trial
                        or arm.name in arms_with_data
                        or arm.name in experiment.trials[max_trial_index].arms_by_name,
                        arm.name,
                    )
        # AND THEN it always predicts for the target trial
        self.assertEqual(
            len(
                {
                    call[1]["obsf"].trial_index
                    for call in predict_at_point_spy.call_args_list
                }
            ),
            1,
        )

    @mock_botorch_optimize
    def test_it_does_not_plot_abandoned_trials(self) -> None:
        # GIVEN an experiment with candidate and abandoned trials
        experiment = get_branin_experiment()
        generation_strategy = self.generation_strategy
        experiment.new_batch_trial(
            generator_runs=generation_strategy._gen_with_multiple_nodes(
                experiment=experiment, n=10
            )
        ).mark_completed(unsafe=True)
        experiment.fetch_data()
        # candidate trial
        experiment.new_batch_trial(
            generator_runs=generation_strategy._gen_with_multiple_nodes(
                experiment=experiment, n=10
            )
        )
        experiment.new_batch_trial(
            generator_runs=generation_strategy._gen_with_multiple_nodes(
                experiment=experiment, n=10
            )
        ).mark_abandoned()
        arms_with_data = set(experiment.lookup_data().df["arm_name"].unique())
        # WHEN we compute the analysis
        analysis = PredictedEffectsPlot(metric_name="branin")
        card = analysis.compute(
            experiment=experiment, generation_strategy=generation_strategy
        )
        # THEN it has the right rows for arms with data, as well as the latest
        # non abandoned trial (with index 1)
        for arm in experiment.trials[0].arms + experiment.trials[1].arms:
            self.assertIn(arm.name, card.df["arm_name"].unique())

        # AND THEN it does not have the arms from the abandoned trial (index 2)
        for arm in experiment.trials[2].arms:
            self.assertTrue(
                arm.name not in card.df["arm_name"].unique()
                # it's repeated in another trial
                or arm.name in arms_with_data
                or arm.name in experiment.trials[1].arms_by_name,
                arm.name,
            )

    @mock_botorch_optimize
    def test_it_works_for_non_batch_experiments(self) -> None:
        # GIVEN an experiment with the default generation strategy
        experiment = get_branin_experiment(with_batch=False)
        generation_strategy = choose_generation_strategy(
            search_space=experiment.search_space,
            experiment=experiment,
        )
        # AND GIVEN we generate all Sobol trials and one GPEI trial
        sobol_key = Models.SOBOL.value
        last_model_key = sobol_key
        while last_model_key == sobol_key:
            trial = experiment.new_trial(
                generator_run=generation_strategy._gen_with_multiple_nodes(
                    experiment=experiment,
                    n=1,
                )[0]
            )
            last_model_key = none_throws(trial.generator_run)._model_key
            if last_model_key == sobol_key:
                trial.mark_running(no_runner_required=True)
                trial.mark_completed()
                trial.fetch_data()

        # WHEN we compute the analysis
        analysis = PredictedEffectsPlot(metric_name="branin")
        card = analysis.compute(
            experiment=experiment,
            generation_strategy=generation_strategy,
        )
        # THEN it has all arms represented in the dataframe
        for trial in experiment.trials.values():
            self.assertIn(
                none_throws(assert_is_instance(trial, Trial).arm).name,
                card.df["arm_name"].unique(),
            )

    @mock_botorch_optimize
    def test_constraints(self) -> None:
        # GIVEN an experiment with metrics and batch trials
        experiment = get_branin_experiment(with_status_quo=True)
        none_throws(experiment.optimization_config).outcome_constraints = [
            get_branin_outcome_constraint(name="constraint_branin_1"),
            get_branin_outcome_constraint(name="constraint_branin_2"),
        ]
        generation_strategy = self.generation_strategy
        trial = experiment.new_batch_trial(
            generator_runs=generation_strategy._gen_with_multiple_nodes(
                experiment=experiment, n=10
            ),
        )
        trial.set_status_quo_with_weight(status_quo=experiment.status_quo, weight=1.0)
        trial.mark_completed(unsafe=True)
        experiment.fetch_data()
        trial = experiment.new_batch_trial(
            generator_runs=generation_strategy._gen_with_multiple_nodes(
                experiment=experiment, n=10
            ),
        )
        trial.set_status_quo_with_weight(status_quo=experiment.status_quo, weight=1.0)
        # WHEN we compute the analysis and constraints are violated
        analysis = PredictedEffectsPlot(metric_name="branin")
        with self.subTest("violated"):
            with patch(
                f"{compute_log_prob_feas_from_bounds.__module__}.log_ndtr",
                side_effect=lambda t: torch.as_tensor([[0.25]] * t.size()[0]).log(),
            ):
                card = analysis.compute(
                    experiment=experiment, generation_strategy=generation_strategy
                )
            # THEN it marks that constraints are violated for the non-SQ arms
            non_sq_df = card.df[card.df["arm_name"] != "status_quo"]
            sq_row = card.df[card.df["arm_name"] == "status_quo"]
            self.assertTrue(
                all(non_sq_df["constraints_violated"] != "No constraints violated"),
                non_sq_df["constraints_violated"],
            )
            self.assertTrue(
                all(
                    non_sq_df["constraints_violated"]
                    == (
                        "<br />  constraint_branin_1: 75.0% chance violated"
                        "<br />  constraint_branin_2: 75.0% chance violated"
                    )
                ),
                str(non_sq_df["constraints_violated"][0]),
            )
            # AND THEN it marks that constraints are not violated for the SQ
            self.assertEqual(
                sq_row["overall_probability_constraints_violated"].iloc[0], 0
            )
            self.assertEqual(
                sq_row["constraints_violated"].iloc[0], "No constraints violated"
            )

        # WHEN we compute the analysis and constraints are violated
        with self.subTest("not violated"):
            with patch(
                f"{compute_log_prob_feas_from_bounds.__module__}.log_ndtr",
                side_effect=lambda t: torch.as_tensor([[1]] * t.size()[0]).log(),
            ):
                card = analysis.compute(
                    experiment=experiment, generation_strategy=generation_strategy
                )
            # THEN it marks that constraints are not violated
            self.assertTrue(
                all(card.df["constraints_violated"] == "No constraints violated"),
                str(card.df["constraints_violated"]),
            )

        # AND THEN it has not modified the constraints
        opt_config = none_throws(experiment.optimization_config)
        self.assertTrue(opt_config.outcome_constraints[0].relative)
        self.assertTrue(opt_config.outcome_constraints[1].relative)<|MERGE_RESOLUTION|>--- conflicted
+++ resolved
@@ -25,10 +25,7 @@
     get_branin_outcome_constraint,
 )
 from ax.utils.testing.mock import mock_botorch_optimize
-<<<<<<< HEAD
-=======
 from ax.utils.testing.modeling_stubs import get_sobol_MBM_MTGP_gs
->>>>>>> 1a43c91d
 from botorch.utils.probability.utils import compute_log_prob_feas_from_bounds
 from pyre_extensions import assert_is_instance, none_throws
 
@@ -36,51 +33,7 @@
 class TestPredictedEffectsPlot(TestCase):
     def setUp(self) -> None:
         super().setUp()
-<<<<<<< HEAD
-        self.generation_strategy = GenerationStrategy(
-            nodes=[
-                GenerationNode(
-                    node_name="Sobol",
-                    model_specs=[ModelSpec(model_enum=Models.SOBOL)],
-                    transition_criteria=[
-                        MaxTrials(
-                            threshold=1,
-                            transition_to="MBM",
-                        )
-                    ],
-                ),
-                GenerationNode(
-                    node_name="MBM",
-                    model_specs=[
-                        ModelSpec(
-                            model_enum=Models.BOTORCH_MODULAR,
-                        ),
-                    ],
-                    transition_criteria=[
-                        MaxTrials(
-                            threshold=1,
-                            transition_to="MTGP",
-                            only_in_statuses=[
-                                TrialStatus.RUNNING,
-                                TrialStatus.COMPLETED,
-                                TrialStatus.EARLY_STOPPED,
-                            ],
-                        )
-                    ],
-                ),
-                GenerationNode(
-                    node_name="MTGP",
-                    model_specs=[
-                        ModelSpec(
-                            model_enum=Models.ST_MTGP,
-                        ),
-                    ],
-                ),
-            ],
-        )
-=======
         self.generation_strategy = get_sobol_MBM_MTGP_gs()
->>>>>>> 1a43c91d
 
     def test_compute_for_requires_an_exp(self) -> None:
         analysis = PredictedEffectsPlot(metric_name="branin")
@@ -194,8 +147,6 @@
                         self.assertIn(arm.name, card.df["arm_name"].unique())
 
     @mock_botorch_optimize
-<<<<<<< HEAD
-=======
     def test_it_does_not_plot_abandoned_arms(self) -> None:
         # GIVEN an experiment with candidate and abandoned arms
         # in the completed and candidate trials
@@ -238,7 +189,6 @@
                     self.assertIn(arm.name, plotted_arm_names)
 
     @mock_botorch_optimize
->>>>>>> 1a43c91d
     def test_compute_multitask(self) -> None:
         # GIVEN an experiment with candidates generated with a multitask model
         experiment = get_branin_experiment(with_status_quo=True)
