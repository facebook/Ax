# Copyright (c) Meta Platforms, Inc. and affiliates.
#
# This source code is licensed under the MIT license found in the
# LICENSE file in the root directory of this source tree.

# pyre-strict


<<<<<<< HEAD
import pandas as pd
from ax.analysis.analysis import Analysis, AnalysisCard
=======
import traceback

import pandas as pd
from ax.analysis.analysis import Analysis, AnalysisCard, AnalysisCardLevel, AnalysisE
>>>>>>> 1a43c91d
from ax.core.experiment import Experiment
from ax.core.generation_strategy_interface import GenerationStrategyInterface
from IPython.display import display, Markdown


class MarkdownAnalysisCard(AnalysisCard):
    blob_annotation = "markdown"

    def get_markdown(self) -> str:
        return self.blob

    def _ipython_display_(self) -> None:
        """
        IPython display hook. This is called when the AnalysisCard is printed in an
        IPython environment (ex. Jupyter). Here we want to render the Markdown.
        """
        display(Markdown(f"## {self.title}\n\n### {self.subtitle}\n\n{self.blob}"))


class MarkdownAnalysis(Analysis):
    """
    An Analysis that computes a paragraph of Markdown formatted text.
    """

    def compute(
        self,
        experiment: Experiment | None = None,
        generation_strategy: GenerationStrategyInterface | None = None,
    ) -> MarkdownAnalysisCard: ...

    def _create_markdown_analysis_card(
        self,
        title: str,
        subtitle: str,
        level: int,
        df: pd.DataFrame,
        message: str,
    ) -> MarkdownAnalysisCard:
        """
        Make a MarkdownAnalysisCard from this Analysis using provided fields and
        details about the Analysis class.
        """
        return MarkdownAnalysisCard(
            name=self.name,
            attributes=self.attributes,
            title=title,
            subtitle=subtitle,
            level=level,
            df=df,
            blob=message,
<<<<<<< HEAD
        )
=======
        )


def markdown_analysis_card_from_analysis_e(
    analysis_e: AnalysisE,
) -> MarkdownAnalysisCard:
    return MarkdownAnalysisCard(
        name=analysis_e.analysis.name,
        title=f"{analysis_e.analysis.name} Error",
        subtitle=f"An error occurred while computing {analysis_e.analysis}",
        attributes=analysis_e.analysis.attributes,
        blob="".join(
            traceback.format_exception(
                type(analysis_e.exception),
                analysis_e.exception,
                analysis_e.exception.__traceback__,
            )
        ),
        df=pd.DataFrame(),
        level=AnalysisCardLevel.DEBUG,
    )
>>>>>>> 1a43c91d
<|MERGE_RESOLUTION|>--- conflicted
+++ resolved
@@ -6,15 +6,10 @@
 # pyre-strict
 
 
-<<<<<<< HEAD
-import pandas as pd
-from ax.analysis.analysis import Analysis, AnalysisCard
-=======
 import traceback
 
 import pandas as pd
 from ax.analysis.analysis import Analysis, AnalysisCard, AnalysisCardLevel, AnalysisE
->>>>>>> 1a43c91d
 from ax.core.experiment import Experiment
 from ax.core.generation_strategy_interface import GenerationStrategyInterface
 from IPython.display import display, Markdown
@@ -65,9 +60,6 @@
             level=level,
             df=df,
             blob=message,
-<<<<<<< HEAD
-        )
-=======
         )
 
 
@@ -88,5 +80,4 @@
         ),
         df=pd.DataFrame(),
         level=AnalysisCardLevel.DEBUG,
-    )
->>>>>>> 1a43c91d
+    )