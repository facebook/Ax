--- conflicted
+++ resolved
@@ -8,35 +8,25 @@
 from ax.analysis.healthcheck.can_generate_candidates import (
     CanGenerateCandidatesAnalysis,
 )
-<<<<<<< HEAD
-=======
 
 from ax.analysis.healthcheck.constraints_feasibility import (
     ConstraintsFeasibilityAnalysis,
 )
->>>>>>> 1a43c91d
 from ax.analysis.healthcheck.healthcheck_analysis import (
     HealthcheckAnalysis,
     HealthcheckAnalysisCard,
     HealthcheckStatus,
 )
-from ax.analysis.healthcheck.should_generate_candidates import ShouldGenerateCandidates
 
 from ax.analysis.healthcheck.search_space_analysis import SearchSpaceAnalysis
 from ax.analysis.healthcheck.should_generate_candidates import ShouldGenerateCandidates
 
 __all__ = [
-<<<<<<< HEAD
-=======
     "ConstraintsFeasibilityAnalysis",
->>>>>>> 1a43c91d
     "CanGenerateCandidatesAnalysis",
     "HealthcheckAnalysis",
     "HealthcheckAnalysisCard",
     "HealthcheckStatus",
     "ShouldGenerateCandidates",
-<<<<<<< HEAD
-=======
     "SearchSpaceAnalysis",
->>>>>>> 1a43c91d
 ]