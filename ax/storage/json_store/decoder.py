--- conflicted
+++ resolved
@@ -64,14 +64,8 @@
     TClassDecoderRegistry,
     TDecoderRegistry,
 )
-<<<<<<< HEAD
-from ax.utils.common.typeutils import checked_cast
-from ax.utils.common.typeutils_torch import torch_type_from_str
-from pyre_extensions import none_throws
-=======
 from ax.utils.common.typeutils_torch import torch_type_from_str
 from pyre_extensions import assert_is_instance, none_throws
->>>>>>> 1a43c91d
 
 
 logger: Logger = get_logger(__name__)
@@ -89,15 +83,12 @@
     "ST_MTGP_NEHVI": "ST_MTGP",
 }
 
-<<<<<<< HEAD
-=======
 
 @dataclass
 class RegistryKwargs:
     decoder_registry: TDecoderRegistry
     class_decoder_registry: TClassDecoderRegistry
 
->>>>>>> 1a43c91d
 
 # pyre-fixme[3]: Return annotation cannot be `Any`.
 def object_from_json(
@@ -213,15 +204,7 @@
                 search_space_json=object_json, **vars(registry_kwargs)
             )
         elif _class == Objective:
-<<<<<<< HEAD
-            return objective_from_json(
-                object_json=object_json,
-                decoder_registry=decoder_registry,
-                class_decoder_registry=class_decoder_registry,
-            )
-=======
             return objective_from_json(object_json=object_json, **vars(registry_kwargs))
->>>>>>> 1a43c91d
         elif _class in (SurrogateSpec, Surrogate, ModelConfig):
             if "input_transform" in object_json:
                 (
