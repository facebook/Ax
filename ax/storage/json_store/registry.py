#!/usr/bin/env python3
# Copyright (c) Meta Platforms, Inc. and affiliates.
#
# This source code is licensed under the MIT license found in the
# LICENSE file in the root directory of this source tree.

# pyre-strict

import pathlib
from collections.abc import Callable
from typing import Any

import torch
from ax.benchmark.benchmark_method import BenchmarkMethod
<<<<<<< HEAD
from ax.benchmark.benchmark_metric import BenchmarkMetric
=======
from ax.benchmark.benchmark_metric import (
    BenchmarkMapMetric,
    BenchmarkMapUnavailableWhileRunningMetric,
    BenchmarkMetric,
    BenchmarkTimeVaryingMetric,
)
>>>>>>> 1a43c91d
from ax.benchmark.benchmark_result import AggregatedBenchmarkResult, BenchmarkResult
from ax.benchmark.benchmark_trial_metadata import BenchmarkTrialMetadata
from ax.core import Experiment, ObservationFeatures
from ax.core.arm import Arm
from ax.core.auxiliary import AuxiliaryExperiment, AuxiliaryExperimentPurpose
from ax.core.base_trial import TrialStatus
from ax.core.batch_trial import (
    AbandonedArm,
    BatchTrial,
    GeneratorRunStruct,
    LifecycleStage,
)
from ax.core.data import Data
from ax.core.experiment import DataType
from ax.core.generator_run import GeneratorRun
from ax.core.map_data import MapData, MapKeyInfo
from ax.core.map_metric import MapMetric
from ax.core.metric import Metric
from ax.core.multi_type_experiment import MultiTypeExperiment
from ax.core.objective import MultiObjective, Objective, ScalarizedObjective
from ax.core.optimization_config import (
    MultiObjectiveOptimizationConfig,
    OptimizationConfig,
)
from ax.core.outcome_constraint import ObjectiveThreshold, OutcomeConstraint
from ax.core.parameter import (
    ChoiceParameter,
    FixedParameter,
    ParameterType,
    RangeParameter,
)
from ax.core.parameter_constraint import (
    OrderConstraint,
    ParameterConstraint,
    SumConstraint,
)
from ax.core.parameter_distribution import ParameterDistribution
from ax.core.risk_measures import RiskMeasure
from ax.core.search_space import HierarchicalSearchSpace, RobustSearchSpace, SearchSpace
from ax.core.trial import Trial
from ax.core.types import ComparisonOp
from ax.early_stopping.strategies import (
    PercentileEarlyStoppingStrategy,
    ThresholdEarlyStoppingStrategy,
)
from ax.early_stopping.strategies.logical import (
    AndEarlyStoppingStrategy,
    OrEarlyStoppingStrategy,
)
from ax.global_stopping.strategies.improvement import ImprovementGlobalStoppingStrategy
from ax.metrics.branin import BraninMetric, NegativeBraninMetric
from ax.metrics.branin_map import BraninTimestampMapMetric
from ax.metrics.chemistry import ChemistryMetric, ChemistryProblemType
from ax.metrics.factorial import FactorialMetric
from ax.metrics.hartmann6 import Hartmann6Metric
from ax.metrics.l2norm import L2NormMetric
from ax.metrics.noisy_function import NoisyFunctionMetric
from ax.metrics.sklearn import SklearnDataset, SklearnMetric, SklearnModelType
from ax.modelbridge.best_model_selector import (
    ReductionCriterion,
    SingleDiagnosticBestModelSelector,
)
from ax.modelbridge.factory import Models
from ax.modelbridge.generation_node import GenerationNode, GenerationStep
from ax.modelbridge.generation_node_input_constructors import (
    InputConstructorPurpose,
    NodeInputConstructors,
)
from ax.modelbridge.generation_strategy import GenerationStrategy
from ax.modelbridge.model_spec import ModelSpec
from ax.modelbridge.registry import ModelRegistryBase
from ax.modelbridge.transforms.base import Transform
from ax.modelbridge.transition_criterion import (
    AutoTransitionAfterGen,
    AuxiliaryExperimentCheck,
    IsSingleObjective,
    MaxGenerationParallelism,
    MaxTrials,
    MinimumPreferenceOccurances,
    MinimumTrialsInStatus,
    MinTrials,
    TransitionCriterion,
)
from ax.models.torch.botorch_modular.acquisition import Acquisition
from ax.models.torch.botorch_modular.model import BoTorchModel
from ax.models.torch.botorch_modular.surrogate import Surrogate, SurrogateSpec
from ax.models.torch.botorch_modular.utils import ModelConfig
from ax.models.winsorization_config import WinsorizationConfig
from ax.runners.synthetic import SyntheticRunner
from ax.service.utils.scheduler_options import SchedulerOptions, TrialType
from ax.storage.json_store.decoders import (
    class_from_json,
    default_from_json,
    input_transform_type_from_json,
    outcome_transform_type_from_json,
    pathlib_from_json,
    transform_type_from_json,
)
from ax.storage.json_store.encoders import (
    arm_to_dict,
    auxiliary_experiment_to_dict,
    backend_simulator_to_dict,
    batch_to_dict,
    best_model_selector_to_dict,
    botorch_component_to_dict,
    botorch_model_to_dict,
    botorch_modular_to_dict,
    choice_parameter_to_dict,
    data_to_dict,
    default_to_dict,
    experiment_to_dict,
    fixed_parameter_to_dict,
    generation_node_to_dict,
    generation_step_to_dict,
    generation_strategy_to_dict,
    generator_run_to_dict,
    improvement_global_stopping_strategy_to_dict,
    logical_early_stopping_strategy_to_dict,
    map_data_to_dict,
    map_key_info_to_dict,
    metric_to_dict,
    model_spec_to_dict,
    multi_objective_optimization_config_to_dict,
    multi_objective_to_dict,
    multi_type_experiment_to_dict,
    objective_to_dict,
    observation_features_to_dict,
    optimization_config_to_dict,
    order_parameter_constraint_to_dict,
    outcome_constraint_to_dict,
    parameter_constraint_to_dict,
    parameter_distribution_to_dict,
    pathlib_to_dict,
    percentile_early_stopping_strategy_to_dict,
    range_parameter_to_dict,
    risk_measure_to_dict,
    robust_search_space_to_dict,
    runner_to_dict,
    scalarized_objective_to_dict,
    search_space_to_dict,
    sum_parameter_constraint_to_dict,
    surrogate_to_dict,
    threshold_early_stopping_strategy_to_dict,
    transform_type_to_dict,
    transition_criterion_to_dict,
    trial_to_dict,
    winsorization_config_to_dict,
)
from ax.storage.utils import DomainType, ParameterConstraintType
from ax.utils.common.constants import Keys
from ax.utils.common.serialization import TDecoderRegistry
from ax.utils.testing.backend_simulator import (
    BackendSimulator,
    BackendSimulatorOptions,
    SimTrial,
)
from botorch.acquisition.acquisition import AcquisitionFunction
from botorch.models.model import Model
from botorch.models.transforms.input import ChainedInputTransform, Normalize, Round
from botorch.sampling.normal import SobolQMCNormalSampler
from botorch.utils.types import DEFAULT
from gpytorch.constraints import Interval
from gpytorch.likelihoods.likelihood import Likelihood
from gpytorch.mlls.marginal_log_likelihood import MarginalLogLikelihood
from gpytorch.priors.torch_priors import GammaPrior, LogNormalPrior


# pyre-fixme[5]: Global annotation cannot contain `Any`.
# pyre-fixme[24]: Generic type `type` expects 1 type parameter, use `typing.Type` to
#  avoid runtime subscripting errors.
CORE_ENCODER_REGISTRY: dict[type, Callable[[Any], dict[str, Any]]] = {
    Arm: arm_to_dict,
    AuxiliaryExperiment: auxiliary_experiment_to_dict,
    AndEarlyStoppingStrategy: logical_early_stopping_strategy_to_dict,
    AutoTransitionAfterGen: transition_criterion_to_dict,
    BackendSimulator: backend_simulator_to_dict,
    BatchTrial: batch_to_dict,
    BenchmarkMetric: metric_to_dict,
    BenchmarkMapMetric: metric_to_dict,
    BenchmarkTimeVaryingMetric: metric_to_dict,
    BenchmarkMapUnavailableWhileRunningMetric: metric_to_dict,
    BoTorchModel: botorch_model_to_dict,
    BraninMetric: metric_to_dict,
    BraninTimestampMapMetric: metric_to_dict,
    ChainedInputTransform: botorch_component_to_dict,
    ChoiceParameter: choice_parameter_to_dict,
    Data: data_to_dict,
    Experiment: experiment_to_dict,
    FactorialMetric: metric_to_dict,
    FixedParameter: fixed_parameter_to_dict,
    GammaPrior: botorch_component_to_dict,
    GenerationStep: generation_step_to_dict,
    GenerationNode: generation_node_to_dict,
    GenerationStrategy: generation_strategy_to_dict,
    GeneratorRun: generator_run_to_dict,
    Hartmann6Metric: metric_to_dict,
    ImprovementGlobalStoppingStrategy: improvement_global_stopping_strategy_to_dict,
    Interval: botorch_component_to_dict,
    IsSingleObjective: transition_criterion_to_dict,
    L2NormMetric: metric_to_dict,
    LogNormalPrior: botorch_component_to_dict,
    MapData: map_data_to_dict,
    MapKeyInfo: map_key_info_to_dict,
    MapMetric: metric_to_dict,
    MaxGenerationParallelism: transition_criterion_to_dict,
    MaxTrials: transition_criterion_to_dict,
    Metric: metric_to_dict,
    MinTrials: transition_criterion_to_dict,
    MinimumTrialsInStatus: transition_criterion_to_dict,
    MinimumPreferenceOccurances: transition_criterion_to_dict,
    AuxiliaryExperimentCheck: transition_criterion_to_dict,
    ModelSpec: model_spec_to_dict,
    MultiObjective: multi_objective_to_dict,
    MultiObjectiveOptimizationConfig: multi_objective_optimization_config_to_dict,
    MultiTypeExperiment: multi_type_experiment_to_dict,
    Normalize: botorch_component_to_dict,
    PercentileEarlyStoppingStrategy: percentile_early_stopping_strategy_to_dict,
    SklearnMetric: metric_to_dict,
    ChemistryMetric: metric_to_dict,
    NegativeBraninMetric: metric_to_dict,
    NoisyFunctionMetric: metric_to_dict,
    Objective: objective_to_dict,
    ObjectiveThreshold: outcome_constraint_to_dict,
    OptimizationConfig: optimization_config_to_dict,
    OrEarlyStoppingStrategy: logical_early_stopping_strategy_to_dict,
    OrderConstraint: order_parameter_constraint_to_dict,
    OutcomeConstraint: outcome_constraint_to_dict,
    ParameterConstraint: parameter_constraint_to_dict,
    ParameterDistribution: parameter_distribution_to_dict,
    pathlib.Path: pathlib_to_dict,
    pathlib.PurePath: pathlib_to_dict,
    pathlib.PosixPath: pathlib_to_dict,
    pathlib.WindowsPath: pathlib_to_dict,
    pathlib.PurePosixPath: pathlib_to_dict,
    pathlib.PureWindowsPath: pathlib_to_dict,
    RangeParameter: range_parameter_to_dict,
    RiskMeasure: risk_measure_to_dict,
    RobustSearchSpace: robust_search_space_to_dict,
    Round: botorch_component_to_dict,
    TransitionCriterion: transition_criterion_to_dict,
    ScalarizedObjective: scalarized_objective_to_dict,
    SearchSpace: search_space_to_dict,
    SingleDiagnosticBestModelSelector: best_model_selector_to_dict,
    HierarchicalSearchSpace: search_space_to_dict,
    SobolQMCNormalSampler: botorch_component_to_dict,
    SumConstraint: sum_parameter_constraint_to_dict,
    Surrogate: surrogate_to_dict,
    SyntheticRunner: runner_to_dict,
    ThresholdEarlyStoppingStrategy: threshold_early_stopping_strategy_to_dict,
    Trial: trial_to_dict,
    ObservationFeatures: observation_features_to_dict,
    WinsorizationConfig: winsorization_config_to_dict,
}

# Registry for class types, not instances.
# NOTE: Avoid putting a class along with its subclass in `CLASS_ENCODER_REGISTRY`.
# The encoder iterates through this dictionary and uses the first superclass that
# it finds, which might not be the intended superclass.
# pyre-fixme[5]: Global annotation cannot contain `Any`.
# pyre-fixme[24]: Generic type `type` expects 1 type parameter, use `typing.Type` to
#  avoid runtime subscripting errors.
CORE_CLASS_ENCODER_REGISTRY: dict[type, Callable[[Any], dict[str, Any]]] = {
    Acquisition: botorch_modular_to_dict,  # Ax MBM component
    AcquisitionFunction: botorch_modular_to_dict,  # BoTorch component
    Likelihood: botorch_modular_to_dict,  # BoTorch component
    torch.nn.Module: botorch_modular_to_dict,  # BoTorch module
    MarginalLogLikelihood: botorch_modular_to_dict,  # BoTorch component
    Model: botorch_modular_to_dict,  # BoTorch component
    Transform: transform_type_to_dict,  # Ax general (not just MBM) component
    DEFAULT: default_to_dict,  # BoTorch DEFAULT, used in MBM.
}

# TODO Clean up type signature. Decoders should be allowed to be any method from some
# splattable inputs to the resultant class, not just Types with kwarg inits.
CORE_DECODER_REGISTRY: TDecoderRegistry = {
    "AbandonedArm": AbandonedArm,
    "AndEarlyStoppingStrategy": AndEarlyStoppingStrategy,
    "AutoTransitionAfterGen": AutoTransitionAfterGen,
    "AuxiliaryExperiment": AuxiliaryExperiment,
    "AuxiliaryExperimentPurpose": AuxiliaryExperimentPurpose,
    "Arm": Arm,
    "AggregatedBenchmarkResult": AggregatedBenchmarkResult,
    "BackendSimulator": BackendSimulator,
    "BackendSimulatorOptions": BackendSimulatorOptions,
    "BatchTrial": BatchTrial,
    "BenchmarkMethod": BenchmarkMethod,
    "BenchmarkMetric": BenchmarkMetric,
<<<<<<< HEAD
=======
    "BenchmarkMapMetric": BenchmarkMapMetric,
    "BenchmarkTimeVaryingMetric": BenchmarkTimeVaryingMetric,
    "BenchmarkMapUnavailableWhileRunningMetric": (
        BenchmarkMapUnavailableWhileRunningMetric
    ),
>>>>>>> 1a43c91d
    "BenchmarkResult": BenchmarkResult,
    "BenchmarkTrialMetadata": BenchmarkTrialMetadata,
    "BoTorchModel": BoTorchModel,
    "BraninMetric": BraninMetric,
    "BraninTimestampMapMetric": BraninTimestampMapMetric,
    "ChainedInputTransform": ChainedInputTransform,
    "ChemistryMetric": ChemistryMetric,
    "ChemistryProblemType": ChemistryProblemType,
    "ChoiceParameter": ChoiceParameter,
    "ComparisonOp": ComparisonOp,
    "Data": Data,
    "DataType": DataType,
    "DomainType": DomainType,
    "Experiment": Experiment,
    "FactorialMetric": FactorialMetric,
    "FixedParameter": FixedParameter,
    "GammaPrior": GammaPrior,
    "GenerationNode": GenerationNode,
    "GenerationStrategy": GenerationStrategy,
    "GenerationStep": GenerationStep,
    "GeneratorRun": GeneratorRun,
    "GeneratorRunStruct": GeneratorRunStruct,
    "Hartmann6Metric": Hartmann6Metric,
    "HierarchicalSearchSpace": HierarchicalSearchSpace,
    "ImprovementGlobalStoppingStrategy": ImprovementGlobalStoppingStrategy,
    "InputConstructorPurpose": InputConstructorPurpose,
    "Interval": Interval,
    "IsSingleObjective": IsSingleObjective,
    "Keys": Keys,
    "LifecycleStage": LifecycleStage,
    "ListSurrogate": Surrogate,  # For backwards compatibility
    "L2NormMetric": L2NormMetric,
    "LogNormalPrior": LogNormalPrior,
    "MapData": MapData,
    "MapMetric": MapMetric,
    "MapKeyInfo": MapKeyInfo,
    "MaxTrials": MaxTrials,
    "MaxGenerationParallelism": MaxGenerationParallelism,
    "Metric": Metric,
    "MinTrials": MinTrials,
    "MinimumTrialsInStatus": MinimumTrialsInStatus,
    "MinimumPreferenceOccurances": MinimumPreferenceOccurances,
    "AuxiliaryExperimentCheck": AuxiliaryExperimentCheck,
    "Models": Models,
    "ModelRegistryBase": ModelRegistryBase,
    "ModelConfig": ModelConfig,
    "ModelSpec": ModelSpec,
    "MultiObjective": MultiObjective,
    "MultiObjectiveOptimizationConfig": MultiObjectiveOptimizationConfig,
    "MultiTypeExperiment": MultiTypeExperiment,
    "NegativeBraninMetric": NegativeBraninMetric,
    "NodeInputConstructors": NodeInputConstructors,
    "NoisyFunctionMetric": NoisyFunctionMetric,
    "Normalize": Normalize,
    "Objective": Objective,
    "ObjectiveThreshold": ObjectiveThreshold,
    "OptimizationConfig": OptimizationConfig,
    "OrEarlyStoppingStrategy": OrEarlyStoppingStrategy,
    "OrderConstraint": OrderConstraint,
    "OutcomeConstraint": OutcomeConstraint,
    "ParameterConstraint": ParameterConstraint,
    "ParameterConstraintType": ParameterConstraintType,
    "ParameterDistribution": ParameterDistribution,
    "ParameterType": ParameterType,
    "Path": pathlib_from_json,
    "PurePath": pathlib_from_json,
    "PosixPath": pathlib_from_json,
    "WindowsPath": pathlib_from_json,
    "PurePosixPath": pathlib_from_json,
    "PureWindowsPath": pathlib_from_json,
    "PercentileEarlyStoppingStrategy": PercentileEarlyStoppingStrategy,
    "RangeParameter": RangeParameter,
    "ReductionCriterion": ReductionCriterion,
    "RiskMeasure": RiskMeasure,
    "RobustSearchSpace": RobustSearchSpace,
    "Round": Round,
    "ScalarizedObjective": ScalarizedObjective,
    "SchedulerOptions": SchedulerOptions,
    "SearchSpace": SearchSpace,
    "SimTrial": SimTrial,
    "SingleDiagnosticBestModelSelector": SingleDiagnosticBestModelSelector,
    "SklearnDataset": SklearnDataset,
    "SklearnMetric": SklearnMetric,
    "SklearnModelType": SklearnModelType,
    "SumConstraint": SumConstraint,
    "Surrogate": Surrogate,
    "SurrogateMetric": BenchmarkMetric,  # backward-compatiblity
    "SobolQMCNormalSampler": SobolQMCNormalSampler,
    "SyntheticRunner": SyntheticRunner,
    "SurrogateSpec": SurrogateSpec,
    "Trial": Trial,
    "TrialType": TrialType,
    "TrialStatus": TrialStatus,
    "ThresholdEarlyStoppingStrategy": ThresholdEarlyStoppingStrategy,
    "ObservationFeatures": ObservationFeatures,
    "WinsorizationConfig": WinsorizationConfig,
}


# Registry for class types, not instances.
# pyre-fixme[5]: Global annotation cannot contain `Any`.
CORE_CLASS_DECODER_REGISTRY: dict[str, Callable[[dict[str, Any]], Any]] = {
    "Type[Acquisition]": class_from_json,
    "Type[AcquisitionFunction]": class_from_json,
    "Type[Kernel]": class_from_json,
    "Type[Likelihood]": class_from_json,
    "Type[torch.nn.Module]": class_from_json,
    "Type[MarginalLogLikelihood]": class_from_json,
    "Type[Model]": class_from_json,
    "Type[Transform]": transform_type_from_json,
    "Type[InputTransform]": input_transform_type_from_json,
    "Type[OutcomeTransform]": outcome_transform_type_from_json,
    "_DefaultType": default_from_json,
}<|MERGE_RESOLUTION|>--- conflicted
+++ resolved
@@ -12,16 +12,12 @@
 
 import torch
 from ax.benchmark.benchmark_method import BenchmarkMethod
-<<<<<<< HEAD
-from ax.benchmark.benchmark_metric import BenchmarkMetric
-=======
 from ax.benchmark.benchmark_metric import (
     BenchmarkMapMetric,
     BenchmarkMapUnavailableWhileRunningMetric,
     BenchmarkMetric,
     BenchmarkTimeVaryingMetric,
 )
->>>>>>> 1a43c91d
 from ax.benchmark.benchmark_result import AggregatedBenchmarkResult, BenchmarkResult
 from ax.benchmark.benchmark_trial_metadata import BenchmarkTrialMetadata
 from ax.core import Experiment, ObservationFeatures
@@ -309,14 +305,11 @@
     "BatchTrial": BatchTrial,
     "BenchmarkMethod": BenchmarkMethod,
     "BenchmarkMetric": BenchmarkMetric,
-<<<<<<< HEAD
-=======
     "BenchmarkMapMetric": BenchmarkMapMetric,
     "BenchmarkTimeVaryingMetric": BenchmarkTimeVaryingMetric,
     "BenchmarkMapUnavailableWhileRunningMetric": (
         BenchmarkMapUnavailableWhileRunningMetric
     ),
->>>>>>> 1a43c91d
     "BenchmarkResult": BenchmarkResult,
     "BenchmarkTrialMetadata": BenchmarkTrialMetadata,
     "BoTorchModel": BoTorchModel,
