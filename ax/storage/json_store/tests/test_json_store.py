--- conflicted
+++ resolved
@@ -54,10 +54,7 @@
     get_benchmark_map_unavailable_while_running_metric,
     get_benchmark_metric,
     get_benchmark_result,
-<<<<<<< HEAD
-=======
     get_benchmark_time_varying_metric,
->>>>>>> 1a43c91d
 )
 from ax.utils.testing.core_stubs import (
     get_abandoned_arm,
@@ -139,11 +136,8 @@
 )
 from ax.utils.testing.utils import generic_equals
 from ax.utils.testing.utils_testing_stubs import get_backend_simulator_with_trials
-<<<<<<< HEAD
-=======
 from botorch.models import SingleTaskGP
 from botorch.models.transforms.outcome import Standardize
->>>>>>> 1a43c91d
 from botorch.sampling.normal import SobolQMCNormalSampler
 
 
@@ -160,8 +154,6 @@
         "BenchmarkMethod",
         lambda: get_sobol_benchmark_method(distribute_replications=True),
     ),
-<<<<<<< HEAD
-=======
     ("BenchmarkMetric", get_benchmark_metric),
     ("BenchmarkMapMetric", get_benchmark_map_metric),
     ("BenchmarkTimeVaryingMetric", get_benchmark_time_varying_metric),
@@ -169,7 +161,6 @@
         "BenchmarkMapUnavailableWhileRunningMetric",
         get_benchmark_map_unavailable_while_running_metric,
     ),
->>>>>>> 1a43c91d
     ("BenchmarkResult", get_benchmark_result),
     ("BoTorchModel", get_botorch_model),
     ("BoTorchModel", get_botorch_model_with_default_acquisition_class),
@@ -883,10 +874,6 @@
             "warm_start_refit": True,
         }
         expected_object = get_botorch_model_with_surrogate_spec()
-<<<<<<< HEAD
-        self.assertEqual(object_from_json(object_json), expected_object)
-
-=======
         expected_object.surrogate_spec.model_configs[0].input_transform_classes = None
         self.assertEqual(object_from_json(object_json), expected_object)
 
@@ -978,7 +965,6 @@
         )
         self.assertEqual(deserialized_object, expected_object)
 
->>>>>>> 1a43c91d
     def test_model_registry_backwards_compatibility(self) -> None:
         # Check that deprecated model registry entries can be loaded.
         # Check for models with listed replacements.
