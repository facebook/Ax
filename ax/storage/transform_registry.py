--- conflicted
+++ resolved
@@ -95,10 +95,7 @@
     TimeAsFeature: 27,
     TransformToNewSQ: 28,
     FillMissingParameters: 29,
-<<<<<<< HEAD
-=======
     LogIntToFloat: 30,
->>>>>>> 1a43c91d
 }
 
 """
