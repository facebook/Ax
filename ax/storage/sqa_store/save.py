--- conflicted
+++ resolved
@@ -212,12 +212,7 @@
     will also be added to the experiment, but existing data objects in the
     database will *not* be updated or removed.
     """
-<<<<<<< HEAD
-    experiment_id: int = experiment._db_id
-    if experiment_id is None:
-=======
     if experiment._db_id is None:
->>>>>>> d60f970e
         raise ValueError("Must save experiment first.")
     experiment_id: int = experiment._db_id
 
@@ -316,12 +311,7 @@
     """Update generation strategy's current step and attach generator runs."""
     gs_sqa_class = encoder.config.class_to_sqa_class[GenerationStrategy]
 
-<<<<<<< HEAD
-    gs_id: int = generation_strategy.db_id
-    if gs_id is None:
-=======
     if generation_strategy.db_id is None:
->>>>>>> d60f970e
         raise ValueError("GenerationStrategy must be saved before being updated.")
 
     gs_id: int = generation_strategy.db_id
