--- conflicted
+++ resolved
@@ -16,9 +16,6 @@
 Y = TypeVar("Y")
 
 
-<<<<<<< HEAD
-def checked_cast(typ: type[T], val: V, exception: Exception | None = None) -> T:
-=======
 def assert_is_instance_optional(val: V | None, typ: type[T]) -> T | None:
     """
     Asserts that the value is an instance of the given type if it is not None.
@@ -35,7 +32,6 @@
 
 
 def assert_is_instance_list(old_l: list[V], typ: type[T]) -> list[T]:
->>>>>>> 1a43c91d
     """
     Asserts that all items in a list are instances of the given type.
 
