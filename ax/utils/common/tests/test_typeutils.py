--- conflicted
+++ resolved
@@ -10,52 +10,15 @@
 import numpy as np
 from ax.utils.common.testutils import TestCase
 from ax.utils.common.typeutils import (
-<<<<<<< HEAD
-    checked_cast,
-    checked_cast_dict,
-    checked_cast_list,
-    checked_cast_optional,
-=======
     assert_is_instance_dict,
     assert_is_instance_list,
     assert_is_instance_optional,
->>>>>>> 1a43c91d
 )
 from ax.utils.common.typeutils_nonnative import numpy_type_to_python_type
 from pyre_extensions import assert_is_instance
 
 
 class TestTypeUtils(TestCase):
-<<<<<<< HEAD
-    def test_checked_cast(self) -> None:
-        self.assertEqual(checked_cast(float, 2.0), 2.0)
-        with self.assertRaises(ValueError):
-            checked_cast(float, 2)
-
-    def test_checked_cast_with_error_override(self) -> None:
-        self.assertEqual(checked_cast(float, 2.0), 2.0)
-        with self.assertRaises(NotImplementedError):
-            checked_cast(
-                float, 2, exception=NotImplementedError("foo() doesn't support ints")
-            )
-
-    def test_checked_cast_list(self) -> None:
-        self.assertEqual(checked_cast_list(float, [1.0, 2.0]), [1.0, 2.0])
-        with self.assertRaises(ValueError):
-            checked_cast_list(float, [1.0, 2])
-
-    def test_checked_cast_optional(self) -> None:
-        self.assertEqual(checked_cast_optional(float, None), None)
-        with self.assertRaises(ValueError):
-            checked_cast_optional(float, 2)
-
-    def test_checked_cast_dict(self) -> None:
-        self.assertEqual(checked_cast_dict(str, int, {"some": 1}), {"some": 1})
-        with self.assertRaises(ValueError):
-            checked_cast_dict(str, int, {"some": 1.0})
-        with self.assertRaises(ValueError):
-            checked_cast_dict(str, int, {1: 1})
-=======
     def test_assert_is_instance(self) -> None:
         self.assertEqual(assert_is_instance(2.0, float), 2.0)
         with self.assertRaises(TypeError):
@@ -77,7 +40,6 @@
             assert_is_instance_dict({"some": 1.0}, str, int)
         with self.assertRaises(TypeError):
             assert_is_instance_dict({1: 1}, str, int)
->>>>>>> 1a43c91d
 
     def test_numpy_type_to_python_type(self) -> None:
         self.assertEqual(type(numpy_type_to_python_type(np.int64(2))), int)
