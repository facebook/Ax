--- conflicted
+++ resolved
@@ -13,14 +13,8 @@
 import numpy.typing as npt
 import torch
 from ax.utils.common.docutils import copy_doc
-<<<<<<< HEAD
-from ax.utils.common.typeutils import checked_cast
-from botorch.test_functions import synthetic as botorch_synthetic
-from pyre_extensions import none_throws, override
-=======
 from botorch.test_functions import synthetic as botorch_synthetic
 from pyre_extensions import assert_is_instance, none_throws, override
->>>>>>> 1a43c91d
 
 T = TypeVar("T")
 
