--- conflicted
+++ resolved
@@ -8,12 +8,8 @@
 
 import dataclasses
 import math
-<<<<<<< HEAD
-from collections import OrderedDict
-=======
 import warnings
 from contextlib import ExitStack
->>>>>>> 1a43c91d
 from copy import copy
 from itertools import product
 from typing import Any
@@ -23,12 +19,6 @@
 import torch
 from ax.core.search_space import RobustSearchSpaceDigest, SearchSpaceDigest
 from ax.exceptions.core import UnsupportedError, UserInputError
-<<<<<<< HEAD
-from ax.models.torch.botorch_modular.acquisition import Acquisition
-from ax.models.torch.botorch_modular.kernels import ScaleMaternKernel
-from ax.models.torch.botorch_modular.surrogate import (
-    _extract_model_kwargs,
-=======
 from ax.models.model_utils import best_in_sample_point
 from ax.models.torch.botorch_modular.acquisition import Acquisition
 from ax.models.torch.botorch_modular.kernels import ScaleMaternKernel
@@ -38,7 +28,6 @@
     _extract_model_kwargs,
     _make_botorch_input_transform,
     submodel_input_constructor,
->>>>>>> 1a43c91d
     Surrogate,
     SurrogateSpec,
 )
@@ -47,16 +36,10 @@
     fit_botorch_model,
     ModelConfig,
 )
-<<<<<<< HEAD
-from ax.models.torch_base import TorchOptConfig
-from ax.utils.common.testutils import TestCase
-from ax.utils.common.typeutils import checked_cast
-=======
 from ax.models.torch.utils import predict_from_model
 from ax.models.torch_base import TorchOptConfig
 from ax.utils.common.testutils import TestCase
 from ax.utils.stats.model_fit_stats import DIAGNOSTIC_FNS
->>>>>>> 1a43c91d
 from ax.utils.testing.mock import mock_botorch_optimize
 from ax.utils.testing.torch_stubs import get_torch_test_data
 from ax.utils.testing.utils import generic_equals
@@ -70,19 +53,13 @@
 from botorch.models.transforms.input import (
     ChainedInputTransform,
     InputPerturbation,
-<<<<<<< HEAD
-=======
     Log10,
->>>>>>> 1a43c91d
     Normalize,
 )
 from botorch.models.transforms.outcome import OutcomeTransform, Standardize
 from botorch.utils.datasets import MultiTaskDataset, SupervisedDataset
-<<<<<<< HEAD
-=======
 from botorch.utils.transforms import standardize
 from botorch.utils.types import DEFAULT
->>>>>>> 1a43c91d
 from gpytorch.constraints import GreaterThan, Interval
 from gpytorch.kernels import Kernel, LinearKernel, MaternKernel, RBFKernel, ScaleKernel
 from gpytorch.likelihoods import FixedNoiseGaussianLikelihood, GaussianLikelihood
@@ -386,11 +363,7 @@
 
         if use_outcome_transform:
             outcome_transform_classes: list[type[OutcomeTransform]] = [Standardize]
-<<<<<<< HEAD
-            outcome_transform_options = {"Standardize": {"m": 1}}
-=======
             outcome_transform_options = {"Standardize": {"m": n_outcomes}}
->>>>>>> 1a43c91d
         else:
             outcome_transform_classes = None
             outcome_transform_options = None
@@ -630,30 +603,12 @@
             surrogate, _ = self._get_surrogate(
                 botorch_model_class=botorch_model_class, use_outcome_transform=False
             )
-<<<<<<< HEAD
-            with self.assertRaisesRegex(TypeError, "posterior"):
-                # Base `Model` does not implement `posterior`, so instantiating it here
-                # will fail.
-                Surrogate()._construct_model(
-                    dataset=self.training_data[0],
-                    search_space_digest=self.search_space_digest,
-                    model_config=ModelConfig(),
-                    default_botorch_model_class=Model,
-                    state_dict=None,
-                    refit=True,
-                )
-=======
->>>>>>> 1a43c91d
             with patch.object(
                 botorch_model_class,
                 "construct_inputs",
                 wraps=botorch_model_class.construct_inputs,
             ) as mock_construct_inputs, patch.object(
-<<<<<<< HEAD
-                botorch_model_class, "__init__", return_value=None
-=======
                 botorch_model_class, "__init__", return_value=None, autospec=True
->>>>>>> 1a43c91d
             ) as mock_init, patch(f"{SURROGATE_PATH}.fit_botorch_model") as mock_fit:
                 model = surrogate._construct_model(
                     dataset=self.training_data[0],
@@ -681,11 +636,7 @@
             key = tuple(outcomes)
             surrogate._submodels[key] = model
             surrogate._last_datasets[key] = self.training_data[0]
-<<<<<<< HEAD
-            surrogate.metric_to_best_model_config[key] = (
-=======
             surrogate.metric_to_best_model_config[outcomes[0]] = (
->>>>>>> 1a43c91d
                 surrogate.surrogate_spec.model_configs[0]
             )
 
@@ -849,17 +800,12 @@
         self.assertIsInstance(surrogate.model.models[2].covar_module, LinearKernel)
 
     @mock_botorch_optimize
-<<<<<<< HEAD
-    @patch("ax.models.torch.botorch_modular.surrogate.DIAGNOSTIC_FNS")
-    def test_fit_multiple_model_configs(self, mock_diag_dict: Mock) -> None:
-=======
     @patch(
         "ax.models.torch.botorch_modular.surrogate.DIAGNOSTIC_FNS", wraps=DIAGNOSTIC_FNS
     )
     def test_fit_multiple_model_configs(self, mock_diag_dict: Mock) -> None:
         # These mocks are used because we control which kernel is selected by
         # changing the values of model diagnostics
->>>>>>> 1a43c91d
         mse_side_effect = [0.2, 0.1]
         ll_side_effect = [0.3, 0.05]
         mock_mse = Mock()  # this should select linear kernel
@@ -904,11 +850,7 @@
                 )
                 if multitask:
                     dataset = MultiTaskDataset(
-<<<<<<< HEAD
-                        datasets=[self.training_data[0], self.ds2],
-=======
                         datasets=[self.training_data_standardized[0], self.ds2],
->>>>>>> 1a43c91d
                         target_outcome_name="metric",
                     )
                     search_space_digest = dataclasses.replace(
@@ -917,11 +859,7 @@
                         task_features=[-1],
                     )
                 else:
-<<<<<<< HEAD
-                    dataset = self.training_data[0]
-=======
                     dataset = self.training_data_standardized[0]
->>>>>>> 1a43c91d
                     search_space_digest = self.search_space_digest
                 with patch.object(
                     surrogate, "model_selection", wraps=surrogate.model_selection
@@ -929,95 +867,14 @@
                     surrogate, "cross_validate", wraps=surrogate.cross_validate
                 ) as mock_cross_validate, patch.object(
                     surrogate, "_construct_model", wraps=surrogate._construct_model
-<<<<<<< HEAD
-                ) as mock_construct_model:
-=======
                 ) as mock_construct_model, warnings.catch_warnings(record=True) as ws:
                     # Disable default warning filtering in tests.
                     warnings.filterwarnings("always")
->>>>>>> 1a43c91d
                     surrogate.fit(
                         [dataset],
                         search_space_digest=search_space_digest,
                     )
 
-<<<<<<< HEAD
-                    mock_model_selection.assert_called_once_with(
-                        dataset=dataset,
-                        model_configs=base_model_configs,
-                        default_botorch_model_class=MultiTaskGP
-                        if multitask
-                        else SingleTaskGP,
-                        search_space_digest=search_space_digest,
-                        candidate_metadata=None,
-                    )
-                    self.assertEqual(mock_cross_validate.call_count, 2)
-                    expected_call_kwargs: dict[
-                        str,
-                        SupervisedDataset
-                        | type[Model]
-                        | SearchSpaceDigest
-                        | bool
-                        | ModelConfig,
-                    ] = {
-                        "dataset": dataset,
-                        "default_botorch_model_class": MultiTaskGP
-                        if multitask
-                        else SingleTaskGP,
-                        "search_space_digest": search_space_digest,
-                    }
-                    # check that each call to cross_validate uses the correct
-                    # model config.
-                    for i in (0, 1):
-                        expected_call_kwargs["model_config"] = base_model_configs[i]
-                        call_kwargs = mock_cross_validate.mock_calls[i].kwargs
-                        for k, v in expected_call_kwargs.items():
-                            self.assertEqual(call_kwargs[k], v)
-                        self.assertIsNotNone(call_kwargs["state_dict"])
-                    # each of two model configs should be fit once to all data, then
-                    # construct data should be called twice for each in cross_validate
-                    self.assertEqual(mock_construct_model.call_count, 6)
-                    if multitask:
-                        target_dataset = self.training_data[0]
-                        calls = mock_construct_model.mock_calls
-                        expected_X = torch.cat(
-                            [
-                                torch.cat(
-                                    [target_dataset.X, torch.zeros(2, 1)],
-                                    dim=-1,
-                                ),
-                                torch.cat([self.ds2.X, torch.ones(2, 1)], dim=-1),
-                            ],
-                            dim=0,
-                        )
-                        # check that only target data is used for evaluation
-                        mask = torch.ones(4, dtype=torch.bool)
-                        loo_idx = 0
-                        for i in range(6):
-                            # If i in (0,3) then all data is used.
-                            # If i in (1,4) then the first data point from the
-                            # target data is excluded.
-                            # Otherwise the second data point from the target
-                            # data is excluded.
-                            if i not in (0, 3):
-                                loo_idx = (i - (4 if i > 3 else 1)) % 2
-                                mask[loo_idx] = 0
-                            self.assertTrue(
-                                torch.equal(
-                                    calls[i].kwargs["dataset"].X,
-                                    expected_X[mask],
-                                )
-                            )
-                            if i not in (0, 3):
-                                mask[loo_idx] = 1
-
-                self.assertEqual(mock_diag_fn.call_count, 2)
-                model = none_throws(surrogate._model)
-                self.assertIsInstance(
-                    model.covar_module,
-                    LinearKernel if eval_criterion == "MSE" else RBFKernel,
-                )
-=======
                 # Make sure that no input data standardization warnings are raised.
                 self.assertFalse(any("standardized" in str(w) for w in ws))
 
@@ -1108,7 +965,6 @@
         if torch.cuda.is_available():
             self.setUp(cuda=True)
             self.test_fit_multiple_model_configs()
->>>>>>> 1a43c91d
 
     def test_cross_validate_error_for_heterogeneous_datasets(self) -> None:
         # self.ds2.outcome_names[0] = "metric"
@@ -1140,13 +996,9 @@
             surrogate.fit(datasets=[dataset], search_space_digest=ssd)
 
     @mock_botorch_optimize
-<<<<<<< HEAD
-    @patch("ax.models.torch.botorch_modular.surrogate.DIAGNOSTIC_FNS")
-=======
     @patch(
         "ax.models.torch.botorch_modular.surrogate.DIAGNOSTIC_FNS", wraps=DIAGNOSTIC_FNS
     )
->>>>>>> 1a43c91d
     def test_fit_model_selection_metric_to_model_configs_multiple_metrics(
         self, mock_diag_dict: Mock
     ) -> None:
@@ -1225,10 +1077,6 @@
                 call_kwargs = mock_model_selection.mock_calls[i].kwargs
                 for k, v in expected_model_selection_kwargs.items():
                     self.assertEqual(call_kwargs[k], v)
-<<<<<<< HEAD
-                # pyre-ignore[6]
-=======
->>>>>>> 1a43c91d
                 expected_cross_validate_kwargs["dataset"] = training_data[i]
                 # check that each call to cross_validate uses the correct
                 # model config.
@@ -1243,13 +1091,9 @@
                     self.assertIsNotNone(call_kwargs["state_dict"])
         self.assertEqual(mock_rc.call_count, 4)
         model = none_throws(surrogate._model)
-<<<<<<< HEAD
-        self.assertIsInstance(model.models[0].covar_module, MaternKernel)
-=======
         # pyre-fixme[29]: `Union[(self: TensorBase, indices: Union[None, slice[Any, A...
         self.assertIsInstance(model.models[0].covar_module, MaternKernel)
         # pyre-fixme[29]: `Union[(self: TensorBase, indices: Union[None, slice[Any, A...
->>>>>>> 1a43c91d
         self.assertIsInstance(model.models[1].covar_module, RBFKernel)
 
     def test_exception_for_multiple_model_configs_and_multioutcome_dataset(
@@ -1280,12 +1124,7 @@
             )
 
     @mock_botorch_optimize
-<<<<<<< HEAD
-    @patch(f"{SURROGATE_PATH}.predict_from_model")
-    def test_predict(self, mock_predict: Mock) -> None:
-=======
     def test_predict(self) -> None:
->>>>>>> 1a43c91d
         for botorch_model_class, use_posterior_predictive in product(
             (SaasFullyBayesianSingleTaskGP, SingleTaskGP), (True, False)
         ):
@@ -1685,20 +1524,8 @@
         ):
             self.surrogate.model
 
-<<<<<<< HEAD
-    @patch(f"{SURROGATE_PATH}.fit_botorch_model")
-    @patch.object(
-        MultiTaskGP,
-        "construct_inputs",
-        wraps=MultiTaskGP.construct_inputs,
-    )
-    def test_construct_per_outcome_options(
-        self, mock_MTGP_construct_inputs: Mock, mock_fit: Mock
-    ) -> None:
-=======
     @mock_botorch_optimize
     def test_construct_per_outcome_options(self) -> None:
->>>>>>> 1a43c91d
         self.surrogate.surrogate_spec.model_configs[0].model_options.update(
             {"output_tasks": [2]}
         )
@@ -1797,18 +1624,8 @@
             # Should instantiate mll and `fit_gpytorch_mll` when `state_dict`
             # is `None`.
 
-<<<<<<< HEAD
-            is_mtgp = issubclass(
-                # pyre-ignore[6]: Incompatible parameter type: In call
-                # `issubclass`, for 1st positional argument, expected
-                # `Type[typing.Any]` but got `Optional[Type[Model]]`.
-                surrogate.surrogate_spec.model_configs[0].botorch_model_class,
-                MultiTaskGP,
-            )
-=======
             is_mtgp = case in ("default", "bayesian_mtgp")
 
->>>>>>> 1a43c91d
             search_space_digest = (
                 self.multi_task_search_space_digest
                 if is_mtgp
