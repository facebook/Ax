#!/usr/bin/env python3
# Copyright (c) Meta Platforms, Inc. and affiliates.
#
# This source code is licensed under the MIT license found in the
# LICENSE file in the root directory of this source tree.

# pyre-strict

import dataclasses
from contextlib import ExitStack
from copy import deepcopy
from itertools import product
from unittest import mock
from unittest.mock import Mock, patch

import numpy as np
import torch
from ax.core.search_space import SearchSpaceDigest
from ax.exceptions.core import AxWarning
from ax.models.torch.botorch_modular.acquisition import Acquisition
from ax.models.torch.botorch_modular.kernels import ScaleMaternKernel
from ax.models.torch.botorch_modular.model import (
    BoTorchModel,
    choose_botorch_acqf_class,
)
from ax.models.torch.botorch_modular.surrogate import Surrogate, SurrogateSpec
from ax.models.torch.botorch_modular.utils import (
    choose_model_class,
    construct_acquisition_and_optimizer_options,
<<<<<<< HEAD
=======
    fit_botorch_model,
>>>>>>> 1a43c91d
    ModelConfig,
)
from ax.models.torch.utils import _filter_X_observed, predict_from_model
from ax.models.torch_base import TorchOptConfig
from ax.utils.common.constants import Keys
from ax.utils.common.testutils import TestCase
<<<<<<< HEAD
from ax.utils.common.typeutils import checked_cast
=======
>>>>>>> 1a43c91d
from ax.utils.testing.mock import mock_botorch_optimize
from ax.utils.testing.torch_stubs import get_torch_test_data
from botorch.acquisition import qLogNoisyExpectedImprovement
from botorch.acquisition.input_constructors import (
    _register_acqf_input_constructor,
    get_acqf_input_constructor,
)
from botorch.acquisition.monte_carlo import qExpectedImprovement
from botorch.acquisition.multi_objective.logei import (
    qLogNoisyExpectedHypervolumeImprovement,
)
from botorch.acquisition.multi_objective.objective import WeightedMCMultiOutputObjective
from botorch.acquisition.objective import GenericMCObjective
from botorch.models.fully_bayesian import SaasFullyBayesianSingleTaskGP
from botorch.models.gp_regression import SingleTaskGP
from botorch.models.gp_regression_fidelity import SingleTaskMultiFidelityGP
from botorch.models.model import Model, ModelList
from botorch.sampling.normal import SobolQMCNormalSampler
from botorch.utils.constraints import get_outcome_constraint_transforms
from botorch.utils.datasets import SupervisedDataset
from botorch.utils.types import DEFAULT
from gpytorch.likelihoods.gaussian_likelihood import FixedNoiseGaussianLikelihood
from gpytorch.mlls.exact_marginal_log_likelihood import ExactMarginalLogLikelihood
from pyre_extensions import assert_is_instance, none_throws


CURRENT_PATH: str = __name__
MODEL_PATH: str = BoTorchModel.__module__
SURROGATE_PATH: str = Surrogate.__module__
ACQUISITION_PATH: str = Acquisition.__module__

ACQ_OPTIONS: dict[str, SobolQMCNormalSampler] = {
    Keys.SAMPLER: SobolQMCNormalSampler(sample_shape=torch.Size([1024]))
}


class BoTorchModelTest(TestCase):
    def setUp(self) -> None:
        super().setUp()
        self.botorch_model_class = SingleTaskGP
        self.surrogate = Surrogate(botorch_model_class=self.botorch_model_class)
        self.acquisition_class = Acquisition
        self.botorch_acqf_class = qExpectedImprovement
        self.acquisition_options = ACQ_OPTIONS
        self.model = BoTorchModel(
            surrogate=self.surrogate,
            acquisition_class=self.acquisition_class,
            botorch_acqf_class=self.botorch_acqf_class,
            acquisition_options=self.acquisition_options,
        )

        self.dtype = torch.float
        self.device = torch.device("cpu")
        tkwargs = {"dtype": self.dtype, "device": self.device}
        self.tkwargs = tkwargs
        (
            self.Xs,
            self.Ys,
            self.Yvars,
            self.bounds,
            _,
            self.feature_names,  # This is ["x1", "x2", "x3"].
            self.metric_names,  # This is just ["y"].
        ) = get_torch_test_data(dtype=self.dtype)
        Xs2, Ys2, Yvars2, _, _, _, _ = get_torch_test_data(dtype=self.dtype, offset=1.0)
        self.X_test = Xs2[0]
        self.block_design_training_data = [
            SupervisedDataset(
                X=self.Xs[0],
                Y=self.Ys[0],
                Yvar=self.Yvars[0],
                feature_names=self.feature_names,
                outcome_names=self.metric_names,
            )
        ]
        self.non_block_design_training_data = self.block_design_training_data + [
            SupervisedDataset(
                X=Xs2[0],
                Y=Ys2[0],
                Yvar=Yvars2[0],
                feature_names=self.feature_names,
                outcome_names=["y2"],
            )
        ]
        self.search_space_digest = SearchSpaceDigest(
            feature_names=self.feature_names,
            bounds=[(0.0, 10.0), (0.0, 10.0), (0.0, 10.0)],
        )
        self.mf_search_space_digest = SearchSpaceDigest(
            feature_names=self.feature_names,
            bounds=[(0.0, 10.0), (0.0, 10.0), (0.0, 10.0)],
            fidelity_features=[2],
            target_values={1: 1.0},
        )
        self.candidate_metadata = []
        self.optimizer_options = {Keys.NUM_RESTARTS: 40, Keys.RAW_SAMPLES: 1024}
        self.model_gen_options = {Keys.OPTIMIZER_KWARGS: self.optimizer_options}
        self.objective_weights = torch.tensor([1.0], **tkwargs)
        self.outcome_constraints = (
            torch.tensor([[1.0]], **tkwargs),
            torch.tensor([[-5.0]], **tkwargs),
        )
        self.moo_objective_weights = torch.tensor([1.0, 1.5, 0.0], **tkwargs)
        self.moo_objective_thresholds = torch.tensor(
            [0.5, 1.5, float("nan")], **tkwargs
        )
        self.moo_outcome_constraints = (
            torch.tensor([[1.0, 0.0, 0.0]], **tkwargs),
            torch.tensor([[-5.0]], **tkwargs),
        )
        self.linear_constraints = None
        self.fixed_features = None
        self.pending_observations = None
        self.moo_metric_names = ["y1", "y2", "y3"]
        self.moo_training_data = [  # block design
            SupervisedDataset(
                X=X,
                Y=Y,
                Yvar=Yvar,
                feature_names=self.feature_names,
                outcome_names=[mn],
            )
            for X, Y, Yvar, mn in zip(
                assert_is_instance(self.Xs, list) * 3,
                self.Ys + Ys2 + self.Ys,
                assert_is_instance(self.Yvars, list) * 3,
                self.moo_metric_names,
            )
        ]

        self.torch_opt_config = TorchOptConfig(
            objective_weights=self.objective_weights,
            outcome_constraints=self.outcome_constraints,
            linear_constraints=self.linear_constraints,
            fixed_features=self.fixed_features,
            pending_observations=self.pending_observations,
            model_gen_options=self.model_gen_options,
        )
        self.moo_torch_opt_config = dataclasses.replace(
            self.torch_opt_config,
            objective_weights=self.moo_objective_weights,
            objective_thresholds=self.moo_objective_thresholds,
            outcome_constraints=self.moo_outcome_constraints,
            is_moo=True,
        )

    def test_init(self) -> None:
        # Default model with no specifications.
        model = BoTorchModel()
        self.assertEqual(model.acquisition_class, Acquisition)
        # Model that specifies `botorch_acqf_class`.
        model = BoTorchModel(botorch_acqf_class=qExpectedImprovement)
        self.assertEqual(model.acquisition_class, Acquisition)
        self.assertEqual(model.botorch_acqf_class, qExpectedImprovement)

        # Check defaults for refitting settings.
        self.assertFalse(model.refit_on_cv)
        self.assertTrue(model.warm_start_refit)

        # Check setting non-default refitting settings
        mdl2 = BoTorchModel(
            surrogate=self.surrogate,
            acquisition_class=self.acquisition_class,
            acquisition_options=self.acquisition_options,
            refit_on_cv=True,
            warm_start_refit=False,
        )
        self.assertTrue(mdl2.refit_on_cv)
        self.assertFalse(mdl2.warm_start_refit)

    def test_surrogate_property(self) -> None:
        self.assertIs(self.surrogate, self.model.surrogate)

    def test_Xs_property(self) -> None:
        self.model.fit(
            datasets=self.block_design_training_data,
            search_space_digest=self.search_space_digest,
            candidate_metadata=self.candidate_metadata,
        )

        self.assertEqual(len(self.model.Xs), 1)
        self.assertTrue(
            self.model.Xs[0].equal(torch.tensor([[1.0, 2.0, 3.0], [2.0, 3.0, 4.0]]))
        )

    def test_dtype(self) -> None:
        self.model.fit(
            datasets=self.block_design_training_data,
            search_space_digest=self.search_space_digest,
            candidate_metadata=self.candidate_metadata,
        )
        self.assertEqual(self.model.dtype, torch.float32)

    def test_device(self) -> None:
        self.model.fit(
            datasets=self.block_design_training_data,
            search_space_digest=self.search_space_digest,
            candidate_metadata=self.candidate_metadata,
        )
        self.assertEqual(self.model.device, torch.device("cpu"))

    def test_botorch_acqf_class_property(self) -> None:
        self.assertEqual(self.botorch_acqf_class, self.model.botorch_acqf_class)
        self.model._botorch_acqf_class = None
        with self.assertRaisesRegex(
            ValueError, "BoTorch `AcquisitionFunction` has not yet been set."
        ):
            self.model.botorch_acqf_class

    @mock.patch(f"{SURROGATE_PATH}.use_model_list", return_value=False)
    def test__construct__raises_on_mixed_data(self, _: Mock) -> None:
        """Ensure proper error is raised when mixing data w/ and w/o variance."""
        ds1, ds2 = self.non_block_design_training_data
        datasets = [
            ds1,
            SupervisedDataset(
                X=ds2.X,
                Y=ds2.Y,
                feature_names=ds2.feature_names,
                outcome_names=ds2.outcome_names,
            ),
        ]
        msg = (
            "Mix of known and unknown variances indicates valuation function"
            " errors. Variances should all be specified, or none should be."
        )
        with self.assertRaisesRegex(ValueError, msg):
            self.model.fit(
                datasets=datasets,
                search_space_digest=self.search_space_digest,
            )

    @mock.patch(f"{SURROGATE_PATH}.use_model_list", return_value=False)
    def test__construct__converts_non_block(self, _: Mock) -> None:
        """Ensure non-block design data is converted with warnings."""
        ds = self.block_design_training_data[0]
        X1 = ds.X
        X2 = torch.cat((X1[:1], torch.rand_like(X1[1:])))
        datasets = [
            ds,
            SupervisedDataset(
                X=X2,
                Y=ds.Y,
                Yvar=ds.Yvar,
                feature_names=ds.feature_names,
                outcome_names=["y2"],
            ),
        ]
        with self.assertWarnsRegex(
            AxWarning, "Forcing conversion of data not complying to a block design"
        ):
            self.model.fit(
                datasets=datasets,
                search_space_digest=self.search_space_digest,
            )

    def test__construct(self) -> None:
        """Test autoset."""
        self.model._surrogate = None
        with mock.patch(
            f"{SURROGATE_PATH}.choose_model_class", wraps=choose_model_class
        ) as mock_choose_model_class:
            self.model.fit(
                datasets=self.block_design_training_data,
                search_space_digest=self.mf_search_space_digest,
                candidate_metadata=self.candidate_metadata,
            )
        # `choose_model_class` is called.
        mock_choose_model_class.assert_called_with(
            datasets=self.block_design_training_data,
            search_space_digest=self.mf_search_space_digest,
        )

    # This mock is hard to remove since it is mocks a method on a surrogate that
    # is only constructed when `model.fit` is called
    @mock.patch(f"{SURROGATE_PATH}.Surrogate._construct_model")
    def test_fit(self, mock_fit: Mock) -> None:
        # If surrogate is not yet set, initialize it with dispatcher functions.
        self.model._surrogate = None
        with self.assertRaisesRegex(RuntimeError, "is not initialized. Must `fit`"):
            self.model.search_space_digest  # can't access before fit

        with self.assertRaisesRegex(RuntimeError, "manually is disallowed"):
            self.model.search_space_digest = self.mf_search_space_digest

        self.model.fit(
            datasets=self.block_design_training_data,
            search_space_digest=self.mf_search_space_digest,
            candidate_metadata=self.candidate_metadata,
        )

        self.assertIsInstance(self.model.search_space_digest, SearchSpaceDigest)
        self.assertEqual(self.model.search_space_digest, self.mf_search_space_digest)

        # Since we want to refit on updates but not warm start refit, we clear the
        # state dict.
        mock_fit.assert_called_with(
            dataset=self.block_design_training_data[0],
            search_space_digest=self.mf_search_space_digest,
            model_config=ModelConfig(
                botorch_model_class=None,
                model_options={},
                mll_class=ExactMarginalLogLikelihood,
                mll_options={},
<<<<<<< HEAD
                input_transform_classes=None,
=======
                input_transform_classes=DEFAULT,
>>>>>>> 1a43c91d
                input_transform_options={},
                outcome_transform_classes=None,
                outcome_transform_options={},
                covar_module_class=None,
                covar_module_options={},
                likelihood_class=None,
                likelihood_options={},
                name="default",
            ),
            default_botorch_model_class=SingleTaskMultiFidelityGP,
            state_dict=None,
            refit=True,
        )

<<<<<<< HEAD
    @mock.patch(f"{SURROGATE_PATH}.Surrogate.predict")
    def test_predict(self, mock_predict: Mock) -> None:
        self.model.predict(X=self.X_test)
        mock_predict.assert_called_with(X=self.X_test, use_posterior_predictive=False)
        self.model.predict(X=self.X_test, use_posterior_predictive=True)
=======
    def test_predict(self) -> None:
        with mock.patch.object(self.model._surrogate, "predict") as mock_predict:
            self.model.predict(X=self.X_test)
        mock_predict.assert_called_with(X=self.X_test, use_posterior_predictive=False)
        with mock.patch.object(self.model._surrogate, "predict") as mock_predict:
            self.model.predict(X=self.X_test, use_posterior_predictive=True)
>>>>>>> 1a43c91d
        mock_predict.assert_called_with(X=self.X_test, use_posterior_predictive=True)

    def test_with_surrogate_specs_input(self) -> None:
        spec1 = SurrogateSpec(
            botorch_model_class=SingleTaskGP,
            outcomes=["y1", "y3"],
        )
        surrogate_specs = {
            "Vanilla": spec1,
            "Bayesian": SurrogateSpec(
                botorch_model_class=SaasFullyBayesianSingleTaskGP,
                outcomes=["y2"],
            ),
        }
        with self.assertRaisesRegex(DeprecationWarning, "Support for multiple"):
            BoTorchModel(surrogate_specs=surrogate_specs)

        with self.assertWarnsRegex(DeprecationWarning, "surrogate_specs"):
            model = BoTorchModel(surrogate_specs={"s": spec1})
        self.assertIs(model.surrogate_spec, spec1)

<<<<<<< HEAD
    @mock.patch(f"{MODEL_PATH}.BoTorchModel.fit")
    def test_cross_validate(self, mock_fit: Mock) -> None:
=======
    @mock_botorch_optimize
    def test_cross_validate(self) -> None:
>>>>>>> 1a43c91d
        self.model.fit(
            datasets=self.block_design_training_data,
            search_space_digest=self.search_space_digest,
            candidate_metadata=self.candidate_metadata,
        )

        old_surrogate = self.model.surrogate
<<<<<<< HEAD
        old_surrogate._model = mock.MagicMock()
        old_surrogate._model.state_dict.return_value = OrderedDict({"key": "val"})
=======
>>>>>>> 1a43c91d

        for refit_on_cv, warm_start_refit, use_posterior_predictive in product(
            (True, False), (True, False), (True, False)
        ):
            self.model.refit_on_cv = refit_on_cv
            self.model.warm_start_refit = warm_start_refit
            with ExitStack() as es:
                mock_fit = es.enter_context(
                    mock.patch.object(self.model, "fit", wraps=self.model.fit)
                )
                mock_predict_orig_surrogate = es.enter_context(
                    mock.patch.object(
                        self.model.surrogate,
                        "predict",
                        wraps=self.model.surrogate.predict,
                    )
                )
                mock_predict_any_surrogate = es.enter_context(
                    mock.patch(
                        f"{SURROGATE_PATH}.predict_from_model", wraps=predict_from_model
                    )
                )
                self.model.cross_validate(
                    datasets=self.block_design_training_data,
                    X_test=self.X_test,
                    search_space_digest=self.search_space_digest,
                    use_posterior_predictive=use_posterior_predictive,
                )
            # Check that `predict` is called on the cloned surrogate, not
            # on the original one.
            mock_predict_orig_surrogate.assert_not_called()
            mock_predict_any_surrogate.assert_called_once()

<<<<<<< HEAD
                # Check correct X_test.
                kwargs = mock_predict.call_args.kwargs
                self.assertTrue(torch.equal(kwargs["X"], self.X_test))
                self.assertIs(
                    kwargs["use_posterior_predictive"], use_posterior_predictive
                )

            # Check that surrogate is reset back to `old_surrogate` at the
            # end of cross-validation.
            self.assertTrue(self.model.surrogate is old_surrogate)
=======
            # Check correct X_test.
            kwargs = mock_predict_any_surrogate.call_args.kwargs
            self.assertTrue(torch.equal(kwargs["X"], self.X_test))
            self.assertIs(kwargs["use_posterior_predictive"], use_posterior_predictive)

            # Check that surrogate is reset back to `old_surrogate` at the
            # end of cross-validation.
            self.assertIs(self.model.surrogate, old_surrogate)
>>>>>>> 1a43c91d

            expected_state_dict = (
                None
                if refit_on_cv and not warm_start_refit
                else self.model.surrogate.model.state_dict()
            )

            # Check correct `refit` and `state_dict` values.
            kwargs = mock_fit.call_args.kwargs
            self.assertEqual(kwargs["refit"], refit_on_cv)
            if expected_state_dict is None:
                self.assertIsNone(kwargs["state_dict"], expected_state_dict)
            else:
                self.assertEqual(
                    kwargs["state_dict"].keys(), expected_state_dict.keys()
                )

<<<<<<< HEAD
=======
    @mock_botorch_optimize
>>>>>>> 1a43c91d
    def test_cross_validate_multiple_configs(self) -> None:
        """Test cross-validation with multiple configs."""
        for refit_on_cv in (True, False):
            with self.subTest(refit_on_cv=refit_on_cv):
                self.model = BoTorchModel(
                    surrogate_spec=SurrogateSpec(
                        model_configs=[
                            ModelConfig(),
                            ModelConfig(
                                botorch_model_class=SingleTaskGP,
                                covar_module_class=ScaleMaternKernel,
                            ),
                        ]
                    ),
                    acquisition_class=self.acquisition_class,
                    botorch_acqf_class=self.botorch_acqf_class,
                    acquisition_options=self.acquisition_options,
                    refit_on_cv=refit_on_cv,
                )
                self.model.fit(
                    datasets=self.block_design_training_data,
                    search_space_digest=self.search_space_digest,
                    candidate_metadata=self.candidate_metadata,
                )
<<<<<<< HEAD
                with patch(f"{Surrogate.__module__}.fit_botorch_model") as mock_fit:
=======
                with patch(
                    f"{Surrogate.__module__}.fit_botorch_model", wraps=fit_botorch_model
                ) as mock_fit:
>>>>>>> 1a43c91d
                    self.model.cross_validate(
                        datasets=self.block_design_training_data,
                        X_test=self.X_test,
                        search_space_digest=self.search_space_digest,
                    )
<<<<<<< HEAD
                    # check that we don't fit the model during cross_validation
                    if refit_on_cv:
                        mock_fit.assert_called()
                    else:
                        mock_fit.assert_not_called()
=======
                # check that we don't fit the model during cross_validation
                if refit_on_cv:
                    mock_fit.assert_called()
                else:
                    mock_fit.assert_not_called()
>>>>>>> 1a43c91d

    @mock_botorch_optimize
    @mock.patch(
        f"{MODEL_PATH}.construct_acquisition_and_optimizer_options",
        wraps=construct_acquisition_and_optimizer_options,
    )
    @mock.patch(
        f"{MODEL_PATH}.choose_botorch_acqf_class", wraps=choose_botorch_acqf_class
    )
    def _test_gen(
        self,
        mock_choose_botorch_acqf_class: Mock,
        mock_construct_options: Mock,
        botorch_model_class: type[Model],
        search_space_digest: SearchSpaceDigest,
    ) -> None:
        qLogNEI_input_constructor = get_acqf_input_constructor(
            qLogNoisyExpectedImprovement
        )
        mock_input_constructor = mock.MagicMock(
            qLogNEI_input_constructor, side_effect=qLogNEI_input_constructor
        )
        _register_acqf_input_constructor(
            acqf_cls=qLogNoisyExpectedImprovement,
            input_constructor=mock_input_constructor,
        )
        mock_optimize_return_value = (
            torch.tensor([[1.0]]),
            torch.tensor([2.0]),
            torch.tensor([1.0]),
        )
        surrogate = Surrogate(botorch_model_class=botorch_model_class)
        model = BoTorchModel(
            surrogate=surrogate,
            acquisition_class=Acquisition,
            acquisition_options=self.acquisition_options,
        )
<<<<<<< HEAD
        model.surrogate.fit(
            datasets=self.block_design_training_data,
            search_space_digest=search_space_digest,
        )
        model._botorch_acqf_class = None
=======
>>>>>>> 1a43c91d
        # Assert that error is raised if we haven't fit the model
        with self.assertRaises(RuntimeError):
            model.gen(
                n=1,
                search_space_digest=search_space_digest,
                torch_opt_config=self.torch_opt_config,
            )
<<<<<<< HEAD
        # Add search space digest reference to make the model think it's been fit
        model._search_space_digest = search_space_digest
        with mock.patch.object(
            BoTorchModel,
            "_instantiate_acquisition",
            wraps=model._instantiate_acquisition,
        ) as mock_init_acqf:
=======
        model.fit(
            datasets=self.block_design_training_data,
            search_space_digest=search_space_digest,
        )
        with ExitStack() as es:
            mock_init_acqf = es.enter_context(
                mock.patch.object(
                    BoTorchModel,
                    "_instantiate_acquisition",
                    wraps=model._instantiate_acquisition,
                )
            )
            mock_optimize = es.enter_context(
                mock.patch(
                    f"{CURRENT_PATH}.Acquisition.optimize",
                    return_value=mock_optimize_return_value,
                )
            )

>>>>>>> 1a43c91d
            gen_results = model.gen(
                n=1,
                search_space_digest=search_space_digest,
                torch_opt_config=self.torch_opt_config,
            )
        self.assertEqual(
            gen_results.gen_metadata["metric_to_model_config_name"],
            {"y": "from deprecated args"},
        )
        # Assert acquisition initialized with expected arguments
        mock_init_acqf.assert_called_once_with(
            search_space_digest=search_space_digest,
            torch_opt_config=self.torch_opt_config,
            acq_options=self.acquisition_options,
        )

        mock_input_constructor.assert_called_once()
        ckwargs = mock_input_constructor.call_args[1]

        # We particularly want to make sure that args that will not be used are
        # not passed
        expected_kwargs = {
            "bounds",
            "constraints",
            "X_baseline",
            "sampler",
            "objective",
            "training_data",
            "model",
        }
        self.assertSetEqual(set(ckwargs.keys()), expected_kwargs)
        for k in expected_kwargs:
            self.assertIsNotNone(ckwargs[k], f"{k} is None")

        m = ckwargs["model"]
        self.assertIsInstance(m, botorch_model_class)
        self.assertEqual(m.num_outputs, 1)
        training_data = ckwargs["training_data"]
        self.assertIsInstance(training_data, SupervisedDataset)
        self.assertTrue(torch.equal(training_data.X, self.Xs[0]))
        self.assertTrue(
            torch.equal(
                training_data.Y,
                torch.cat([ds.Y for ds in self.block_design_training_data], dim=-1),
            )
        )

        self.assertIsInstance(ckwargs["objective"], GenericMCObjective)
        expected_X_baseline = _filter_X_observed(
            Xs=[dataset.X for dataset in self.block_design_training_data],
            objective_weights=self.objective_weights,
            outcome_constraints=self.outcome_constraints,
            bounds=search_space_digest.bounds,
            linear_constraints=self.linear_constraints,
            fixed_features=self.fixed_features,
        )
        self.assertTrue(
            torch.equal(ckwargs["X_baseline"], none_throws(expected_X_baseline))
        )

        # Assert `construct_acquisition_and_optimizer_options` called with kwargs
        mock_construct_options.assert_called_with(
            acqf_options=self.acquisition_options,
            model_gen_options=self.model_gen_options,
        )
        # Assert `choose_botorch_acqf_class` is called
        mock_choose_botorch_acqf_class.assert_called_once()
        self.assertEqual(model._botorch_acqf_class, qLogNoisyExpectedImprovement)

        # Assert `optimize` called with kwargs
        mock_optimize.assert_called_with(
            n=1,
            search_space_digest=search_space_digest,
            inequality_constraints=None,
            fixed_features=self.fixed_features,
            rounding_func=None,
            optimizer_options=self.optimizer_options,
        )

        _register_acqf_input_constructor(
            acqf_cls=qLogNoisyExpectedImprovement,
            input_constructor=qLogNEI_input_constructor,
        )

        # Make sure `gen` runs without mocking out Acquisition.optimize
        with self.subTest("No mocks"):
            gen_results = model.gen(
                n=1,
                search_space_digest=search_space_digest,
                torch_opt_config=self.torch_opt_config,
            )
            self.assertTrue(torch.isfinite(gen_results.points).all())

    def test_gen_SingleTaskGP(self) -> None:
        self._test_gen(
            botorch_model_class=SingleTaskGP,
            search_space_digest=self.search_space_digest,
        )

    def test_gen_SingleTaskMultiFidelityGP(self) -> None:
        self._test_gen(
            botorch_model_class=SingleTaskMultiFidelityGP,
            search_space_digest=self.mf_search_space_digest,
        )

    @mock_botorch_optimize
    def test_feature_importances(self) -> None:
        for botorch_model_class in [SingleTaskGP, SaasFullyBayesianSingleTaskGP]:
            surrogate = Surrogate(botorch_model_class=botorch_model_class)
            model = BoTorchModel(
                surrogate=surrogate,
                acquisition_class=Acquisition,
                acquisition_options=self.acquisition_options,
            )
            model.surrogate.fit(
                datasets=self.block_design_training_data,
                search_space_digest=self.search_space_digest,
            )
            if botorch_model_class == SaasFullyBayesianSingleTaskGP:
                mcmc_samples = {
                    "lengthscale": torch.tensor(
                        [[1, 2, 3], [2, 3, 4], [3, 4, 5]], **self.tkwargs
                    ),
                    "outputscale": torch.rand(3, **self.tkwargs),
                    "mean": torch.randn(3, **self.tkwargs),
                    "noise": torch.rand(3, **self.tkwargs),
                }
                # pyre-fixme[29]: `Union[Tensor, Module]` is not a function.
                model.surrogate.model.load_mcmc_samples(mcmc_samples)
                importances = model.feature_importances()
                self.assertTrue(
                    np.allclose(importances, np.array([6 / 13, 4 / 13, 3 / 13]))
                )
                self.assertEqual(importances.shape, (1, 1, 3))
                saas_model = deepcopy(model.surrogate.model)
            else:
                # pyre-fixme[16]: `Tensor` has no attribute `lengthscale`.
                # pyre-fixme[16]: `Module` has no attribute `lengthscale`.
                model.surrogate.model.covar_module.lengthscale = torch.tensor(
                    [1, 2, 3], **self.tkwargs
                )
                importances = model.feature_importances()
                self.assertTrue(
                    np.allclose(importances, np.array([6 / 11, 3 / 11, 2 / 11]))
                )
                self.assertEqual(importances.shape, (1, 1, 3))
                vanilla_model = deepcopy(model.surrogate.model)

        # Mixed model
        model.surrogate._model = ModelList(saas_model, vanilla_model)  # pyre-ignore
        importances = model.feature_importances()
        self.assertTrue(
            np.allclose(
                importances,
                np.expand_dims(
                    np.array([[6 / 13, 4 / 13, 3 / 13], [6 / 11, 3 / 11, 2 / 11]]),
                    axis=1,
                ),
            )
        )
        self.assertEqual(importances.shape, (2, 1, 3))
        # Add model we don't support
        vanilla_model.covar_module = None
        model.surrogate._model = vanilla_model  # pyre-ignore
        with self.assertRaisesRegex(
            NotImplementedError,
            "Failed to extract lengthscales from `m.covar_module` "
            "and `m.covar_module.base_kernel`",
        ):
            model.feature_importances()
        # Test model is None
        model.surrogate._model = None
        with self.assertRaisesRegex(
            ValueError, "BoTorch `Model` has not yet been constructed"
        ):
            model.feature_importances()

    @mock_botorch_optimize
    def test_best_point(self) -> None:
        self.model._surrogate = None
        self.model.fit(
            datasets=self.block_design_training_data,
            search_space_digest=self.mf_search_space_digest,
            candidate_metadata=self.candidate_metadata,
        )
        self.assertIsNotNone(
            self.model.best_point(
                search_space_digest=self.mf_search_space_digest,
                torch_opt_config=self.torch_opt_config,
            )
        )
        with mock.patch(f"{SURROGATE_PATH}.best_in_sample_point", return_value=None):
            self.assertIsNone(
                self.model.best_point(
                    search_space_digest=self.mf_search_space_digest,
                    torch_opt_config=self.torch_opt_config,
                )
            )
        with self.assertRaisesRegex(NotImplementedError, "Best observed"):
            self.model.best_point(
                search_space_digest=self.mf_search_space_digest,
                torch_opt_config=dataclasses.replace(
                    self.torch_opt_config, is_moo=True
                ),
            )

    @mock_botorch_optimize
<<<<<<< HEAD
    @mock.patch(
        f"{MODEL_PATH}.construct_acquisition_and_optimizer_options",
        return_value=({"num_fantasies": 64}, {"num_restarts": 40, "raw_samples": 1024}),
    )
    @mock.patch(f"{CURRENT_PATH}.Acquisition", autospec=True)
    def test_evaluate_acquisition_function(
        self, mock_acquisition: Mock, _mock_construct_options: Mock
    ) -> None:
=======
    def test_evaluate_acquisition_function(self) -> None:
>>>>>>> 1a43c91d
        model = BoTorchModel(
            surrogate=self.surrogate,
            acquisition_class=Acquisition,
            acquisition_options=self.acquisition_options,
        )
        model.surrogate.fit(
            datasets=self.block_design_training_data,
            search_space_digest=self.search_space_digest,
        )
        points = model.evaluate_acquisition_function(
            X=self.X_test,
            search_space_digest=self.search_space_digest,
            torch_opt_config=self.torch_opt_config,
            acq_options=self.acquisition_options,
        )
        self.assertEqual(points.shape, torch.Size([1]))
        # testing that the new setup chooses qLogNEI by default
        self.assertEqual(model._botorch_acqf_class, qLogNoisyExpectedImprovement)
<<<<<<< HEAD
        # `mock_acquisition` is a mock of the Acquisition class, so to check the mock's
        # `evaluate` on an instance of that class, we use
        # `mock_acquisition.return_value.evaluate`.
        mock_acquisition.return_value.evaluate.assert_called()

    @mock.patch(f"{MODEL_PATH}.Surrogate", wraps=Surrogate)
    @mock.patch(f"{SURROGATE_PATH}.Surrogate._construct_model", return_value=None)
    @mock.patch(f"{SURROGATE_PATH}.ModelListGP")
    def test_surrogate_model_options_propagation(
        self, _m1: Mock, _m2: Mock, mock_init: Mock
    ) -> None:
        surrogate_spec = SurrogateSpec(
            botorch_model_kwargs={"some_option": "some_value"}
        )
        model = BoTorchModel(surrogate_spec=surrogate_spec)
        model.fit(
            datasets=self.non_block_design_training_data,
            search_space_digest=self.mf_search_space_digest,
            candidate_metadata=self.candidate_metadata,
        )
        mock_init.assert_called_with(surrogate_spec=surrogate_spec, refit_on_cv=False)

    @mock.patch(f"{MODEL_PATH}.Surrogate", wraps=Surrogate)
    @mock.patch(f"{SURROGATE_PATH}.Surrogate._construct_model", return_value=None)
    @mock.patch(f"{SURROGATE_PATH}.ModelListGP")
    def test_surrogate_options_propagation(
        self, _m1: Mock, _m2: Mock, mock_init: Mock
    ) -> None:
        surrogate_spec = SurrogateSpec(allow_batched_models=False)
        model = BoTorchModel(surrogate_spec=surrogate_spec)
        model.fit(
            datasets=self.non_block_design_training_data,
            search_space_digest=self.mf_search_space_digest,
            candidate_metadata=self.candidate_metadata,
        )
        mock_init.assert_called_with(surrogate_spec=surrogate_spec, refit_on_cv=False)
=======
>>>>>>> 1a43c91d

    @mock_botorch_optimize
    def test_surrogate_model_options_propagation(self) -> None:
        surrogate_spec = SurrogateSpec()
        model = BoTorchModel(surrogate_spec=surrogate_spec)
        with mock.patch(f"{MODEL_PATH}.Surrogate", wraps=Surrogate) as mock_init:
            model.fit(
                datasets=self.non_block_design_training_data,
                search_space_digest=self.mf_search_space_digest,
                candidate_metadata=self.candidate_metadata,
            )
        mock_init.assert_called_with(surrogate_spec=surrogate_spec, refit_on_cv=False)

    @mock_botorch_optimize
    def test_surrogate_options_propagation(self) -> None:
        surrogate_spec = SurrogateSpec(allow_batched_models=False)
        model = BoTorchModel(surrogate_spec=surrogate_spec)
        with mock.patch(f"{MODEL_PATH}.Surrogate", wraps=Surrogate) as mock_init:
            model.fit(
                datasets=self.non_block_design_training_data,
                search_space_digest=self.mf_search_space_digest,
                candidate_metadata=self.candidate_metadata,
            )
        mock_init.assert_called_with(surrogate_spec=surrogate_spec, refit_on_cv=False)

    @mock_botorch_optimize
    def test_model_list_choice(self) -> None:
        model = BoTorchModel()
        model.fit(
            datasets=self.non_block_design_training_data,
            search_space_digest=self.mf_search_space_digest,
            candidate_metadata=self.candidate_metadata,
        )
        # A model list should be chosen, since Xs are not all the same.
<<<<<<< HEAD
        model_list = checked_cast(ModelList, model.surrogate.model)
=======
        model_list = assert_is_instance(model.surrogate.model, ModelList)
>>>>>>> 1a43c91d
        for submodel in model_list.models:
            # There are fidelity features and nonempty Yvars, so
            # MFGP should be chosen.
            self.assertIsInstance(submodel, SingleTaskMultiFidelityGP)

    @mock_botorch_optimize
    def test_MOO(self) -> None:
        # Add mock for qLogNEHVI input constructor to catch arguments passed to it.
        qLogNEHVI_input_constructor = get_acqf_input_constructor(
            qLogNoisyExpectedHypervolumeImprovement
        )
        mock_input_constructor = mock.MagicMock(
            qLogNEHVI_input_constructor, side_effect=qLogNEHVI_input_constructor
        )
        _register_acqf_input_constructor(
            acqf_cls=qLogNoisyExpectedHypervolumeImprovement,
            input_constructor=mock_input_constructor,
        )

        model = BoTorchModel()
        model.fit(
            datasets=self.moo_training_data,
            search_space_digest=self.search_space_digest,
            candidate_metadata=self.candidate_metadata,
        )
        self.assertIsInstance(model.surrogate.model, SingleTaskGP)
        subset_outcome_constraints = (
            # model is subset since last output is not used
            self.moo_outcome_constraints[0][:, :2],
            self.moo_outcome_constraints[1],
        )
        constraints = get_outcome_constraint_transforms(
            outcome_constraints=subset_outcome_constraints,
        )
        with mock.patch(
            f"{ACQUISITION_PATH}.get_outcome_constraint_transforms",
            # Dummy candidates and acquisition function value.
            # This will return the same value as the original
            return_value=constraints,
        ) as mock_get_outcome_constraint_transforms:
            gen_results = model.gen(
                n=1,
                search_space_digest=self.mf_search_space_digest,
                torch_opt_config=self.moo_torch_opt_config,
            )
        mock_get_outcome_constraint_transforms.assert_called_once()
        ckwargs = mock_get_outcome_constraint_transforms.call_args.kwargs
        oc = ckwargs["outcome_constraints"]
        self.assertTrue(torch.equal(oc[0], subset_outcome_constraints[0]))
        self.assertTrue(torch.equal(oc[1], subset_outcome_constraints[1]))

        # Check input constructor args
        ckwargs = mock_input_constructor.call_args.kwargs
        expected_kwargs = {
            "constraints",
            "bounds",
            "objective",
            "training_data",
            "X_baseline",
            "model",
            "objective_thresholds",
        }
        self.assertSetEqual(set(ckwargs.keys()), expected_kwargs)
        for k in expected_kwargs:
            self.assertIsNotNone(ckwargs[k], f"{k} is None")

        self.assertIs(model.botorch_acqf_class, qLogNoisyExpectedHypervolumeImprovement)
        mock_input_constructor.assert_called_once()
        m = ckwargs["model"]
        self.assertIsInstance(m, SingleTaskGP)
        self.assertIsInstance(m.likelihood, FixedNoiseGaussianLikelihood)
        self.assertEqual(m.num_outputs, 2)
        training_data = ckwargs["training_data"]
        self.assertIsNotNone(training_data.Yvar)
        self.assertTrue(torch.equal(training_data.X, self.Xs[0]))
        self.assertTrue(
            torch.equal(
                training_data.Y,
                torch.cat([ds.Y for ds in self.moo_training_data], dim=-1),
            )
        )
        self.assertTrue(
            torch.equal(
                training_data.Yvar,
                torch.cat([ds.Yvar for ds in self.moo_training_data], dim=-1),
            )
        )
        self.assertTrue(
            torch.equal(
                ckwargs["objective_thresholds"], self.moo_objective_thresholds[:2]
            )
        )
        self.assertIs(ckwargs["constraints"], constraints)

        obj_t = gen_results.gen_metadata["objective_thresholds"]
        self.assertTrue(torch.equal(obj_t[:2], self.moo_objective_thresholds[:2]))
        self.assertTrue(np.isnan(obj_t[2].item()))

        self.assertIsInstance(ckwargs["objective"], WeightedMCMultiOutputObjective)
        self.assertTrue(
            torch.equal(
                ckwargs["objective"].weights,
                self.moo_objective_weights[:2],
            )
        )
        expected_X_baseline = _filter_X_observed(
            Xs=[dataset.X for dataset in self.moo_training_data],
            objective_weights=self.moo_objective_weights,
            outcome_constraints=self.moo_outcome_constraints,
            bounds=self.search_space_digest.bounds,
            linear_constraints=self.linear_constraints,
            fixed_features=self.fixed_features,
        )
        self.assertTrue(
            torch.equal(ckwargs["X_baseline"], none_throws(expected_X_baseline))
        )
        # test inferred objective_thresholds
        objective_weights = torch.tensor([-1.0, -1.0, 0.0])
        outcome_constraints = (
            torch.tensor([[1.0, 0.0, 0.0]]),
            torch.tensor([[10.0]]),
        )
        linear_constraints = (
            torch.tensor([[1.0, 0.0, 0.0]]),
            torch.tensor([[2.0]]),
        )

        torch_opt_config = dataclasses.replace(
            self.moo_torch_opt_config,
            objective_weights=objective_weights,
            objective_thresholds=None,
            outcome_constraints=outcome_constraints,
            linear_constraints=linear_constraints,
        )

        objective_thresholds = torch.tensor([9.9, 3.3, float("nan")])
        with mock.patch(
            "ax.models.torch.botorch_modular.acquisition.infer_objective_thresholds",
            return_value=objective_thresholds,
        ) as _mock_model_infer_objective_thresholds:
            gen_results = model.gen(
                n=1,
                search_space_digest=self.mf_search_space_digest,
                torch_opt_config=torch_opt_config,
            )
        expected_X_baseline = _filter_X_observed(
            Xs=[dataset.X for dataset in self.moo_training_data],
            objective_weights=objective_weights,
            outcome_constraints=outcome_constraints,
            bounds=self.search_space_digest.bounds,
            linear_constraints=linear_constraints,
            fixed_features=self.fixed_features,
        )
        ckwargs = _mock_model_infer_objective_thresholds.call_args[1]
        self.assertTrue(
            torch.equal(
                ckwargs["objective_weights"],
                objective_weights,
            )
        )
        oc = ckwargs["outcome_constraints"]
        self.assertTrue(torch.equal(oc[0], outcome_constraints[0]))
        self.assertTrue(torch.equal(oc[1], outcome_constraints[1]))
        m = ckwargs["model"]
        self.assertIsInstance(m, SingleTaskGP)
        self.assertIsInstance(m.likelihood, FixedNoiseGaussianLikelihood)
        self.assertEqual(m.num_outputs, 2)
        self.assertIn("objective_thresholds", gen_results.gen_metadata)
        obj_t = gen_results.gen_metadata["objective_thresholds"]
        self.assertTrue(torch.equal(obj_t[:2], objective_thresholds[:2]))
        self.assertTrue(np.isnan(obj_t[2].item()))

        # Avoid polluting the registry for other tests; re-register correct input
        # contructor for qLogNEHVI.
        _register_acqf_input_constructor(
            acqf_cls=qLogNoisyExpectedHypervolumeImprovement,
            input_constructor=qLogNEHVI_input_constructor,
        )<|MERGE_RESOLUTION|>--- conflicted
+++ resolved
@@ -27,20 +27,13 @@
 from ax.models.torch.botorch_modular.utils import (
     choose_model_class,
     construct_acquisition_and_optimizer_options,
-<<<<<<< HEAD
-=======
     fit_botorch_model,
->>>>>>> 1a43c91d
     ModelConfig,
 )
 from ax.models.torch.utils import _filter_X_observed, predict_from_model
 from ax.models.torch_base import TorchOptConfig
 from ax.utils.common.constants import Keys
 from ax.utils.common.testutils import TestCase
-<<<<<<< HEAD
-from ax.utils.common.typeutils import checked_cast
-=======
->>>>>>> 1a43c91d
 from ax.utils.testing.mock import mock_botorch_optimize
 from ax.utils.testing.torch_stubs import get_torch_test_data
 from botorch.acquisition import qLogNoisyExpectedImprovement
@@ -345,11 +338,7 @@
                 model_options={},
                 mll_class=ExactMarginalLogLikelihood,
                 mll_options={},
-<<<<<<< HEAD
-                input_transform_classes=None,
-=======
                 input_transform_classes=DEFAULT,
->>>>>>> 1a43c91d
                 input_transform_options={},
                 outcome_transform_classes=None,
                 outcome_transform_options={},
@@ -364,20 +353,12 @@
             refit=True,
         )
 
-<<<<<<< HEAD
-    @mock.patch(f"{SURROGATE_PATH}.Surrogate.predict")
-    def test_predict(self, mock_predict: Mock) -> None:
-        self.model.predict(X=self.X_test)
-        mock_predict.assert_called_with(X=self.X_test, use_posterior_predictive=False)
-        self.model.predict(X=self.X_test, use_posterior_predictive=True)
-=======
     def test_predict(self) -> None:
         with mock.patch.object(self.model._surrogate, "predict") as mock_predict:
             self.model.predict(X=self.X_test)
         mock_predict.assert_called_with(X=self.X_test, use_posterior_predictive=False)
         with mock.patch.object(self.model._surrogate, "predict") as mock_predict:
             self.model.predict(X=self.X_test, use_posterior_predictive=True)
->>>>>>> 1a43c91d
         mock_predict.assert_called_with(X=self.X_test, use_posterior_predictive=True)
 
     def test_with_surrogate_specs_input(self) -> None:
@@ -399,13 +380,8 @@
             model = BoTorchModel(surrogate_specs={"s": spec1})
         self.assertIs(model.surrogate_spec, spec1)
 
-<<<<<<< HEAD
-    @mock.patch(f"{MODEL_PATH}.BoTorchModel.fit")
-    def test_cross_validate(self, mock_fit: Mock) -> None:
-=======
     @mock_botorch_optimize
     def test_cross_validate(self) -> None:
->>>>>>> 1a43c91d
         self.model.fit(
             datasets=self.block_design_training_data,
             search_space_digest=self.search_space_digest,
@@ -413,11 +389,6 @@
         )
 
         old_surrogate = self.model.surrogate
-<<<<<<< HEAD
-        old_surrogate._model = mock.MagicMock()
-        old_surrogate._model.state_dict.return_value = OrderedDict({"key": "val"})
-=======
->>>>>>> 1a43c91d
 
         for refit_on_cv, warm_start_refit, use_posterior_predictive in product(
             (True, False), (True, False), (True, False)
@@ -451,18 +422,6 @@
             mock_predict_orig_surrogate.assert_not_called()
             mock_predict_any_surrogate.assert_called_once()
 
-<<<<<<< HEAD
-                # Check correct X_test.
-                kwargs = mock_predict.call_args.kwargs
-                self.assertTrue(torch.equal(kwargs["X"], self.X_test))
-                self.assertIs(
-                    kwargs["use_posterior_predictive"], use_posterior_predictive
-                )
-
-            # Check that surrogate is reset back to `old_surrogate` at the
-            # end of cross-validation.
-            self.assertTrue(self.model.surrogate is old_surrogate)
-=======
             # Check correct X_test.
             kwargs = mock_predict_any_surrogate.call_args.kwargs
             self.assertTrue(torch.equal(kwargs["X"], self.X_test))
@@ -471,7 +430,6 @@
             # Check that surrogate is reset back to `old_surrogate` at the
             # end of cross-validation.
             self.assertIs(self.model.surrogate, old_surrogate)
->>>>>>> 1a43c91d
 
             expected_state_dict = (
                 None
@@ -489,10 +447,7 @@
                     kwargs["state_dict"].keys(), expected_state_dict.keys()
                 )
 
-<<<<<<< HEAD
-=======
     @mock_botorch_optimize
->>>>>>> 1a43c91d
     def test_cross_validate_multiple_configs(self) -> None:
         """Test cross-validation with multiple configs."""
         for refit_on_cv in (True, False):
@@ -517,31 +472,19 @@
                     search_space_digest=self.search_space_digest,
                     candidate_metadata=self.candidate_metadata,
                 )
-<<<<<<< HEAD
-                with patch(f"{Surrogate.__module__}.fit_botorch_model") as mock_fit:
-=======
                 with patch(
                     f"{Surrogate.__module__}.fit_botorch_model", wraps=fit_botorch_model
                 ) as mock_fit:
->>>>>>> 1a43c91d
                     self.model.cross_validate(
                         datasets=self.block_design_training_data,
                         X_test=self.X_test,
                         search_space_digest=self.search_space_digest,
                     )
-<<<<<<< HEAD
-                    # check that we don't fit the model during cross_validation
-                    if refit_on_cv:
-                        mock_fit.assert_called()
-                    else:
-                        mock_fit.assert_not_called()
-=======
                 # check that we don't fit the model during cross_validation
                 if refit_on_cv:
                     mock_fit.assert_called()
                 else:
                     mock_fit.assert_not_called()
->>>>>>> 1a43c91d
 
     @mock_botorch_optimize
     @mock.patch(
@@ -579,14 +522,6 @@
             acquisition_class=Acquisition,
             acquisition_options=self.acquisition_options,
         )
-<<<<<<< HEAD
-        model.surrogate.fit(
-            datasets=self.block_design_training_data,
-            search_space_digest=search_space_digest,
-        )
-        model._botorch_acqf_class = None
-=======
->>>>>>> 1a43c91d
         # Assert that error is raised if we haven't fit the model
         with self.assertRaises(RuntimeError):
             model.gen(
@@ -594,15 +529,6 @@
                 search_space_digest=search_space_digest,
                 torch_opt_config=self.torch_opt_config,
             )
-<<<<<<< HEAD
-        # Add search space digest reference to make the model think it's been fit
-        model._search_space_digest = search_space_digest
-        with mock.patch.object(
-            BoTorchModel,
-            "_instantiate_acquisition",
-            wraps=model._instantiate_acquisition,
-        ) as mock_init_acqf:
-=======
         model.fit(
             datasets=self.block_design_training_data,
             search_space_digest=search_space_digest,
@@ -622,7 +548,6 @@
                 )
             )
 
->>>>>>> 1a43c91d
             gen_results = model.gen(
                 n=1,
                 search_space_digest=search_space_digest,
@@ -830,18 +755,7 @@
             )
 
     @mock_botorch_optimize
-<<<<<<< HEAD
-    @mock.patch(
-        f"{MODEL_PATH}.construct_acquisition_and_optimizer_options",
-        return_value=({"num_fantasies": 64}, {"num_restarts": 40, "raw_samples": 1024}),
-    )
-    @mock.patch(f"{CURRENT_PATH}.Acquisition", autospec=True)
-    def test_evaluate_acquisition_function(
-        self, mock_acquisition: Mock, _mock_construct_options: Mock
-    ) -> None:
-=======
     def test_evaluate_acquisition_function(self) -> None:
->>>>>>> 1a43c91d
         model = BoTorchModel(
             surrogate=self.surrogate,
             acquisition_class=Acquisition,
@@ -860,45 +774,6 @@
         self.assertEqual(points.shape, torch.Size([1]))
         # testing that the new setup chooses qLogNEI by default
         self.assertEqual(model._botorch_acqf_class, qLogNoisyExpectedImprovement)
-<<<<<<< HEAD
-        # `mock_acquisition` is a mock of the Acquisition class, so to check the mock's
-        # `evaluate` on an instance of that class, we use
-        # `mock_acquisition.return_value.evaluate`.
-        mock_acquisition.return_value.evaluate.assert_called()
-
-    @mock.patch(f"{MODEL_PATH}.Surrogate", wraps=Surrogate)
-    @mock.patch(f"{SURROGATE_PATH}.Surrogate._construct_model", return_value=None)
-    @mock.patch(f"{SURROGATE_PATH}.ModelListGP")
-    def test_surrogate_model_options_propagation(
-        self, _m1: Mock, _m2: Mock, mock_init: Mock
-    ) -> None:
-        surrogate_spec = SurrogateSpec(
-            botorch_model_kwargs={"some_option": "some_value"}
-        )
-        model = BoTorchModel(surrogate_spec=surrogate_spec)
-        model.fit(
-            datasets=self.non_block_design_training_data,
-            search_space_digest=self.mf_search_space_digest,
-            candidate_metadata=self.candidate_metadata,
-        )
-        mock_init.assert_called_with(surrogate_spec=surrogate_spec, refit_on_cv=False)
-
-    @mock.patch(f"{MODEL_PATH}.Surrogate", wraps=Surrogate)
-    @mock.patch(f"{SURROGATE_PATH}.Surrogate._construct_model", return_value=None)
-    @mock.patch(f"{SURROGATE_PATH}.ModelListGP")
-    def test_surrogate_options_propagation(
-        self, _m1: Mock, _m2: Mock, mock_init: Mock
-    ) -> None:
-        surrogate_spec = SurrogateSpec(allow_batched_models=False)
-        model = BoTorchModel(surrogate_spec=surrogate_spec)
-        model.fit(
-            datasets=self.non_block_design_training_data,
-            search_space_digest=self.mf_search_space_digest,
-            candidate_metadata=self.candidate_metadata,
-        )
-        mock_init.assert_called_with(surrogate_spec=surrogate_spec, refit_on_cv=False)
-=======
->>>>>>> 1a43c91d
 
     @mock_botorch_optimize
     def test_surrogate_model_options_propagation(self) -> None:
@@ -933,11 +808,7 @@
             candidate_metadata=self.candidate_metadata,
         )
         # A model list should be chosen, since Xs are not all the same.
-<<<<<<< HEAD
-        model_list = checked_cast(ModelList, model.surrogate.model)
-=======
         model_list = assert_is_instance(model.surrogate.model, ModelList)
->>>>>>> 1a43c91d
         for submodel in model_list.models:
             # There are fidelity features and nonempty Yvars, so
             # MFGP should be chosen.
