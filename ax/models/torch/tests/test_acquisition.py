--- conflicted
+++ resolved
@@ -298,12 +298,7 @@
         )
 
     @mock_botorch_optimize
-<<<<<<< HEAD
-    @mock.patch(f"{ACQUISITION_PATH}.optimize_acqf", wraps=optimize_acqf)
-    def test_optimize(self, mock_optimize_acqf: Mock) -> None:
-=======
     def test_optimize(self) -> None:
->>>>>>> 1a43c91d
         acquisition = self.get_acquisition_function(fixed_features=self.fixed_features)
         n = 5
         with mock.patch(
@@ -587,8 +582,6 @@
         )
 
     @mock_botorch_optimize
-<<<<<<< HEAD
-=======
     def test_optimize_acqf_discrete_too_many_choices(self) -> None:
         # Check that mixed optimizer is used when there are too many choices.
         # If there are categorical features or non-integer valued discrete
@@ -640,7 +633,6 @@
             )
 
     @mock_botorch_optimize
->>>>>>> 1a43c91d
     def test_optimize_mixed(self) -> None:
         ssd = SearchSpaceDigest(
             feature_names=["a", "b"],
