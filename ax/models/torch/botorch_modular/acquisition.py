#!/usr/bin/env python3
# Copyright (c) Meta Platforms, Inc. and affiliates.
#
# This source code is licensed under the MIT license found in the
# LICENSE file in the root directory of this source tree.

# pyre-strict

from __future__ import annotations

import math
import operator
from collections.abc import Callable
from functools import partial, reduce
from itertools import product
from logging import Logger
from typing import Any

import torch
from ax.core.search_space import SearchSpaceDigest
from ax.exceptions.core import AxError, SearchSpaceExhausted
from ax.models.model_utils import (
    all_ordinal_features_are_integer_valued,
    enumerate_discrete_combinations,
    mk_discrete_choices,
)
from ax.models.torch.botorch_modular.optimizer_argparse import optimizer_argparse
from ax.models.torch.botorch_modular.surrogate import Surrogate
from ax.models.torch.botorch_moo_defaults import infer_objective_thresholds
from ax.models.torch.utils import (
    _get_X_pending_and_observed,
    get_botorch_objective_and_transform,
    subset_model,
)
from ax.models.torch_base import TorchOptConfig
from ax.utils.common.base import Base
from ax.utils.common.constants import Keys
from ax.utils.common.logger import get_logger
from botorch.acquisition.acquisition import AcquisitionFunction
from botorch.acquisition.input_constructors import get_acqf_input_constructor
from botorch.acquisition.knowledge_gradient import qKnowledgeGradient
from botorch.acquisition.objective import MCAcquisitionObjective, PosteriorTransform
from botorch.acquisition.risk_measures import RiskMeasureMCObjective
from botorch.exceptions.errors import InputDataError
from botorch.models.model import Model
from botorch.optim.optimize import (
    optimize_acqf,
    optimize_acqf_discrete,
    optimize_acqf_discrete_local_search,
    optimize_acqf_mixed,
)
from botorch.optim.optimize_mixed import optimize_acqf_mixed_alternating
from botorch.utils.constraints import get_outcome_constraint_transforms
from pyre_extensions import none_throws
from torch import Tensor


<<<<<<< HEAD
MAX_CHOICES_ENUMERATE = 100_000  # For fully discrete search spaces.
ALTERNATING_OPTIMIZER_THRESHOLD = 10  # For mixed search spaces.
=======
# For fully discrete search spaces.
MAX_CHOICES_ENUMERATE = 100_000
MAX_CARDINALITY_FOR_LOCAL_SEARCH = 100
# For mixed search spaces.
ALTERNATING_OPTIMIZER_THRESHOLD = 10
>>>>>>> 1a43c91d

logger: Logger = get_logger(__name__)


class Acquisition(Base):
    """
    **All classes in 'botorch_modular' directory are under
    construction, incomplete, and should be treated as alpha
    versions only.**

    Ax wrapper for BoTorch `AcquisitionFunction`, subcomponent
    of `BoTorchModel` and is not meant to be used outside of it.

    Args:
        surrogate: The Surrogate model, with which this acquisition
            function will be used.
        search_space_digest: A SearchSpaceDigest object containing metadata
            about the search space (e.g. bounds, parameter types).
        torch_opt_config: A TorchOptConfig object containing optimization
            arguments (e.g., objective weights, constraints).
        botorch_acqf_class: Type of BoTorch `AcquisitionFunction` that
            should be used.
        options: Optional mapping of kwargs to the underlying `Acquisition
            Function` in BoTorch.
    """

    surrogate: Surrogate
    acqf: AcquisitionFunction
    options: dict[str, Any]

    def __init__(
        self,
        surrogate: Surrogate,
        search_space_digest: SearchSpaceDigest,
        torch_opt_config: TorchOptConfig,
        botorch_acqf_class: type[AcquisitionFunction],
        options: dict[str, Any] | None = None,
    ) -> None:
        self.surrogate = surrogate
        self.options = options or {}

        # Extract pending and observed points.
        X_pending, X_observed = _get_X_pending_and_observed(
            Xs=surrogate.Xs,
            objective_weights=torch_opt_config.objective_weights,
            bounds=search_space_digest.bounds,
            pending_observations=torch_opt_config.pending_observations,
            outcome_constraints=torch_opt_config.outcome_constraints,
            linear_constraints=torch_opt_config.linear_constraints,
            fixed_features=torch_opt_config.fixed_features,
        )

        # Store objective thresholds for all outcomes (including non-objectives).
        self._objective_thresholds: Tensor | None = (
            torch_opt_config.objective_thresholds
        )
        self._full_objective_weights: Tensor = torch_opt_config.objective_weights
        full_outcome_constraints = torch_opt_config.outcome_constraints

        # Subset model only to the outcomes we need for the optimization.
        if self.options.pop(Keys.SUBSET_MODEL, True):
            subset_model_results = subset_model(
                model=surrogate.model,
                objective_weights=torch_opt_config.objective_weights,
                outcome_constraints=torch_opt_config.outcome_constraints,
                objective_thresholds=torch_opt_config.objective_thresholds,
            )
            model = subset_model_results.model
            objective_weights = subset_model_results.objective_weights
            outcome_constraints = subset_model_results.outcome_constraints
            objective_thresholds = subset_model_results.objective_thresholds
            subset_idcs = subset_model_results.indices
        else:
            model = surrogate.model
            objective_weights = torch_opt_config.objective_weights
            outcome_constraints = torch_opt_config.outcome_constraints
            objective_thresholds = torch_opt_config.objective_thresholds
            subset_idcs = None

        # If MOO and some objective thresholds are not specified, infer them using
        # the model that has already been subset to avoid re-subsetting it within
        # `infer_objective_thresholds`.
        if (
            torch_opt_config.is_moo
            and (
                self._objective_thresholds is None
                or self._objective_thresholds[torch_opt_config.objective_weights != 0]
                .isnan()
                .any()
            )
            and X_observed is not None
        ):
            if torch_opt_config.risk_measure is not None:
                raise NotImplementedError(
                    "Objective thresholds must be provided when using risk measures."
                )
            self._objective_thresholds = infer_objective_thresholds(
                model=model,
                objective_weights=self._full_objective_weights,
                outcome_constraints=full_outcome_constraints,
                X_observed=X_observed,
                subset_idcs=subset_idcs,
                objective_thresholds=self._objective_thresholds,
            )
            objective_thresholds = (
                none_throws(self._objective_thresholds)[subset_idcs]
                if subset_idcs is not None
                else self._objective_thresholds
            )
        objective, posterior_transform = self.get_botorch_objective_and_transform(
            botorch_acqf_class=botorch_acqf_class,
            model=model,
            objective_weights=objective_weights,
            objective_thresholds=objective_thresholds,
            outcome_constraints=outcome_constraints,
            X_observed=X_observed,
            risk_measure=torch_opt_config.risk_measure,
        )
        target_fidelities = {
            k: v
            for k, v in search_space_digest.target_values.items()
            if k in search_space_digest.fidelity_features
        }
        input_constructor_kwargs = {
            "model": model,
            "X_baseline": X_observed,
            "X_pending": X_pending,
            "objective_thresholds": objective_thresholds,
            "constraints": get_outcome_constraint_transforms(
                outcome_constraints=outcome_constraints
            ),
            "objective": objective,
            "posterior_transform": posterior_transform,
            **self.options,
        }

        if len(target_fidelities) > 0:
            input_constructor_kwargs["target_fidelities"] = target_fidelities

        input_constructor = get_acqf_input_constructor(botorch_acqf_class)

        # Extract the training data from the surrogate.
        # If there is a single dataset, this will be the dataset itself.
        # If there are multiple datasets, this will be a dict mapping the outcome names
        # to the corresponding datasets.
        training_data = surrogate.training_data
        if len(training_data) == 1:
            training_data = training_data[0]
        else:
            training_data = dict(zip(none_throws(surrogate._outcomes), training_data))

        acqf_inputs = input_constructor(
            training_data=training_data,
            bounds=search_space_digest.bounds,
            **{k: v for k, v in input_constructor_kwargs.items() if v is not None},
        )
        self.acqf = botorch_acqf_class(**acqf_inputs)  # pyre-ignore [45]
        self.X_pending: Tensor | None = X_pending
        self.X_observed: Tensor | None = X_observed

    @property
    def botorch_acqf_class(self) -> type[AcquisitionFunction]:
        """BoTorch ``AcquisitionFunction`` class underlying this ``Acquisition``."""
        return self.acqf.__class__

    @property
    def dtype(self) -> torch.dtype | None:
        """Torch data type of the tensors in the training data used in the model,
        of which this ``Acquisition`` is a subcomponent.
        """
        return self.surrogate.dtype

    @property
    def device(self) -> torch.device | None:
        """Torch device type of the tensors in the training data used in the model,
        of which this ``Acquisition`` is a subcomponent.
        """
        return self.surrogate.device

    @property
    def objective_thresholds(self) -> Tensor | None:
        """The objective thresholds for all outcomes.

        For non-objective outcomes, the objective thresholds are nans.
        """
        return self._objective_thresholds

    @property
    def objective_weights(self) -> Tensor | None:
        """The objective weights for all outcomes."""
        return self._full_objective_weights

    def optimize(
        self,
        n: int,
        search_space_digest: SearchSpaceDigest,
        inequality_constraints: list[tuple[Tensor, Tensor, float]] | None = None,
        fixed_features: dict[int, float] | None = None,
        rounding_func: Callable[[Tensor], Tensor] | None = None,
        optimizer_options: dict[str, Any] | None = None,
    ) -> tuple[Tensor, Tensor, Tensor]:
        """Generate a set of candidates via multi-start optimization. Obtains
        candidates and their associated acquisition function values.

        Args:
            n: The number of candidates to generate.
            search_space_digest: A ``SearchSpaceDigest`` object containing search space
                properties, e.g. ``bounds`` for optimization.
            inequality_constraints: A list of tuples (indices, coefficients, rhs),
                with each tuple encoding an inequality constraint of the form
                ``sum_i (X[indices[i]] * coefficients[i]) >= rhs``.
            fixed_features: A map `{feature_index: value}` for features that
                should be fixed to a particular value during generation.
            rounding_func: A function that post-processes an optimization
                result appropriately. This is typically passed down from
                `ModelBridge` to ensure compatibility of the candidates with
                with Ax transforms. For additional post processing, use
                `post_processing_func` option in `optimizer_options`.
            optimizer_options: Options for the optimizer function, e.g. ``sequential``
                or ``raw_samples``. This can also include a `post_processing_func`
                which is applied to the candidates before the `rounding_func`.
                `post_processing_func` can be used to support more customized options
                that typically only exist in MBM, such as BoTorch transforms.
                See the docstring of `TorchOptConfig` for more information on passing
                down these options while constructing a generation strategy.

        Returns:
            A three-element tuple containing an `n x d`-dim tensor of generated
            candidates, a tensor with the associated acquisition values, and a tensor
            with the weight for each candidate.
        """
        _tensorize = partial(torch.tensor, dtype=self.dtype, device=self.device)
        ssd = search_space_digest
        bounds = _tensorize(ssd.bounds).t()
        discrete_features = sorted(ssd.ordinal_features + ssd.categorical_features)
        discrete_choices = mk_discrete_choices(ssd=ssd, fixed_features=fixed_features)

        if len(discrete_features) == 0:
            optimizer = "optimize_acqf"
        else:
            fully_discrete = len(discrete_choices) == len(ssd.feature_names)
            if fully_discrete:
<<<<<<< HEAD
                # If there are less than `MAX_CHOICES_ENUMERATE` choices, we will
                # evaluate all of them and pick the best. Otherwise, we will use
                # local search.
                total_discrete_choices = reduce(
                    operator.mul, [float(len(c)) for c in discrete_choices.values()]
                )
=======
                # One of the three optimizers may be used depending on the number of
                # discrete choices and the cardinality of individual parameters.
                # If there are less than `MAX_CHOICES_ENUMERATE` choices, we will
                # evaluate all of them and pick the best.
                # If there are less than `MAX_CARDINALITY_FOR_LOCAL_SEARCH` choices
                # for all parameters, if there are any categorical features, or if
                # any of the parameters has non-integer valued choices, we will use
                # local search.  Otherwise, we will use the mixed alternating optimizer,
                # which may use continuous relaxation for the high cardinality
                # parameters, while using local search for the remaining parameters.
                cardinalities = [len(c) for c in discrete_choices.values()]
                max_cardinality = max(cardinalities)
                total_discrete_choices = reduce(operator.mul, cardinalities)
>>>>>>> 1a43c91d
                if total_discrete_choices > MAX_CHOICES_ENUMERATE:
                    if (
                        max_cardinality <= MAX_CARDINALITY_FOR_LOCAL_SEARCH
                        or len(ssd.categorical_features) > 0
                        or not all_ordinal_features_are_integer_valued(ssd=ssd)
                    ):
                        optimizer = "optimize_acqf_discrete_local_search"
                    else:
                        optimizer = "optimize_acqf_mixed_alternating"
                else:
                    optimizer = "optimize_acqf_discrete"
                    # `raw_samples` and `num_restarts` are not supported by
                    # `optimize_acqf_discrete`.
                    if optimizer_options is not None:
                        optimizer_options.pop("raw_samples", None)
                        optimizer_options.pop("num_restarts", None)
            else:
                n_combos = math.prod([len(v) for v in discrete_choices.values()])
                # If there are
                # - any categorical features (except for those handled by transforms),
                # - any ordinal features with non-integer choices,
                # - or less than `ALTERNATING_OPTIMIZER_THRESHOLD` combinations
                # of discrete choices, we will use `optimize_acqf_mixed`, which
                # enumerates all discrete combinations and optimizes the continuous
                # features with discrete features being fixed. Otherwise, we will
                # use `optimize_acqf_mixed_alternating`, which alternates between
                # continuous and discrete optimization steps.
                if (
                    n_combos <= ALTERNATING_OPTIMIZER_THRESHOLD
                    or len(ssd.categorical_features) > 0
                    or not all_ordinal_features_are_integer_valued(ssd=ssd)
                ):
                    optimizer = "optimize_acqf_mixed"
                else:
                    optimizer = "optimize_acqf_mixed_alternating"

        # Prepare arguments for optimizer
        optimizer_options_with_defaults = optimizer_argparse(
            self.acqf,
            optimizer_options=optimizer_options,
            optimizer=optimizer,
        )
        if fixed_features is not None:
            for i in fixed_features:
                if not 0 <= i < len(ssd.feature_names):
                    raise ValueError(f"Invalid fixed_feature index: {i}")
        # Return a weight of 1 for each arm by default. This can be
        # customized in subclasses if necessary.
        arm_weights = torch.ones(n, dtype=self.dtype)
        # 1. Handle the fully continuous search space.
        if optimizer == "optimize_acqf":
            candidates, acqf_values = optimize_acqf(
                acq_function=self.acqf,
                bounds=bounds,
                q=n,
                inequality_constraints=inequality_constraints,
                fixed_features=fixed_features,
                post_processing_func=rounding_func,
                **optimizer_options_with_defaults,
            )
            return candidates, acqf_values, arm_weights

        # 2. Handle fully discrete search spaces.
        if optimizer in (
            "optimize_acqf_discrete",
            "optimize_acqf_discrete_local_search",
        ):
            X_observed = self.X_observed
            if self.X_pending is not None:
                if X_observed is None:
                    X_observed = self.X_pending
                else:
                    X_observed = torch.cat([X_observed, self.X_pending], dim=0)

            # Special handling for search spaces with a large number of choices
            if optimizer == "optimize_acqf_discrete_local_search":
                discrete_choices = [
                    torch.tensor(c, device=self.device, dtype=self.dtype)
                    for c in discrete_choices.values()
                ]
                candidates, acqf_values = optimize_acqf_discrete_local_search(
                    acq_function=self.acqf,
                    q=n,
                    discrete_choices=discrete_choices,
                    inequality_constraints=inequality_constraints,
                    X_avoid=X_observed,
                    **optimizer_options_with_defaults,
                )
                return candidates, acqf_values, arm_weights

            # Else, optimizer is `optimize_acqf_discrete`
            # Enumerate all possible choices
            all_choices = (discrete_choices[i] for i in range(len(discrete_choices)))
            all_choices = _tensorize(tuple(product(*all_choices)))
            try:
                candidates, acqf_values = optimize_acqf_discrete(
                    acq_function=self.acqf,
                    q=n,
                    choices=all_choices,
                    X_avoid=X_observed,
                    inequality_constraints=inequality_constraints,
                    **optimizer_options_with_defaults,
                )
            except InputDataError:
                raise SearchSpaceExhausted(
                    "No more feasible choices in a fully discrete search space."
                )
            return candidates, acqf_values, arm_weights

        # 3. Handle mixed search spaces that have discrete and continuous features.
        if optimizer == "optimize_acqf_mixed":
            candidates, acqf_values = optimize_acqf_mixed(
                acq_function=self.acqf,
                bounds=bounds,
                q=n,
                fixed_features_list=enumerate_discrete_combinations(
                    discrete_choices=discrete_choices
                ),
                inequality_constraints=inequality_constraints,
                post_processing_func=rounding_func,
                **optimizer_options_with_defaults,
            )
        elif optimizer == "optimize_acqf_mixed_alternating":
            candidates, acqf_values = optimize_acqf_mixed_alternating(
                acq_function=self.acqf,
                bounds=bounds,
                discrete_dims=search_space_digest.ordinal_features,
                q=n,
                post_processing_func=rounding_func,
                fixed_features=fixed_features,
                inequality_constraints=inequality_constraints,
                **optimizer_options_with_defaults,
            )
        else:
            raise AxError(  # pragma: no cover
                f"Unknown optimizer: {optimizer}. This code should be unreachable."
            )
        return candidates, acqf_values, arm_weights

    def evaluate(self, X: Tensor) -> Tensor:
        """Evaluate the acquisition function on the candidate set `X`.

        Args:
            X: A `batch_shape x q x d`-dim Tensor of t-batches with `q` `d`-dim design
                points each.

        Returns:
            A `batch_shape'`-dim Tensor of acquisition values at the given
            design points `X`, where `batch_shape'` is the broadcasted batch shape of
            model and input `X`.
        """
        if isinstance(self.acqf, qKnowledgeGradient):
            return self.acqf.evaluate(X=X)
        else:
            # NOTE: `AcquisitionFunction.__call__` calls `forward`,
            # so below is equivalent to `self.acqf.forward(X=X)`.
            return self.acqf(X=X)

    def get_botorch_objective_and_transform(
        self,
        botorch_acqf_class: type[AcquisitionFunction],
        model: Model,
        objective_weights: Tensor,
        objective_thresholds: Tensor | None = None,
        outcome_constraints: tuple[Tensor, Tensor] | None = None,
        X_observed: Tensor | None = None,
        risk_measure: RiskMeasureMCObjective | None = None,
    ) -> tuple[MCAcquisitionObjective | None, PosteriorTransform | None]:
        return get_botorch_objective_and_transform(
            botorch_acqf_class=botorch_acqf_class,
            model=model,
            objective_weights=objective_weights,
            outcome_constraints=outcome_constraints,
            X_observed=X_observed,
            risk_measure=risk_measure,
        )<|MERGE_RESOLUTION|>--- conflicted
+++ resolved
@@ -55,16 +55,11 @@
 from torch import Tensor
 
 
-<<<<<<< HEAD
-MAX_CHOICES_ENUMERATE = 100_000  # For fully discrete search spaces.
-ALTERNATING_OPTIMIZER_THRESHOLD = 10  # For mixed search spaces.
-=======
 # For fully discrete search spaces.
 MAX_CHOICES_ENUMERATE = 100_000
 MAX_CARDINALITY_FOR_LOCAL_SEARCH = 100
 # For mixed search spaces.
 ALTERNATING_OPTIMIZER_THRESHOLD = 10
->>>>>>> 1a43c91d
 
 logger: Logger = get_logger(__name__)
 
@@ -307,14 +302,6 @@
         else:
             fully_discrete = len(discrete_choices) == len(ssd.feature_names)
             if fully_discrete:
-<<<<<<< HEAD
-                # If there are less than `MAX_CHOICES_ENUMERATE` choices, we will
-                # evaluate all of them and pick the best. Otherwise, we will use
-                # local search.
-                total_discrete_choices = reduce(
-                    operator.mul, [float(len(c)) for c in discrete_choices.values()]
-                )
-=======
                 # One of the three optimizers may be used depending on the number of
                 # discrete choices and the cardinality of individual parameters.
                 # If there are less than `MAX_CHOICES_ENUMERATE` choices, we will
@@ -328,7 +315,6 @@
                 cardinalities = [len(c) for c in discrete_choices.values()]
                 max_cardinality = max(cardinalities)
                 total_discrete_choices = reduce(operator.mul, cardinalities)
->>>>>>> 1a43c91d
                 if total_discrete_choices > MAX_CHOICES_ENUMERATE:
                     if (
                         max_cardinality <= MAX_CARDINALITY_FOR_LOCAL_SEARCH
