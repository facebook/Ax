--- conflicted
+++ resolved
@@ -37,10 +37,7 @@
 from botorch.acquisition.acquisition import AcquisitionFunction
 from botorch.models.deterministic import FixedSingleSampleModel
 from botorch.utils.datasets import SupervisedDataset
-<<<<<<< HEAD
-=======
 from pyre_extensions import assert_is_instance
->>>>>>> 1a43c91d
 from torch import Tensor
 
 
@@ -276,16 +273,9 @@
         # log what model was used
         metric_to_model_config_name = {
             metric_name: model_config.name or str(model_config)
-<<<<<<< HEAD
-            for metric_name_tuple, model_config in (
-                self.surrogate.metric_to_best_model_config.items()
-            )
-            for metric_name in metric_name_tuple
-=======
             for metric_name, model_config in (
                 self.surrogate.metric_to_best_model_config.items()
             )
->>>>>>> 1a43c91d
         }
         gen_metadata["metric_to_model_config_name"] = metric_to_model_config_name
         return TorchGenResults(
