#!/usr/bin/env python3
# Copyright (c) Meta Platforms, Inc. and affiliates.
#
# This source code is licensed under the MIT license found in the
# LICENSE file in the root directory of this source tree.

# pyre-strict

import functools
import warnings
from collections.abc import Callable
from copy import deepcopy
from functools import partial
from logging import Logger
from typing import Any

import torch
from ax.core.search_space import SearchSpaceDigest
from ax.exceptions.core import AxWarning
from ax.models.torch.botorch_modular.acquisition import Acquisition
from ax.models.torch.botorch_modular.optimizer_argparse import optimizer_argparse
from ax.models.torch.botorch_modular.surrogate import Surrogate
from ax.models.torch_base import TorchOptConfig
from ax.utils.common.logger import get_logger
from botorch.acquisition.acquisition import AcquisitionFunction
from botorch.acquisition.multi_objective.logei import (
    qLogNoisyExpectedHypervolumeImprovement,
)
from botorch.acquisition.penalized import L0Approximation
from botorch.models.deterministic import GenericDeterministicModel
from botorch.models.model import ModelList
from botorch.optim import (
    gen_batch_initial_conditions,
    Homotopy,
    HomotopyParameter,
    LogLinearHomotopySchedule,
    optimize_acqf_homotopy,
)
from botorch.utils.datasets import SupervisedDataset
<<<<<<< HEAD
from botorch.utils.transforms import unnormalize
from pyre_extensions import none_throws
=======
from pyre_extensions import assert_is_instance, none_throws
>>>>>>> 1a43c91d
from torch import Tensor

CLAMP_TOL = 1e-2
logger: Logger = get_logger(__name__)


class SEBOAcquisition(Acquisition):
    """
    Implement the acquisition function of Sparsity Exploring Bayesian
    Optimization (SEBO).

    The SEBO is a hyperparameter-free method to simultaneously maximize a target
    objective and sparsity. When L0 norm is used, SEBO uses a novel differentiable
    relaxation based on homotopy continuation to efficiently optimize for sparsity.
    """

    def __init__(
        self,
        surrogate: Surrogate,
        search_space_digest: SearchSpaceDigest,
        torch_opt_config: TorchOptConfig,
        botorch_acqf_class: type[AcquisitionFunction],
        options: dict[str, Any] | None = None,
    ) -> None:
        tkwargs: dict[str, Any] = {"dtype": surrogate.dtype, "device": surrogate.device}
        options = {} if options is None else options
        self.penalty_name: str = options.pop("penalty", "L0_norm")
        self.target_point: Tensor = options.pop("target_point", None)
        if self.target_point is None:
            raise ValueError("please provide target point.")
        self.target_point.to(**tkwargs)
        self.sparsity_threshold: int = options.pop(
            "sparsity_threshold", surrogate.Xs[0].shape[-1]
        )
        # construct determinsitic model for penalty term
        # pyre-fixme[4]: Attribute must be annotated.
        self.deterministic_model = self._construct_penalty()
        surrogate_f = deepcopy(surrogate)
        # we need to clamp the training data to the target point here as it may
        # be slightly off due to numerical issues.
        X_sparse = clamp_to_target(
            X=surrogate_f.Xs[0].clone(),
            target_point=self.target_point,
            clamp_tol=CLAMP_TOL,
        )
        # update the training data in new surrogate
        none_throws(surrogate_f._training_data).append(
            SupervisedDataset(
                X=X_sparse,
                Y=self.deterministic_model(X_sparse),
                Yvar=torch.zeros(X_sparse.shape[0], 1, **tkwargs),  # noiseless
                feature_names=surrogate_f.training_data[0].feature_names,
                outcome_names=[self.penalty_name],
            )
        )
        # update the model in new surrogate
        surrogate_f._model = ModelList(surrogate.model, self.deterministic_model)
        # update objective weights and thresholds in the torch config
        torch_opt_config_sebo = self._transform_torch_config(
            torch_opt_config=torch_opt_config, **tkwargs
        )

        # Change some options (note: we do not want to do this in-place)
        if options.get("cache_root", False):
            warnings.warn(
                "SEBO doesn't support `cache_root=True`. Changing it to `False`.",
                AxWarning,
                stacklevel=3,
            )
            options = {**options, "cache_root": False}

        # Instantiate the `botorch_acqf_class`. We need to modify `a` before doing this
        # (as it controls the L0 norm approximation) since the baseline will be pruned
        # when the acquisition function is created. With a=1e-6 the deterministic model
        # will be numerically close to the true L0 norm and we will select the
        # baseline according to the last homotopy step.
        if self.penalty_name == "L0_norm":
            self.deterministic_model._f.a.fill_(1e-6)
        super().__init__(
            surrogate=surrogate_f,
            search_space_digest=search_space_digest,
            torch_opt_config=torch_opt_config_sebo,
            botorch_acqf_class=qLogNoisyExpectedHypervolumeImprovement,
            options=options,
        )

        # update objective threshold for deterministic model (penalty term)
        # pyre-fixme[29]: `Union[(self: TensorBase, indices: Union[None, slice[Any, A...
        self.acqf.ref_point[-1] = self.sparsity_threshold * -1
        self._objective_thresholds[-1] = self.sparsity_threshold  # pyre-ignore

    def _construct_penalty(self) -> GenericDeterministicModel:
        """Construct a penalty term as deterministic model to be included in
        SEBO acqusition function. Currently only L0 and L1 penalty are supported.
        """
        if self.penalty_name == "L0_norm":
            L0 = L0Approximation(target_point=self.target_point)
            return GenericDeterministicModel(f=L0)
        elif self.penalty_name == "L1_norm":
            L1 = functools.partial(
                L1_norm_func,
                init_point=self.target_point,
            )
            return GenericDeterministicModel(f=L1)
        else:
            raise NotImplementedError(
                f"{self.penalty_name} is not currently implemented."
            )

    def _transform_torch_config(
        self,
        torch_opt_config: TorchOptConfig,
        **tkwargs: Any,
    ) -> TorchOptConfig:
        """Transform torch config to include penalty term (deterministic model) as
        an additional outcomes in BoTorch model.
        """
        # update objective weights by appending the weight -1 for sparsity objective.
        objective_weights_sebo = torch.cat(
            [torch_opt_config.objective_weights, -torch.ones(1, **tkwargs)]
        )
        if torch_opt_config.outcome_constraints is not None:
            # update the shape of A matrix in outcome_constraints
            A, b = none_throws(torch_opt_config.outcome_constraints)
            outcome_constraints_sebo = (
                torch.cat([A, torch.zeros(A.shape[0], 1, **tkwargs)], dim=1),
                b,
            )
        else:
            outcome_constraints_sebo = None
        if torch_opt_config.objective_thresholds is not None:
            objective_thresholds_sebo = torch.cat(
                [
                    torch_opt_config.objective_thresholds,
                    torch.tensor([self.sparsity_threshold], **tkwargs),
                ]
            )
        else:
            # NOTE: The reference point will be inferred in the base class.
            objective_thresholds_sebo = None

        # update pending observations (if not none) by appending an obs for
        # the new penalty outcome
        pending_observations = torch_opt_config.pending_observations
        if torch_opt_config.pending_observations is not None:
            pending_observations = torch_opt_config.pending_observations + [
                torch_opt_config.pending_observations[0]
            ]

        return TorchOptConfig(
            objective_weights=objective_weights_sebo,
            outcome_constraints=outcome_constraints_sebo,
            objective_thresholds=objective_thresholds_sebo,
            linear_constraints=torch_opt_config.linear_constraints,
            fixed_features=torch_opt_config.fixed_features,
            pending_observations=pending_observations,
            model_gen_options=torch_opt_config.model_gen_options,
            rounding_func=torch_opt_config.rounding_func,
            opt_config_metrics=torch_opt_config.opt_config_metrics,
            is_moo=True,  # SEBO adds an objective, so it'll always be MOO.
        )

    def optimize(
        self,
        n: int,
        search_space_digest: SearchSpaceDigest,
        inequality_constraints: list[tuple[Tensor, Tensor, float]] | None = None,
        fixed_features: dict[int, float] | None = None,
        rounding_func: Callable[[Tensor], Tensor] | None = None,
        optimizer_options: dict[str, Any] | None = None,
    ) -> tuple[Tensor, Tensor, Tensor]:
        """Generate a set of candidates via multi-start optimization. Obtains
        candidates and their associated acquisition function values.

        Args:
            n: The number of candidates to generate.
            search_space_digest: A ``SearchSpaceDigest`` object containing search space
                properties, e.g. ``bounds`` for optimization.
            inequality_constraints: A list of tuples (indices, coefficients, rhs),
                with each tuple encoding an inequality constraint of the form
                ``sum_i (X[indices[i]] * coefficients[i]) >= rhs``.
            fixed_features: A map `{feature_index: value}` for features that
                should be fixed to a particular value during generation.
            rounding_func: A function that post-processes an optimization
                result appropriately (i.e., according to `round-trip`
                transformations).
            optimizer_options: Options for the optimizer function, e.g. ``sequential``
                or ``raw_samples``.

        Returns:
            A three-element tuple containing an `n x d`-dim tensor of generated
            candidates, a tensor with the associated acquisition values, and a tensor
            with the weight for each candidate.
        """
        if self.penalty_name == "L0_norm":
            candidates, expected_acquisition_value, weights = (
                self._optimize_with_homotopy(
                    n=n,
                    search_space_digest=search_space_digest,
                    inequality_constraints=inequality_constraints,
                    fixed_features=fixed_features,
                    rounding_func=rounding_func,
                    optimizer_options=optimizer_options,
                )
            )
        else:
            # if L1 norm use standard moo-opt
            candidates, expected_acquisition_value, weights = super().optimize(
                n=n,
                search_space_digest=search_space_digest,
                inequality_constraints=inequality_constraints,
                fixed_features=fixed_features,
                rounding_func=rounding_func,
                optimizer_options=optimizer_options,
            )

        # similar, make sure if applies to sparse dimensions only
        candidates = clamp_to_target(
            X=candidates, target_point=self.target_point, clamp_tol=CLAMP_TOL
        )
        return candidates, expected_acquisition_value, weights

    def _optimize_with_homotopy(
        self,
        n: int,
        search_space_digest: SearchSpaceDigest,
        inequality_constraints: list[tuple[Tensor, Tensor, float]] | None = None,
        fixed_features: dict[int, float] | None = None,
        rounding_func: Callable[[Tensor], Tensor] | None = None,
        optimizer_options: dict[str, Any] | None = None,
    ) -> tuple[Tensor, Tensor, Tensor]:
        """Optimize SEBO ACQF with L0 norm using homotopy."""
        optimizer_options = optimizer_options or {}
        # extend to fixed a no homotopy_schedule schedule
        _tensorize = partial(torch.tensor, dtype=self.dtype, device=self.device)
<<<<<<< HEAD
        ssd = search_space_digest
        bounds = _tensorize(ssd.bounds).t()
=======
        bounds = _tensorize(search_space_digest.bounds).t()
>>>>>>> 1a43c91d
        homotopy_schedule = LogLinearHomotopySchedule(
            start=0.2,
            end=1e-3,
            num_steps=optimizer_options.get("num_homotopy_steps", 30),
        )

        # Prepare arguments for optimizer
        optimizer_options_with_defaults = optimizer_argparse(
            self.acqf,
            optimizer_options=optimizer_options,
            optimizer="optimize_acqf_homotopy",
        )

        homotopy = Homotopy(
            homotopy_parameters=[
                HomotopyParameter(
                    parameter=self.deterministic_model._f.a,
                    schedule=homotopy_schedule,
                )
            ],
<<<<<<< HEAD
        )
        batch_initial_conditions = get_batch_initial_conditions(
            acq_function=self.acqf,
            raw_samples=optimizer_options_with_defaults["raw_samples"],
            # pyre-fixme[6]: For 3rd argument expected `Tensor` but got
            #  `Union[Tensor, Module]`.
            X_pareto=self.acqf.X_baseline,
            target_point=self.target_point,
            bounds=bounds,
            num_restarts=optimizer_options_with_defaults["num_restarts"],
=======
>>>>>>> 1a43c91d
        )

        if "batch_initial_conditions" not in optimizer_options_with_defaults:
            optimizer_options_with_defaults["batch_initial_conditions"] = (
                get_batch_initial_conditions(
                    acq_function=self.acqf,
                    raw_samples=optimizer_options_with_defaults["raw_samples"],
                    inequality_constraints=inequality_constraints,
                    fixed_features=fixed_features,
                    X_pareto=assert_is_instance(self.acqf.X_baseline, Tensor),
                    target_point=self.target_point,
                    bounds=bounds,
                    num_restarts=optimizer_options_with_defaults["num_restarts"],
                )
            )

        candidates, expected_acquisition_value = optimize_acqf_homotopy(
            q=n,
            acq_function=self.acqf,
            bounds=bounds,
            homotopy=homotopy,
            num_restarts=optimizer_options_with_defaults["num_restarts"],
            raw_samples=optimizer_options_with_defaults["raw_samples"],
            inequality_constraints=inequality_constraints,
            post_processing_func=rounding_func,
            fixed_features=fixed_features,
            batch_initial_conditions=optimizer_options_with_defaults[
                "batch_initial_conditions"
            ],
        )
        return (
            candidates,
            expected_acquisition_value,
            torch.ones(n, device=candidates.device, dtype=candidates.dtype),
        )


def L1_norm_func(X: Tensor, init_point: Tensor) -> Tensor:
    r"""L1_norm takes in a a `batch_shape x n x d`-dim input tensor `X`
    to a `batch_shape x n x 1`-dimensional L1 norm tensor. To be used
    for constructing a GenericDeterministicModel.
    """
    return torch.linalg.norm((X - init_point), ord=1, dim=-1, keepdim=True)


def clamp_to_target(X: Tensor, target_point: Tensor, clamp_tol: float) -> Tensor:
    """Clamp generated candidates within the given ranges to the target point.

    Args:
        X: A `batch_shape x n x d`-dim input tensor `X`.
        target_point: A tensor of size `d` corresponding to the target point.
        clamp_tol: The clamping tolerance. Any value within `clamp_tol` of the
            `target_point` will be clamped to the `target_point`.
    """
    clamp_mask = (X - target_point).abs() <= clamp_tol
    X[clamp_mask] = target_point.clone().repeat(*X.shape[:-1], 1)[clamp_mask]
    return X


def get_batch_initial_conditions(
    acq_function: AcquisitionFunction,
    raw_samples: int,
    X_pareto: Tensor,
    target_point: Tensor,
    bounds: Tensor,
    num_restarts: int = 20,
<<<<<<< HEAD
) -> Tensor:
    """Generate starting points for the SEBO acquisition function optimization."""
    tkwargs: dict[str, Any] = {"device": X_pareto.device, "dtype": X_pareto.dtype}
    dim = X_pareto.shape[-1]  # dimension
    num_sobol, num_local = num_restarts // 2, num_restarts - num_restarts // 2
    # (1) Global sparse Sobol points
    X_cand_sobol = (
        SobolEngine(dimension=dim, scramble=True)
        .draw(raw_samples, dtype=tkwargs["dtype"])
        .to(**tkwargs)
    )
    X_cand_sobol = unnormalize(X_cand_sobol, bounds=bounds)
    acq_vals = acq_function(X_cand_sobol.unsqueeze(1))
    if len(X_pareto) == 0:
        return X_cand_sobol[acq_vals.topk(num_restarts).indices]

    X_cand_sobol = X_cand_sobol[acq_vals.topk(num_sobol).indices]
=======
    inequality_constraints: list[tuple[Tensor, Tensor, float]] | None = None,
    fixed_features: dict[int, float] | None = None,
) -> Tensor:
    """Generate starting points for the SEBO acquisition function optimization."""
    tkwargs: dict[str, Any] = {"device": X_pareto.device, "dtype": X_pareto.dtype}
    num_rand = num_restarts if len(X_pareto) == 0 else num_restarts // 2
    num_local = num_restarts - num_rand

    # (1) Random points (Sobol if no constraints, otherwise uses hit-and-run)
    X_cand_rand = gen_batch_initial_conditions(
        acq_function=acq_function,
        bounds=bounds,
        q=1,
        raw_samples=raw_samples,
        num_restarts=num_rand,
        options={"topn": True},
        fixed_features=fixed_features,
        inequality_constraints=inequality_constraints,
    ).to(**tkwargs)

    if num_local == 0:
        return X_cand_rand

>>>>>>> 1a43c91d
    # (2) Perturbations of points on the Pareto frontier (done by TuRBO/Spearmint)
    X_cand_local = X_pareto.clone()[
        torch.randint(high=len(X_pareto), size=(raw_samples,))
    ]
    mask = X_cand_local != target_point
    X_cand_local[mask] += (
        0.2 * ((bounds[1] - bounds[0]) * torch.randn_like(X_cand_local))[mask]
    )
<<<<<<< HEAD
    X_cand_local = torch.clamp(X_cand_local, min=bounds[0], max=bounds[1])
    X_cand_local = X_cand_local[
        acq_function(X_cand_local.unsqueeze(1)).topk(num_local).indices
    ]
    return torch.cat((X_cand_sobol, X_cand_local), dim=0).unsqueeze(1)
=======
    X_cand_local = torch.clamp(X_cand_local.unsqueeze(1), min=bounds[0], max=bounds[1])
    X_cand_local = X_cand_local[acq_function(X_cand_local).topk(num_local).indices]
    return torch.cat((X_cand_rand, X_cand_local), dim=0)
>>>>>>> 1a43c91d
<|MERGE_RESOLUTION|>--- conflicted
+++ resolved
@@ -37,12 +37,7 @@
     optimize_acqf_homotopy,
 )
 from botorch.utils.datasets import SupervisedDataset
-<<<<<<< HEAD
-from botorch.utils.transforms import unnormalize
-from pyre_extensions import none_throws
-=======
 from pyre_extensions import assert_is_instance, none_throws
->>>>>>> 1a43c91d
 from torch import Tensor
 
 CLAMP_TOL = 1e-2
@@ -278,12 +273,7 @@
         optimizer_options = optimizer_options or {}
         # extend to fixed a no homotopy_schedule schedule
         _tensorize = partial(torch.tensor, dtype=self.dtype, device=self.device)
-<<<<<<< HEAD
-        ssd = search_space_digest
-        bounds = _tensorize(ssd.bounds).t()
-=======
         bounds = _tensorize(search_space_digest.bounds).t()
->>>>>>> 1a43c91d
         homotopy_schedule = LogLinearHomotopySchedule(
             start=0.2,
             end=1e-3,
@@ -304,19 +294,6 @@
                     schedule=homotopy_schedule,
                 )
             ],
-<<<<<<< HEAD
-        )
-        batch_initial_conditions = get_batch_initial_conditions(
-            acq_function=self.acqf,
-            raw_samples=optimizer_options_with_defaults["raw_samples"],
-            # pyre-fixme[6]: For 3rd argument expected `Tensor` but got
-            #  `Union[Tensor, Module]`.
-            X_pareto=self.acqf.X_baseline,
-            target_point=self.target_point,
-            bounds=bounds,
-            num_restarts=optimizer_options_with_defaults["num_restarts"],
-=======
->>>>>>> 1a43c91d
         )
 
         if "batch_initial_conditions" not in optimizer_options_with_defaults:
@@ -383,25 +360,6 @@
     target_point: Tensor,
     bounds: Tensor,
     num_restarts: int = 20,
-<<<<<<< HEAD
-) -> Tensor:
-    """Generate starting points for the SEBO acquisition function optimization."""
-    tkwargs: dict[str, Any] = {"device": X_pareto.device, "dtype": X_pareto.dtype}
-    dim = X_pareto.shape[-1]  # dimension
-    num_sobol, num_local = num_restarts // 2, num_restarts - num_restarts // 2
-    # (1) Global sparse Sobol points
-    X_cand_sobol = (
-        SobolEngine(dimension=dim, scramble=True)
-        .draw(raw_samples, dtype=tkwargs["dtype"])
-        .to(**tkwargs)
-    )
-    X_cand_sobol = unnormalize(X_cand_sobol, bounds=bounds)
-    acq_vals = acq_function(X_cand_sobol.unsqueeze(1))
-    if len(X_pareto) == 0:
-        return X_cand_sobol[acq_vals.topk(num_restarts).indices]
-
-    X_cand_sobol = X_cand_sobol[acq_vals.topk(num_sobol).indices]
-=======
     inequality_constraints: list[tuple[Tensor, Tensor, float]] | None = None,
     fixed_features: dict[int, float] | None = None,
 ) -> Tensor:
@@ -425,7 +383,6 @@
     if num_local == 0:
         return X_cand_rand
 
->>>>>>> 1a43c91d
     # (2) Perturbations of points on the Pareto frontier (done by TuRBO/Spearmint)
     X_cand_local = X_pareto.clone()[
         torch.randint(high=len(X_pareto), size=(raw_samples,))
@@ -434,14 +391,6 @@
     X_cand_local[mask] += (
         0.2 * ((bounds[1] - bounds[0]) * torch.randn_like(X_cand_local))[mask]
     )
-<<<<<<< HEAD
-    X_cand_local = torch.clamp(X_cand_local, min=bounds[0], max=bounds[1])
-    X_cand_local = X_cand_local[
-        acq_function(X_cand_local.unsqueeze(1)).topk(num_local).indices
-    ]
-    return torch.cat((X_cand_sobol, X_cand_local), dim=0).unsqueeze(1)
-=======
     X_cand_local = torch.clamp(X_cand_local.unsqueeze(1), min=bounds[0], max=bounds[1])
     X_cand_local = X_cand_local[acq_function(X_cand_local).topk(num_local).indices]
-    return torch.cat((X_cand_rand, X_cand_local), dim=0)
->>>>>>> 1a43c91d
+    return torch.cat((X_cand_rand, X_cand_local), dim=0)