--- conflicted
+++ resolved
@@ -10,13 +10,8 @@
 
 import itertools
 import warnings
-<<<<<<< HEAD
-from collections.abc import Callable, Mapping
-from typing import Protocol, Sequence, Union
-=======
 from collections.abc import Callable, Mapping, Sequence
 from typing import Protocol, TypeVar, Union
->>>>>>> 1a43c91d
 
 import numpy as np
 import numpy.typing as npt
@@ -26,10 +21,7 @@
 from ax.models.types import TConfig
 from botorch.acquisition.risk_measures import RiskMeasureMCObjective
 from botorch.exceptions.warnings import OptimizationWarning
-<<<<<<< HEAD
-=======
 from pyre_extensions import assert_is_instance
->>>>>>> 1a43c91d
 from torch import Tensor
 
 
@@ -259,11 +251,7 @@
 
 
 def validate_bounds(
-<<<<<<< HEAD
-    bounds: list[tuple[float, float]],
-=======
     bounds: Sequence[tuple[float, float]],
->>>>>>> 1a43c91d
     fixed_feature_indices: npt.NDArray,
 ) -> None:
     """Ensure the requested space is [0,1]^d.
@@ -362,11 +350,7 @@
 
 
 def best_in_sample_point(
-<<<<<<< HEAD
-    Xs: list[torch.Tensor] | list[npt.NDArray],
-=======
     Xs: Sequence[TTensoray],
->>>>>>> 1a43c91d
     model: TorchModelLike,
     bounds: Sequence[tuple[float, float]],
     objective_weights: TTensoray | None,
@@ -520,19 +504,10 @@
 
 
 def get_observed(
-<<<<<<< HEAD
-    Xs: list[torch.Tensor] | list[npt.NDArray],
-    objective_weights: Tensoray,
-    outcome_constraints: tuple[Tensoray, Tensoray] | None = None,
-    # pyre-fixme[7]: Expected `Union[ndarray[typing.Any, typing.Any], Tensor]` but got
-    #  implicit return value of `None`.
-) -> Tensoray:
-=======
     Xs: Sequence[TTensoray],
     objective_weights: TTensoray,
     outcome_constraints: tuple[TTensoray, TTensoray] | None = None,
 ) -> TTensoray:
->>>>>>> 1a43c91d
     """Filter points to those that are observed for objective outcomes and outcomes
     that show up in outcome_constraints (if there are any).
 
@@ -566,14 +541,6 @@
         # pyre-fixme[7]: This function only returns a Numpy array when Xs
         # contains all Numpy arrays, but Pyre doesn't understand
         return np.array(list(X_obs_set), dtype=Xs[0].dtype)  # (n x d)
-<<<<<<< HEAD
-    if isinstance(Xs[0], torch.Tensor):
-        # pyre-fixme[6]: For 3rd param expected `Optional[_C.dtype]` but got
-        #  `Union[np.dtype, _C.dtype]`.
-        # pyre-fixme[16]: Item `ndarray` of `Union[ndarray[typing.Any, typing.Any],
-        #  Tensor]` has no attribute `device`.
-        return torch.tensor(list(X_obs_set), device=Xs[0].device, dtype=Xs[0].dtype)
-=======
     # pyre-fixme[7]: This function only returns a tensor when Xs
     # contains all tensors, but Pyre doesn't understand`.
     return torch.tensor(
@@ -581,7 +548,6 @@
         device=assert_is_instance(Xs[0], torch.Tensor).device,
         dtype=Xs[0].dtype,
     )
->>>>>>> 1a43c91d
 
 
 def filter_constraints_and_fixed_features(
@@ -612,12 +578,9 @@
     X_np = X.cpu().numpy() if isinstance(X, torch.Tensor) else X
     feas = np.ones(X_np.shape[0], dtype=bool)  # (n)
     for i, b in enumerate(bounds):
-        # pyre-fixme[6]: For 1st argument expected `Tensor` but got
-        #  `Union[ndarray[Any, dtype[Any]], Tensor]`.
         feas &= (X_np[:, i] >= b[0]) & (X_np[:, i] <= b[1])
     if linear_constraints is not None:
         A, b = as_array(linear_constraints)  # (m x d) and (m x 1)
-        # pyre-fixme[20]: Call `torch._C.TensorBase.transpose` expects argument `dim0`.
         feas &= (A @ X_np.transpose() <= b).all(axis=0)
     if fixed_features is not None:
         for idx, val in fixed_features.items():
