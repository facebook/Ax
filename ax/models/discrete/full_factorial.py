#!/usr/bin/env python3
# Copyright (c) Meta Platforms, Inc. and affiliates.
#
# This source code is licensed under the MIT license found in the
# LICENSE file in the root directory of this source tree.

# pyre-strict

import itertools
import logging
from collections.abc import Sequence
from functools import reduce
from operator import mul

import numpy.typing as npt
from ax.core.types import TGenMetadata, TParamValue, TParamValueList
from ax.models.discrete_base import DiscreteModel
from ax.models.types import TConfig
from ax.utils.common.docutils import copy_doc
from ax.utils.common.logger import get_logger


logger: logging.Logger = get_logger(__name__)


class FullFactorialGenerator(DiscreteModel):
    """Generator for full factorial designs.

    Generates arms for all possible combinations of parameter values,
    each with weight 1.

    The value of n supplied to `gen` will be ignored, as the number
    of arms generated is determined by the list of parameter values.
    To suppress this warning, use n = -1.
    """

    def __init__(
        self, max_cardinality: int = 100, check_cardinality: bool = True
    ) -> None:
        """
        Args:
            max_cardinality: maximum number of arms allowed if
                check_cardinality == True. Default is 100.
            check_cardinality: if True, throw if number of arms
                exceeds max_cardinality.
        """
        super().__init__()
        self.max_cardinality = max_cardinality
        self.check_cardinality = check_cardinality

    @copy_doc(DiscreteModel.gen)
    # pyre-fixme[15]: Inconsistent override in return
    def gen(
        self,
        n: int,
<<<<<<< HEAD
        parameter_values: list[TParamValueList],
=======
        parameter_values: Sequence[Sequence[TParamValue]],
>>>>>>> 1a43c91d
        objective_weights: npt.NDArray | None,
        outcome_constraints: tuple[npt.NDArray, npt.NDArray] | None = None,
        fixed_features: dict[int, TParamValue] | None = None,
        pending_observations: Sequence[Sequence[Sequence[TParamValue]]] | None = None,
        model_gen_options: TConfig | None = None,
    ) -> tuple[list[TParamValueList], list[float], TGenMetadata]:
        if n != -1:
            logger.warning(
                "FullFactorialGenerator will ignore the specified value of n. "
                "The generator automatically determines how many arms to "
                "generate."
            )

        if fixed_features:
            # Make a copy so as to not mutate it
            parameter_values = list(parameter_values)
            for fixed_feature_index, fixed_feature_value in fixed_features.items():
                parameter_values[fixed_feature_index] = [fixed_feature_value]

        num_arms = reduce(mul, [len(values) for values in parameter_values], 1)
        if self.check_cardinality and num_arms > self.max_cardinality:
            raise ValueError(
                f"FullFactorialGenerator generated {num_arms} arms, "
                f"but the maximum number of arms allowed is "
                f"{self.max_cardinality}."
            )

        points = [list(x) for x in itertools.product(*parameter_values)]
        return (points, [1.0 for _ in range(len(points))], {})<|MERGE_RESOLUTION|>--- conflicted
+++ resolved
@@ -53,11 +53,7 @@
     def gen(
         self,
         n: int,
-<<<<<<< HEAD
-        parameter_values: list[TParamValueList],
-=======
         parameter_values: Sequence[Sequence[TParamValue]],
->>>>>>> 1a43c91d
         objective_weights: npt.NDArray | None,
         outcome_constraints: tuple[npt.NDArray, npt.NDArray] | None = None,
         fixed_features: dict[int, TParamValue] | None = None,
