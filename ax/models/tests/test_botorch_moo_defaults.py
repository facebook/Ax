#!/usr/bin/env python3
# Copyright (c) Meta Platforms, Inc. and affiliates.
#
# This source code is licensed under the MIT license found in the
# LICENSE file in the root directory of this source tree.

# pyre-strict

from contextlib import ExitStack
from typing import Any, cast
from unittest import mock
from warnings import catch_warnings, simplefilter

import numpy as np
import torch
from ax.core.search_space import SearchSpaceDigest
from ax.models.torch.botorch_defaults import NO_OBSERVED_POINTS_MESSAGE
<<<<<<< HEAD
=======
from ax.models.torch.botorch_modular.model import BoTorchModel
>>>>>>> 1a43c91d
from ax.models.torch.botorch_moo import MultiObjectiveBotorchModel
from ax.models.torch.botorch_moo_defaults import (
    get_outcome_constraint_transforms,
    get_qLogEHVI,
    get_qLogNEHVI,
    get_weighted_mc_objective_and_objective_thresholds,
    infer_objective_thresholds,
    pareto_frontier_evaluator,
)
from ax.models.torch.utils import _get_X_pending_and_observed
from ax.models.torch_base import TorchModel
from ax.utils.common.random import with_rng_seed
from ax.utils.common.testutils import TestCase
from ax.utils.testing.mock import mock_botorch_optimize_context_manager
from botorch.models.gp_regression import SingleTaskGP
from botorch.utils.datasets import SupervisedDataset
from botorch.utils.multi_objective.hypervolume import infer_reference_point
from botorch.utils.testing import MockModel, MockPosterior
from gpytorch.utils.warnings import NumericalWarning
from torch._tensor import Tensor


MOO_DEFAULTS_PATH: str = "ax.models.torch.botorch_moo_defaults"
GET_ACQF_PATH: str = MOO_DEFAULTS_PATH + ".get_acquisition_function"
GET_CONSTRAINT_PATH: str = MOO_DEFAULTS_PATH + ".get_outcome_constraint_transforms"
GET_OBJ_PATH: str = (
    MOO_DEFAULTS_PATH + ".get_weighted_mc_objective_and_objective_thresholds"
)
FIT_MODEL_MO_PATH = "ax.models.torch.botorch_defaults.fit_gpytorch_mll"


def _fit_model(
    model: TorchModel, X: torch.Tensor, Y: torch.Tensor, Yvar: torch.Tensor
) -> None:
    bounds = [(0.0, 4.0), (0.0, 4.0)]
    datasets = [
        SupervisedDataset(
            X=X,
            Y=Y,
            Yvar=Yvar,
            feature_names=["x1", "x2"],
            outcome_names=["a", "b", "c"],
        )
    ]
    search_space_digest = SearchSpaceDigest(feature_names=["x1", "x2"], bounds=bounds)
    with mock_botorch_optimize_context_manager(), catch_warnings():
        simplefilter(action="ignore", category=NumericalWarning)
        model.fit(datasets=datasets, search_space_digest=search_space_digest)


class FrontierEvaluatorTest(TestCase):
    def setUp(self) -> None:
        super().setUp()
        self.X = torch.tensor(
            [[1.0, 0.0], [1.0, 1.0], [1.0, 3.0], [2.0, 2.0], [3.0, 1.0]]
        )
        self.Y = torch.tensor(
            [
                [1.0, 0.0, 0.0],
                [1.0, 1.0, 1.0],
                [1.0, 3.0, 3.0],
                [2.0, 2.0, 4.0],
                [3.0, 1.0, 3.0],
            ]
        )
        self.Yvar = torch.zeros(5, 3)
        self.objective_thresholds = torch.tensor([0.5, 1.5])
        self.objective_weights = torch.tensor([1.0, 1.0])

    def test_pareto_frontier_raise_error_when_missing_data(self) -> None:
        with self.assertRaises(ValueError):
            pareto_frontier_evaluator(
                model=MultiObjectiveBotorchModel(),
                objective_thresholds=self.objective_thresholds,
                objective_weights=self.objective_weights,
                Yvar=self.Yvar,
            )

    def test_pareto_frontier_evaluator_raw(self) -> None:
        model = BoTorchModel()
        _fit_model(model=model, X=self.X, Y=self.Y, Yvar=self.Yvar)
        Yvar = torch.diag_embed(self.Yvar)
        Y, cov, indx = pareto_frontier_evaluator(
            model=model,
            objective_weights=self.objective_weights,
            objective_thresholds=self.objective_thresholds,
            Y=self.Y,
            Yvar=Yvar,
        )
        pred = self.Y[2:4]
        self.assertTrue(torch.allclose(Y, pred), f"{Y} does not match {pred}")
        expected_cov = Yvar[2:4]
        self.assertTrue(torch.allclose(expected_cov, cov))
        self.assertTrue(torch.equal(torch.arange(2, 4), indx))

        # Omit objective_thresholds
        Y, cov, indx = pareto_frontier_evaluator(
            model=model,
            objective_weights=self.objective_weights,
            Y=self.Y,
            Yvar=Yvar,
        )
        pred = self.Y[2:]
        self.assertTrue(torch.allclose(Y, pred), f"{Y} does not match {pred}")
        expected_cov = Yvar[2:]
        self.assertTrue(torch.allclose(expected_cov, cov))
        self.assertTrue(torch.equal(torch.arange(2, 5), indx))

        # Change objective_weights so goal is to minimize b
        Y, cov, indx = pareto_frontier_evaluator(
            model=model,
            objective_weights=torch.tensor([1.0, -1.0]),
            objective_thresholds=self.objective_thresholds,
            Y=self.Y,
            Yvar=Yvar,
        )
        pred = self.Y[[0, 4]]
        self.assertTrue(
            torch.allclose(Y, pred), f"actual {Y} does not match pred {pred}"
        )
        expected_cov = Yvar[[0, 4]]
        self.assertTrue(torch.allclose(expected_cov, cov))

        # test no points better than reference point
        Y, cov, indx = pareto_frontier_evaluator(
            model=model,
            objective_weights=self.objective_weights,
            objective_thresholds=torch.full_like(self.objective_thresholds, 100.0),
            Y=self.Y,
            Yvar=Yvar,
        )
        self.assertTrue(torch.equal(Y, self.Y[:0]))
        self.assertTrue(torch.equal(cov, torch.zeros(0, 3, 3)))
        self.assertTrue(torch.equal(torch.tensor([], dtype=torch.long), indx))

    def test_pareto_frontier_evaluator_predict(self) -> None:
        def dummy_predict(
            model: MultiObjectiveBotorchModel,
            X: Tensor,
            use_posterior_predictive: bool = False,
        ) -> tuple[Tensor, Tensor]:
            # Add column to X that is a product of previous elements.
            mean = torch.cat([X, torch.prod(X, dim=1).reshape(-1, 1)], dim=1)
            cov = torch.zeros(mean.shape[0], mean.shape[1], mean.shape[1])
            return mean, cov

        # pyre-fixme: Incompatible parameter type [6]: In call
        # `MultiObjectiveBotorchModel.__init__`, for argument `model_predictor`,
        # expected `typing.Callable[[Model, Tensor, bool], Tuple[Tensor,
        # Tensor]]` but got named arguments
        model = MultiObjectiveBotorchModel(model_predictor=dummy_predict)
        _fit_model(model=model, X=self.X, Y=self.Y, Yvar=self.Yvar)

        Y, _, indx = pareto_frontier_evaluator(
            model=model,
            objective_weights=self.objective_weights,
            objective_thresholds=self.objective_thresholds,
            X=self.X,
        )
        pred = self.Y[2:4]
        self.assertTrue(
            torch.allclose(Y, pred), f"actual {Y} does not match pred {pred}"
        )
        self.assertTrue(torch.equal(torch.arange(2, 4), indx))

    def test_pareto_frontier_evaluator_with_outcome_constraints(self) -> None:
        model = MultiObjectiveBotorchModel()
        Y, _, indx = pareto_frontier_evaluator(
            model=model,
            objective_weights=self.objective_weights,
            objective_thresholds=self.objective_thresholds,
            Y=self.Y,
            Yvar=self.Yvar,
            outcome_constraints=(
                torch.tensor([[0.0, 0.0, 1.0]]),
                torch.tensor([[3.5]]),
            ),
        )
        pred = self.Y[2, :]
        self.assertTrue(
            torch.allclose(Y, pred), f"actual {Y} does not match pred {pred}"
        )
        self.assertTrue(torch.equal(torch.tensor([2], dtype=torch.long), indx))

    def test_pareto_frontier_evaluator_with_nan(self) -> None:
        Y = torch.cat([self.Y, torch.zeros(5, 1)], dim=-1)
        Yvar = torch.zeros(5, 4, 4)
        weights = torch.tensor([1.0, 1.0, 0.0, 0.0])
        outcome_constraints = (
            torch.tensor([[0.0, 0.0, 1.0, 0.0]]),
            torch.tensor([[3.5]]),
        )
        # Evaluate without NaNs as a baseline.
        _, _, idx = pareto_frontier_evaluator(
            model=None, objective_weights=weights, Y=Y, Yvar=Yvar
        )
        self.assertEqual(idx.tolist(), [2, 3, 4])
        # Set an element of idx 2 to NaN. Should be removed.
        Y[2, 1] = float("nan")
        _, _, idx = pareto_frontier_evaluator(
            model=None, objective_weights=weights, Y=Y, Yvar=Yvar
        )
        self.assertEqual(idx.tolist(), [3, 4])
        # Set the unused constraint element of idx 3 to NaN. No effect.
        Y[3, 2] = float("nan")
        _, _, idx = pareto_frontier_evaluator(
            model=None, objective_weights=weights, Y=Y, Yvar=Yvar
        )
        self.assertEqual(idx.tolist(), [3, 4])
        # Add constraint, 3 should be removed.
        _, _, idx = pareto_frontier_evaluator(
            model=None,
            objective_weights=weights,
            Y=Y,
            Yvar=Yvar,
            outcome_constraints=outcome_constraints,
        )
        self.assertEqual(idx.tolist(), [4])
        # Set unused index of 4 to NaN. No effect.
        Y[4, 3] = float("nan")
        _, _, idx = pareto_frontier_evaluator(
            model=None,
            objective_weights=weights,
            Y=Y,
            Yvar=Yvar,
            outcome_constraints=outcome_constraints,
        )
        self.assertEqual(idx.tolist(), [4])


class BotorchMOODefaultsTest(TestCase):
    def test_get_qLogEHVI_input_validation_errors(self) -> None:
        weights = torch.ones(2)
        objective_thresholds = torch.zeros(2)
<<<<<<< HEAD
        mm = MockModel(MockPosterior())
=======
        # Note: this is a real BoTorch `Model` with a real `Posterior`, not a
        # `unittest.mock.Mock`
        mm = MockModel(posterior=MockPosterior())
>>>>>>> 1a43c91d
        with self.assertRaisesRegex(ValueError, NO_OBSERVED_POINTS_MESSAGE):
            get_qLogEHVI(
                model=mm,
                objective_weights=weights,
                objective_thresholds=objective_thresholds,
            )

    def test_get_weighted_mc_objective_and_objective_thresholds(self) -> None:
        objective_weights = torch.tensor([0.0, 1.0, 0.0, 1.0])
        objective_thresholds = torch.arange(4, dtype=torch.float)
        (
            weighted_obj,
            new_obj_thresholds,
        ) = get_weighted_mc_objective_and_objective_thresholds(
            objective_weights=objective_weights,
            objective_thresholds=objective_thresholds,
        )
        self.assertTrue(torch.equal(weighted_obj.weights, objective_weights[[1, 3]]))
        self.assertEqual(weighted_obj.outcomes.tolist(), [1, 3])
        self.assertTrue(torch.equal(new_obj_thresholds, objective_thresholds[[1, 3]]))

    def test_get_qLogNEHVI_input_validation_errors(self) -> None:
        weights = torch.ones(2)
        objective_thresholds = torch.zeros(2)
        with self.assertRaisesRegex(ValueError, NO_OBSERVED_POINTS_MESSAGE):
            get_qLogNEHVI(
                # pyre-fixme[6] In call `get_qLogNEHVI`, for argument `model`,
                # expected `Model` but got `None`.
                model=None,
                objective_weights=weights,
                objective_thresholds=objective_thresholds,
            )

    @mock.patch(  # pyre-ignore
        "ax.models.torch.botorch_moo_defaults._check_posterior_type",
        wraps=lambda y: y,
    )
    def test_get_qLogEHVI(self, _) -> None:
        weights = torch.tensor([0.0, 1.0, 1.0])
        X_observed = torch.rand(4, 3)
        X_pending = torch.rand(1, 3)
        constraints = (torch.tensor([1.0, 0.0, 0.0]), torch.tensor([[10.0]]))
        Y = torch.rand(4, 3)
        mm = MockModel(MockPosterior(mean=Y))
        objective_thresholds = torch.arange(3, dtype=torch.float)
        obj_and_obj_t = get_weighted_mc_objective_and_objective_thresholds(
            objective_weights=weights,
            objective_thresholds=objective_thresholds,
        )
        (weighted_obj, new_obj_thresholds) = obj_and_obj_t
        cons_tfs = get_outcome_constraint_transforms(constraints)
        with with_rng_seed(0):
            seed = torch.randint(1, 10000, (1,)).item()
        with ExitStack() as es:
            mock_get_acqf = es.enter_context(mock.patch(GET_ACQF_PATH))
            es.enter_context(
                mock.patch(MOO_DEFAULTS_PATH + ".assert_is_instance", wraps=cast)
            )
            es.enter_context(mock.patch(GET_CONSTRAINT_PATH, return_value=cons_tfs))
            es.enter_context(mock.patch(GET_OBJ_PATH, return_value=obj_and_obj_t))
            es.enter_context(with_rng_seed(0))
            get_qLogEHVI(
                model=mm,
                objective_weights=weights,
                outcome_constraints=constraints,
                objective_thresholds=objective_thresholds,
                X_observed=X_observed,
                X_pending=X_pending,
            )
            mock_get_acqf.assert_called_once_with(
                acquisition_function_name="qLogEHVI",
                model=mm,
                objective=weighted_obj,
                X_observed=X_observed,
                X_pending=X_pending,
                constraints=cons_tfs,
                mc_samples=128,
                alpha=0.0,
                seed=seed,
                ref_point=new_obj_thresholds.tolist(),
                Y=Y,
            )

    # test infer objective thresholds alone
    @mock.patch(  # pyre-ignore
        "ax.models.torch.botorch_moo_defaults._check_posterior_type",
        wraps=lambda y: y,
    )
    def test_infer_objective_thresholds(self, _, cuda: bool = False) -> None:
        # TODO: refactor this test into smaller test cases
        for dtype in (torch.float, torch.double):
            tkwargs: dict[str, Any] = {
                "device": torch.device("cuda") if cuda else torch.device("cpu"),
                "dtype": dtype,
            }
            posterior = MockPosterior(
                mean=torch.tensor(
                    [
                        [11.0, 2.0],
                        [9.0, 3.0],
                    ],
                    **tkwargs,
                )
            )
            Xs = [torch.tensor([[1.0, 2.0, 3.0], [2.0, 3.0, 4.0]], **tkwargs)]
            bounds = [(0.0, 1.0), (1.0, 4.0), (2.0, 5.0)]
            outcome_constraints = (
                torch.tensor([[1.0, 0.0, 0.0]], **tkwargs),
                torch.tensor([[10.0]], **tkwargs),
            )
            linear_constraints = (
                torch.tensor([1.0, 0.0, 0.0], **tkwargs),
                torch.tensor([2.0], **tkwargs),
            )
            objective_weights = torch.tensor([-1.0, -1.0, 0.0], **tkwargs)
            with ExitStack() as es:
                _mock_get_X_pending_and_observed = es.enter_context(
                    mock.patch(
                        "ax.models.torch.botorch_moo_defaults."
                        "_get_X_pending_and_observed",
                        wraps=_get_X_pending_and_observed,
                    )
                )
                _mock_infer_reference_point = es.enter_context(
                    mock.patch(
                        "ax.models.torch.botorch_moo_defaults.infer_reference_point",
                        wraps=infer_reference_point,
                    )
                )
                model = SingleTaskGP(train_X=Xs[0], train_Y=torch.rand(2, 3, **tkwargs))
                es.enter_context(
                    mock.patch.object(model, "posterior", return_value=posterior)
                )

                # test passing Xs
                obj_thresholds = infer_objective_thresholds(
                    model,
                    bounds=bounds,
                    objective_weights=objective_weights,
                    outcome_constraints=outcome_constraints,
                    fixed_features={},
                    linear_constraints=linear_constraints,
                    Xs=Xs + Xs,
                )
            _mock_get_X_pending_and_observed.assert_called_once()
            ckwargs = _mock_get_X_pending_and_observed.call_args[1]
            actual_Xs = ckwargs["Xs"]
            for X in actual_Xs:
                self.assertTrue(torch.equal(X, Xs[0]))
            self.assertEqual(ckwargs["bounds"], bounds)
            self.assertTrue(
                torch.equal(ckwargs["objective_weights"], objective_weights)
            )
            oc = ckwargs["outcome_constraints"]
            self.assertTrue(torch.equal(oc[0], outcome_constraints[0]))
            self.assertTrue(torch.equal(oc[1], outcome_constraints[1]))
            self.assertEqual(ckwargs["fixed_features"], {})
            lc = ckwargs["linear_constraints"]
            self.assertTrue(torch.equal(lc[0], linear_constraints[0]))
            self.assertTrue(torch.equal(lc[1], linear_constraints[1]))
            _mock_infer_reference_point.assert_called_once()
            ckwargs = _mock_infer_reference_point.call_args[1]
            self.assertEqual(ckwargs["scale"], 0.1)
            self.assertTrue(
                torch.equal(
                    ckwargs["pareto_Y"],
                    torch.tensor([[-9.0, -3.0]], **tkwargs),
                )
            )
            self.assertTrue(
                torch.equal(obj_thresholds[:2], torch.tensor([9.9, 3.3], **tkwargs))
            )
            self.assertTrue(np.isnan(obj_thresholds[2].item()))

            with ExitStack() as es:
                _mock_get_X_pending_and_observed = es.enter_context(
                    mock.patch(
                        "ax.models.torch.botorch_moo_defaults."
                        "_get_X_pending_and_observed",
                        wraps=_get_X_pending_and_observed,
                    )
                )
                _mock_infer_reference_point = es.enter_context(
                    mock.patch(
                        "ax.models.torch.botorch_moo_defaults.infer_reference_point",
                        wraps=infer_reference_point,
                    )
                )
                es.enter_context(
                    mock.patch.object(model, "posterior", return_value=posterior)
                )

                # test passing X_observed
                obj_thresholds = infer_objective_thresholds(
                    model,
                    objective_weights=objective_weights,
                    outcome_constraints=outcome_constraints,
                    X_observed=Xs[0],
                )
            _mock_get_X_pending_and_observed.assert_not_called()
            self.assertTrue(
                torch.equal(obj_thresholds[:2], torch.tensor([9.9, 3.3], **tkwargs))
            )
            self.assertTrue(np.isnan(obj_thresholds[2].item()))

            # test that value error is raised if bounds are not supplied
            with self.assertRaises(ValueError):
                infer_objective_thresholds(
                    model,
                    objective_weights=objective_weights,
                    Xs=Xs + Xs,
                )
            # test that value error is raised if Xs are not supplied
            with self.assertRaises(ValueError):
                infer_objective_thresholds(
                    model,
                    bounds=bounds,
                    objective_weights=objective_weights,
                )
            # test subset_model without subset_idcs
            with mock.patch.object(model, "posterior", return_value=posterior):
                obj_thresholds = infer_objective_thresholds(
                    model,
                    objective_weights=objective_weights,
                    outcome_constraints=outcome_constraints,
                    X_observed=Xs[0],
                )
            self.assertTrue(
                torch.equal(obj_thresholds[:2], torch.tensor([9.9, 3.3], **tkwargs))
            )
            self.assertTrue(np.isnan(obj_thresholds[2].item()))
            # test passing subset_idcs
            subset_idcs = torch.tensor(
                [0, 1], dtype=torch.long, device=tkwargs["device"]
            )

            with mock.patch.object(model, "posterior", return_value=posterior):
                obj_thresholds = infer_objective_thresholds(
                    model,
                    objective_weights=objective_weights,
                    outcome_constraints=outcome_constraints,
                    X_observed=Xs[0],
                    subset_idcs=subset_idcs,
                )
            self.assertTrue(
                torch.equal(obj_thresholds[:2], torch.tensor([9.9, 3.3], **tkwargs))
            )
            self.assertTrue(np.isnan(obj_thresholds[2].item()))
            # test without subsetting (e.g. if there are
            # 3 metrics for 2 objectives + 1 outcome constraint)
            outcome_constraints = (
                torch.tensor([[0.0, 0.0, 1.0]], **tkwargs),
                torch.tensor([[5.0]], **tkwargs),
            )
            with ExitStack() as es:
                _mock_get_X_pending_and_observed = es.enter_context(
                    mock.patch(
                        "ax.models.torch.botorch_moo_defaults."
                        "_get_X_pending_and_observed",
                        wraps=_get_X_pending_and_observed,
                    )
                )
                _mock_infer_reference_point = es.enter_context(
                    mock.patch(
                        "ax.models.torch.botorch_moo_defaults.infer_reference_point",
                        wraps=infer_reference_point,
                    )
                )
                es.enter_context(
                    mock.patch.object(
                        model,
                        "posterior",
                        return_value=MockPosterior(
                            mean=torch.tensor(
                                [
                                    [11.0, 2.0, 6.0],
                                    [9.0, 3.0, 4.0],
                                ],
                                **tkwargs,
                            )
                        ),
                    )
                )
                # test passing Xs
                obj_thresholds = infer_objective_thresholds(
                    model,
                    bounds=bounds,
                    objective_weights=objective_weights,
                    outcome_constraints=outcome_constraints,
                    fixed_features={},
                    linear_constraints=linear_constraints,
                    Xs=Xs + Xs + Xs,
                )
            self.assertTrue(
                torch.equal(obj_thresholds[:2], torch.tensor([9.9, 3.3], **tkwargs))
            )
            self.assertTrue(np.isnan(obj_thresholds[2].item()))

    def test_infer_objective_thresholds_cuda(self) -> None:
        if torch.cuda.is_available():
            self.test_infer_objective_thresholds(cuda=True)<|MERGE_RESOLUTION|>--- conflicted
+++ resolved
@@ -15,10 +15,7 @@
 import torch
 from ax.core.search_space import SearchSpaceDigest
 from ax.models.torch.botorch_defaults import NO_OBSERVED_POINTS_MESSAGE
-<<<<<<< HEAD
-=======
 from ax.models.torch.botorch_modular.model import BoTorchModel
->>>>>>> 1a43c91d
 from ax.models.torch.botorch_moo import MultiObjectiveBotorchModel
 from ax.models.torch.botorch_moo_defaults import (
     get_outcome_constraint_transforms,
@@ -253,13 +250,9 @@
     def test_get_qLogEHVI_input_validation_errors(self) -> None:
         weights = torch.ones(2)
         objective_thresholds = torch.zeros(2)
-<<<<<<< HEAD
-        mm = MockModel(MockPosterior())
-=======
         # Note: this is a real BoTorch `Model` with a real `Posterior`, not a
         # `unittest.mock.Mock`
         mm = MockModel(posterior=MockPosterior())
->>>>>>> 1a43c91d
         with self.assertRaisesRegex(ValueError, NO_OBSERVED_POINTS_MESSAGE):
             get_qLogEHVI(
                 model=mm,
