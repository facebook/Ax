--- conflicted
+++ resolved
@@ -21,10 +21,6 @@
     NO_OBSERVED_POINTS_MESSAGE,
 )
 from ax.utils.common.testutils import TestCase
-<<<<<<< HEAD
-from ax.utils.common.typeutils import checked_cast
-=======
->>>>>>> 1a43c91d
 from ax.utils.testing.mock import mock_botorch_optimize
 from botorch.acquisition.logei import (
     qLogExpectedImprovement,
@@ -53,11 +49,7 @@
 from gpytorch.priors import GammaPrior
 from gpytorch.priors.lkj_prior import LKJCovariancePrior
 from gpytorch.priors.prior import Prior
-<<<<<<< HEAD
-from pyre_extensions import none_throws
-=======
 from pyre_extensions import assert_is_instance, none_throws
->>>>>>> 1a43c91d
 
 
 class BotorchDefaultsTest(TestCase):
@@ -214,11 +206,7 @@
             Y=y,
             Yvar=var,
             task_feature=1,
-<<<<<<< HEAD
-            **deepcopy(kwargs6),  # pyre-ignore
-=======
             prior=deepcopy(prior),
->>>>>>> 1a43c91d
         )
         self.assertIsInstance(model, MultiTaskGP)
         self.assertIsInstance(model.likelihood, FixedNoiseGaussianLikelihood)
@@ -251,11 +239,7 @@
             Y=y,
             Yvar=var,
             covar_module=covar_module,
-<<<<<<< HEAD
-            **kwargs7,  # pyre-ignore
-=======
             prior=prior,
->>>>>>> 1a43c91d
         )
         self.assertIsInstance(model, SingleTaskGP)
         self.assertIsInstance(model.likelihood, FixedNoiseGaussianLikelihood)
@@ -272,13 +256,7 @@
 
     @mock.patch("ax.models.torch.botorch_defaults._get_model", wraps=_get_model)
     @mock_botorch_optimize
-<<<<<<< HEAD
-    # pyre-fixme[3]: Return type must be annotated.
-    # pyre-fixme[2]: Parameter must be annotated.
-    def test_task_feature(self, get_model_mock):
-=======
     def test_task_feature(self, get_model_mock: Mock) -> None:
->>>>>>> 1a43c91d
         x = [torch.zeros(2, 2)]
         y = [torch.zeros(2, 1)]
         yvars = [torch.ones(2, 1)]
@@ -334,14 +312,8 @@
                 refit_model=False,
             )
 
-<<<<<<< HEAD
-    @mock.patch("ax.models.torch.botorch_defaults._get_model", wraps=_get_model)
-    @mock_botorch_optimize
-    def test_pass_customized_prior(self, get_model_mock: Mock) -> None:
-=======
     @mock_botorch_optimize
     def test_pass_customized_prior(self) -> None:
->>>>>>> 1a43c91d
         x = [torch.zeros(2, 2)]
         y = [torch.zeros(2, 1)]
         yvars = [torch.ones(2, 1)]
