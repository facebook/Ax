#!/usr/bin/env python3
# Copyright (c) Meta Platforms, Inc. and affiliates.
#
# This source code is licensed under the MIT license found in the
# LICENSE file in the root directory of this source tree.

# pyre-strict

import numpy.typing as npt
from ax.metrics.noisy_function import NoisyFunctionMetric
from ax.utils.measurement.synthetic_functions import aug_branin, branin
from pyre_extensions import assert_is_instance


class BraninMetric(NoisyFunctionMetric):
    def f(self, x: npt.NDArray) -> float:
        x1, x2 = x
        return assert_is_instance(branin(x1=x1, x2=x2), float)


class NegativeBraninMetric(BraninMetric):
    def f(self, x: npt.NDArray) -> float:
        fpos = super().f(x)
        return -fpos


class AugmentedBraninMetric(NoisyFunctionMetric):
    def f(self, x: npt.NDArray) -> float:
<<<<<<< HEAD
        return checked_cast(float, aug_branin(x))
=======
        return assert_is_instance(aug_branin(x), float)
>>>>>>> 1a43c91d
<|MERGE_RESOLUTION|>--- conflicted
+++ resolved
@@ -26,8 +26,4 @@
 
 class AugmentedBraninMetric(NoisyFunctionMetric):
     def f(self, x: npt.NDArray) -> float:
-<<<<<<< HEAD
-        return checked_cast(float, aug_branin(x))
-=======
-        return assert_is_instance(aug_branin(x), float)
->>>>>>> 1a43c91d
+        return assert_is_instance(aug_branin(x), float)