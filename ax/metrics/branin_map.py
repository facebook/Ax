--- conflicted
+++ resolved
@@ -23,14 +23,8 @@
 from ax.core.metric import MetricFetchE
 from ax.metrics.noisy_function_map import NoisyFunctionMapMetric
 from ax.utils.common.result import Err, Ok
-<<<<<<< HEAD
-from ax.utils.common.typeutils import checked_cast
-from ax.utils.measurement.synthetic_functions import branin
-from pyre_extensions import none_throws
-=======
 from ax.utils.measurement.synthetic_functions import branin
 from pyre_extensions import assert_is_instance
->>>>>>> 1a43c91d
 
 FIDELITY = [0.1, 0.4, 0.7, 1.0]
 
@@ -147,11 +141,7 @@
         x1, x2 = x
 
         if self.rate is not None:
-<<<<<<< HEAD
-            weight = 1.0 + np.exp(-none_throws(self.rate) * timestamp)
-=======
             weight = 1.0 + self._decay_function(self.rate * timestamp)
->>>>>>> 1a43c91d
         else:
             weight = 1.0
 
