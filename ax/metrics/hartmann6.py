--- conflicted
+++ resolved
@@ -14,17 +14,9 @@
 
 class Hartmann6Metric(NoisyFunctionMetric):
     def f(self, x: npt.NDArray) -> float:
-<<<<<<< HEAD
-        return checked_cast(float, hartmann6(x))
-=======
         return assert_is_instance(hartmann6(x), float)
->>>>>>> 1a43c91d
 
 
 class AugmentedHartmann6Metric(NoisyFunctionMetric):
     def f(self, x: npt.NDArray) -> float:
-<<<<<<< HEAD
-        return checked_cast(float, aug_hartmann6(x))
-=======
-        return assert_is_instance(aug_hartmann6(x), float)
->>>>>>> 1a43c91d
+        return assert_is_instance(aug_hartmann6(x), float)