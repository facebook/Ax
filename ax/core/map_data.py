# Copyright (c) Meta Platforms, Inc. and affiliates.
#
# This source code is licensed under the MIT license found in the
# LICENSE file in the root directory of this source tree.

# pyre-strict

from __future__ import annotations

from bisect import bisect_right
from collections.abc import Iterable, Sequence
from copy import deepcopy
from logging import Logger
from typing import Any, Generic, TypeVar

import numpy as np
import numpy.typing as npt
import pandas as pd
from ax.core.data import _filter_df, Data
from ax.core.types import TMapTrialEvaluation
from ax.exceptions.core import UnsupportedError
from ax.utils.common.base import SortableBase
from ax.utils.common.docutils import copy_doc
from ax.utils.common.equality import dataframe_equals
from ax.utils.common.logger import get_logger
from ax.utils.common.serialization import (
    serialize_init_args,
    TClassDecoderRegistry,
    TDecoderRegistry,
)
from pyre_extensions import assert_is_instance

logger: Logger = get_logger(__name__)


T = TypeVar("T")


class MapKeyInfo(Generic[T], SortableBase):
    """Helper class storing map keys and auxilary info for use in MapData"""

    def __init__(
        self,
        key: str,
        default_value: T,
    ) -> None:
        self._key = key
        self._default_value = default_value

    def __str__(self) -> str:
        return f"MapKeyInfo({self.key}, {self.default_value})"

    def __hash__(self) -> int:
        return hash((self.key, self.default_value))

    def _unique_id(self) -> str:
        return str(self.__hash__())

    @property
    def key(self) -> str:
        return self._key

    @property
    def default_value(self) -> T:
        return self._default_value

    @property
    # pyre-fixme[24]: Generic type `type` expects 1 type parameter, use
    #  `typing.Type` to avoid runtime subscripting errors.
    def value_type(self) -> type:
        return type(self._default_value)

    def clone(self) -> MapKeyInfo[T]:
        """Return a copy of this MapKeyInfo."""
        return MapKeyInfo(key=self.key, default_value=deepcopy(self.default_value))


class MapData(Data):
    """Class storing mapping-like results for an experiment.

    Data is stored in a dataframe, and auxiliary information ((key name,
    default value) pairs) are stored in a collection of MapKeyInfo objects.

    Mapping-like results occur whenever a metric is reported as a collection
    of results, each element corresponding to a tuple of values.

    The simplest case is a sequence. For instance a time series is
    a mapping from the 1-tuple `(timestamp)` to (mean, sem) results.

    Another example: MultiFidelity results. This is a mapping from
    `(fidelity_feature_1, ..., fidelity_feature_n)` to (mean, sem) results.

    The dataframe is retrieved via the `map_df` property. The data can be stored
    to an external store for future use by attaching it to an experiment using
    `experiment.attach_data()` (this requires a description to be set.)
    """

    DEDUPLICATE_BY_COLUMNS = ["arm_name", "metric_name"]

    _map_df: pd.DataFrame
    _memo_df: pd.DataFrame | None

    # pyre-fixme[24]: Generic type `MapKeyInfo` expects 1 type parameter.
    _map_key_infos: list[MapKeyInfo]

    def __init__(
        self,
        df: pd.DataFrame | None = None,
        # pyre-fixme[24]: Generic type `MapKeyInfo` expects 1 type parameter.
        map_key_infos: Iterable[MapKeyInfo] | None = None,
        description: str | None = None,
        _skip_ordering_and_validation: bool = False,
    ) -> None:
        """Initialize a ``MapData`` object from the given DataFrame and MapKeyInfos.

        Args:
            df: DataFrame with underlying data, and required columns.
            map_key_infos: A list of MapKeyInfo objects, each of which contains
                information about the mapping-like structure of the data.
                See the class docstring for additional information.
            description: Human-readable description of data.
            _skip_ordering_and_validation: If True, uses the given DataFrame
                as is, without ordering its columns or validating its contents.
                Intended only for use in `MapData.filter`, where the contents
                of the DataFrame are known to be ordered and valid.
        """
        if map_key_infos is None and df is not None:
            raise ValueError("map_key_infos may be `None` iff `df` is None.")

        # pyre-fixme[4]: Attribute must be annotated.
        self._map_key_infos = list(map_key_infos) if map_key_infos is not None else []

        if df is None:  # If df is None create an empty dataframe with appropriate cols
            self._map_df = pd.DataFrame(
                columns=list(self.required_columns().union(self.map_keys))
            )
        elif _skip_ordering_and_validation:
            self._map_df = df
        else:
            columns = set(df.columns)
            missing_columns = self.required_columns() - columns
            if missing_columns:
                raise UnsupportedError(
                    f"Dataframe must contain required columns {missing_columns}."
                )
            extra_columns = columns - self.supported_columns(
                extra_column_names=self.map_keys
            )
            if extra_columns:
                raise UnsupportedError(
                    f"Columns {[mki.key for mki in extra_columns]} are not supported."
                )
            df = df.dropna(axis=0, how="all").reset_index(drop=True)
            df = self._safecast_df(df=df, extra_column_types=self.map_key_to_type)

            col_order = [
                c
                for c in self.column_data_types(self.map_key_to_type)
                if c in df.columns
            ]
            self._map_df = df[col_order]

        self.description = description

        self._memo_df = None

    def __eq__(self, o: MapData) -> bool:
        mkis_match = set(self.map_key_infos) == set(o.map_key_infos)
        dfs_match = dataframe_equals(self.map_df, o.map_df)

        return mkis_match and dfs_match

    @property
    def true_df(self) -> pd.DataFrame:
        return self.map_df

    @property
    # pyre-fixme[24]: Generic type `MapKeyInfo` expects 1 type parameter.
    def map_key_infos(self) -> list[MapKeyInfo]:
        return self._map_key_infos

    @property
    def map_keys(self) -> list[str]:
        return [mki.key for mki in self.map_key_infos]

    @property
    # pyre-fixme[24]: Generic type `type` expects 1 type parameter, use
    #  `typing.Type` to avoid runtime subscripting errors.
    def map_key_to_type(self) -> dict[str, type]:
        return {mki.key: mki.value_type for mki in self.map_key_infos}

    @staticmethod
    def from_multiple_map_data(
        data: Sequence[MapData],
        subset_metrics: Iterable[str] | None = None,
    ) -> MapData:
        if len(data) == 0:
            return MapData()

        unique_map_key_infos = []
        for mki in (mki for datum in data for mki in datum.map_key_infos):
            if any(
                mki.key == unique.key
                and not np.isclose(
                    mki.default_value, unique.default_value, equal_nan=True
                )
                for unique in unique_map_key_infos
            ):
                logger.warning(f"MapKeyInfo conflict for {mki.key}, eliding {mki}.")
            else:
                if not any(mki.key == unique.key for unique in unique_map_key_infos):
                    # If there is a key conflict but the mkis are equal, silently do
                    # not add the duplicate.
                    unique_map_key_infos.append(mki)

        df = pd.concat(
            [pd.DataFrame(columns=[mki.key for mki in unique_map_key_infos])]
            + [datum.map_df for datum in data]
        ).fillna(value={mki.key: mki.default_value for mki in unique_map_key_infos})

        if subset_metrics:
            subset_metrics_mask = df["metric_name"].isin(subset_metrics)
            df = df[subset_metrics_mask]

        return MapData(df=df, map_key_infos=unique_map_key_infos)

    @staticmethod
    def from_map_evaluations(
        evaluations: dict[str, TMapTrialEvaluation],
        trial_index: int,
        # pyre-fixme[24]: Generic type `MapKeyInfo` expects 1 type parameter.
        map_key_infos: Iterable[MapKeyInfo] | None = None,
    ) -> MapData:
        records = [
            {
                "arm_name": name,
                "metric_name": metric_name,
                "mean": value[0] if isinstance(value, tuple) else value,
                "sem": value[1] if isinstance(value, tuple) else None,
                "trial_index": trial_index,
                **map_dict,
            }
            for name, map_dict_and_metrics_list in evaluations.items()
            for map_dict, evaluation in map_dict_and_metrics_list
            for metric_name, value in evaluation.items()
        ]
        map_keys = {
            key
            for name, map_dict_and_metrics_list in evaluations.items()
            for map_dict, evaluation in map_dict_and_metrics_list
            for key in map_dict.keys()
        }
        map_key_infos = map_key_infos or [
            MapKeyInfo(key=key, default_value=np.nan) for key in map_keys
        ]

        if {mki.key for mki in map_key_infos} != map_keys:
            raise ValueError("Inconsistent map_key sets in evaluations.")

        return MapData(df=pd.DataFrame(records), map_key_infos=map_key_infos)

    @property
    def map_df(self) -> pd.DataFrame:
        return self._map_df

    @map_df.setter
    # pyre-fixme[3]: Return type must be annotated.
    def map_df(self, df: pd.DataFrame):
        raise UnsupportedError(
            "MapData's underlying DataFrame is immutable; create a new"
            + " MapData via `__init__` or `from_multiple_data`."
        )

    @classmethod
    def from_multiple_data(
        cls,
        data: Iterable[Data],
        subset_metrics: Iterable[str] | None = None,
    ) -> MapData:
        """Downcast instances of Data into instances of MapData with empty
        map_key_infos if necessary then combine as usual (filling in empty cells with
        default values).
        """
        map_datas = [
            (
                cls(df=datum.df, map_key_infos=[])
                if not isinstance(datum, MapData)
                else datum
            )
            for datum in data
        ]

        return cls.from_multiple_map_data(data=map_datas, subset_metrics=subset_metrics)

    @property
    def df(self) -> pd.DataFrame:
        """Returns a DataFrame that only contains the last (determined by map keys)
        observation for each (arm, metric) pair.
        """
        if self._memo_df is not None:
            return self._memo_df

        if len(self.map_keys) == 0:
            # If map_keys is empty just return the df
            return self.map_df

        self._memo_df = self.map_df.sort_values(self.map_keys).drop_duplicates(
            MapData.DEDUPLICATE_BY_COLUMNS, keep="last"
        )

        return self._memo_df

    @copy_doc(Data.filter)
    def filter(
        self,
        trial_indices: Iterable[int] | None = None,
        metric_names: Iterable[str] | None = None,
    ) -> MapData:
<<<<<<< HEAD
        return MapData(
            df=self._filter_df(
=======
        return self.__class__(
            df=_filter_df(
>>>>>>> 1a43c91d
                df=self.map_df, trial_indices=trial_indices, metric_names=metric_names
            ),
            map_key_infos=self.map_key_infos,
            _skip_ordering_and_validation=True,
        )

    @classmethod
    # pyre-fixme[2]: Parameter annotation cannot be `Any`.
    def serialize_init_args(cls, obj: Any) -> dict[str, Any]:
        map_data = assert_is_instance(obj, MapData)
        properties = serialize_init_args(
            obj=map_data, exclude_fields=["_skip_ordering_and_validation"]
        )
        properties["df"] = map_data.map_df
        properties["map_key_infos"] = [
            serialize_init_args(obj=mki) for mki in properties["map_key_infos"]
        ]
        return properties

    @classmethod
    def deserialize_init_args(
        cls,
        args: dict[str, Any],
        decoder_registry: TDecoderRegistry | None = None,
        class_decoder_registry: TClassDecoderRegistry | None = None,
    ) -> dict[str, Any]:
        """Given a dictionary, extract the properties needed to initialize the metric.
        Used for storage.
        """
        args["map_key_infos"] = [
            MapKeyInfo(d["key"], d["default_value"]) for d in args["map_key_infos"]
        ]
        return super().deserialize_init_args(args=args)

    def clone(self) -> MapData:
        """Returns a new ``MapData`` object with the same underlying dataframe
        and map key infos.
        """
        return MapData(
            df=deepcopy(self.map_df),
            map_key_infos=[mki.clone() for mki in self.map_key_infos],
            description=self.description,
        )

    def subsample(
        self,
        map_key: str | None = None,
        keep_every: int | None = None,
        limit_rows_per_group: int | None = None,
        limit_rows_per_metric: int | None = None,
        include_first_last: bool = True,
    ) -> MapData:
        """Subsample the `map_key` column in an equally-spaced manner (if there is
        a `self.map_keys` is length one, then `map_key` can be set to None). The
        values of the `map_key` column are not taken into account, so this function
        is most reasonable when those values are equally-spaced. There are three
        ways that this can be done:
            1. If `keep_every = k` is set, then every kth row of the DataFrame in the
                `map_key` column is kept after grouping by `DEDUPLICATE_BY_COLUMNS`.
                In other words, every kth step of each (arm, metric) will be kept.
            2. If `limit_rows_per_group = n`, the method will find the (arm, metric)
                pair with the largest number of rows in the `map_key` column and select
                an approprioate `keep_every` such that each (arm, metric) has at most
                `n` rows in the `map_key` column.
            3. If `limit_rows_per_metric = n`, the method will select an
                appropriate `keep_every` such that the total number of rows per
                metric is less than `n`.
        If multiple of `keep_every`, `limit_rows_per_group`, `limit_rows_per_metric`,
        then the priority is in the order above: 1. `keep_every`,
        2. `limit_rows_per_group`, and 3. `limit_rows_per_metric`.

        Note that we want all curves to be subsampled with nearly the same spacing.
        Internally, the method converts `limit_rows_per_group` and
        `limit_rows_per_metric` to a `keep_every` quantity that will satisfy the
        original request.

        When `include_first_last` is True, then the method will use the `keep_every`
        as a guideline and for each group, produce (nearly) evenly spaced points that
        include the first and last points.
        """
        if (
            keep_every is None
            and limit_rows_per_group is None
            and limit_rows_per_metric is None
        ):
            logger.warning(
                "None of `keep_every`, `limit_rows_per_group`, or "
                "`limit_rows_per_metric` is specified. Returning the original data "
                "without subsampling."
            )
            return self
        if map_key is None:
            if len(self.map_keys) > 1:
                raise ValueError(
                    "More than one `map_key` found, cannot decide target to subsample."
                )
            map_key = self.map_keys[0]
        subsampled_metric_dfs = []
        for metric_name in self.map_df["metric_name"].unique():
            metric_map_df = _filter_df(self.map_df, metric_names=[metric_name])
            subsampled_metric_dfs.append(
                _subsample_one_metric(
                    metric_map_df,
                    map_key=map_key,
                    keep_every=keep_every,
                    limit_rows_per_group=limit_rows_per_group,
                    limit_rows_per_metric=limit_rows_per_metric,
                    include_first_last=include_first_last,
                )
            )
        subsampled_df: pd.DataFrame = pd.concat(subsampled_metric_dfs)
        return MapData(
            df=subsampled_df,
            map_key_infos=self.map_key_infos,
            description=self.description,
        )


def _ceil_divide(
    a: int | np.int_ | npt.NDArray[np.int_], b: int | np.int_ | npt.NDArray[np.int_]
) -> np.int_ | npt.NDArray[np.int_]:
    return -np.floor_divide(-a, b)


def _subsample_rate(
    map_df: pd.DataFrame,
    keep_every: int | None = None,
    limit_rows_per_group: int | None = None,
    limit_rows_per_metric: int | None = None,
) -> int:
    if keep_every is not None:
        return keep_every

    grouped_map_df = map_df.groupby(MapData.DEDUPLICATE_BY_COLUMNS)
    group_sizes = grouped_map_df.size()
    max_rows = group_sizes.max()

    if limit_rows_per_group is not None:
        return _ceil_divide(max_rows, limit_rows_per_group).item()

    if limit_rows_per_metric is not None:
        # search for the `keep_every` such that when you apply it to each group,
        # the total number of rows is smaller than `limit_rows_per_metric`.
        ks = np.arange(max_rows, 0, -1)
        # total sizes in ascending order
        total_sizes = np.sum(
            _ceil_divide(group_sizes.values, ks[..., np.newaxis]), axis=1
        )
        # binary search
        i = bisect_right(total_sizes, limit_rows_per_metric)
        # if no such `k` is found, then `derived_keep_every` stays as 1.
        if i > 0:
            return ks[i - 1].item()

    raise ValueError(
        "at least one of `keep_every`, `limit_rows_per_group`, "
        "or `limit_rows_per_metric` must be specified."
    )


def _subsample_one_metric(
    map_df: pd.DataFrame,
    map_key: str | None = None,
    keep_every: int | None = None,
    limit_rows_per_group: int | None = None,
    limit_rows_per_metric: int | None = None,
    include_first_last: bool = True,
) -> pd.DataFrame:
    """Helper function to subsample a dataframe that holds a single metric."""

    grouped_map_df = map_df.groupby(MapData.DEDUPLICATE_BY_COLUMNS)

    derived_keep_every = _subsample_rate(
        map_df, keep_every, limit_rows_per_group, limit_rows_per_metric
    )

    if derived_keep_every <= 1:
        filtered_map_df = map_df
    else:
        filtered_dfs = []
        for _, df_g in grouped_map_df:
            df_g = df_g.sort_values(map_key)
            if include_first_last:
                rows_per_group = _ceil_divide(len(df_g), derived_keep_every)
                linspace_idcs = np.linspace(0, len(df_g) - 1, rows_per_group)
                idcs = np.round(linspace_idcs).astype(int)
                filtered_df = df_g.iloc[idcs]
            else:
                filtered_df = df_g.iloc[:: int(derived_keep_every)]
            filtered_dfs.append(filtered_df)
        filtered_map_df: pd.DataFrame = pd.concat(filtered_dfs)
    return filtered_map_df<|MERGE_RESOLUTION|>--- conflicted
+++ resolved
@@ -316,13 +316,8 @@
         trial_indices: Iterable[int] | None = None,
         metric_names: Iterable[str] | None = None,
     ) -> MapData:
-<<<<<<< HEAD
-        return MapData(
-            df=self._filter_df(
-=======
         return self.__class__(
             df=_filter_df(
->>>>>>> 1a43c91d
                 df=self.map_df, trial_indices=trial_indices, metric_names=metric_names
             ),
             map_key_infos=self.map_key_infos,
