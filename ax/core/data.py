--- conflicted
+++ resolved
@@ -27,12 +27,7 @@
     TClassDecoderRegistry,
     TDecoderRegistry,
 )
-<<<<<<< HEAD
-from ax.utils.common.typeutils import checked_cast
-from pyre_extensions import none_throws
-=======
 from pyre_extensions import assert_is_instance, none_throws
->>>>>>> 1a43c91d
 
 TBaseData = TypeVar("TBaseData", bound="BaseData")
 DF_REPR_MAX_LENGTH = 1000
@@ -511,31 +506,7 @@
             _skip_ordering_and_validation=True,
         )
 
-<<<<<<< HEAD
-    @staticmethod
-    def _filter_df(
-        df: pd.DataFrame,
-        trial_indices: Iterable[int] | None = None,
-        metric_names: Iterable[str] | None = None,
-    ) -> pd.DataFrame:
-        trial_indices_mask = (
-            df["trial_index"].isin(trial_indices)
-            if trial_indices is not None
-            else pd.Series([True] * len(df))
-        )
-
-        metric_names_mask = (
-            df["metric_name"].isin(metric_names)
-            if metric_names is not None
-            else pd.Series([True] * len(df))
-        )
-
-        return df.loc[trial_indices_mask & metric_names_mask]
-
-    @staticmethod
-=======
-    @classmethod
->>>>>>> 1a43c91d
+    @classmethod
     def from_multiple_data(
         cls, data: Iterable[Data], subset_metrics: Iterable[str] | None = None
     ) -> Data:
