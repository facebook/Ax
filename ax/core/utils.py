--- conflicted
+++ resolved
@@ -25,12 +25,7 @@
 from ax.core.trial import Trial
 from ax.core.types import ComparisonOp
 from ax.utils.common.constants import Keys
-<<<<<<< HEAD
-from ax.utils.common.typeutils import checked_cast
-from pyre_extensions import none_throws
-=======
 from pyre_extensions import assert_is_instance, none_throws
->>>>>>> 1a43c91d
 
 TArmTrial = tuple[str, int]
 
@@ -425,15 +420,9 @@
         for generator_run in generator_runs:
             for a in generator_run.arms:
                 ob_ft = ObservationFeatures.from_arm(a)
-<<<<<<< HEAD
-                if ob_ft not in extended_obs[m]:
-                    extended_obs[m].append(ob_ft)
-    return extended_obs
-=======
                 extended_obs_set.add(ob_ft)
         extended_observations[m] = list(extended_obs_set)
     return extended_observations
->>>>>>> 1a43c91d
 
 
 # -------------------- Get target trial utils. ---------------------
@@ -450,11 +439,7 @@
     In the event of any ties, the tie breaking order is:
         a. longest running trial by duration
         b. trial with most arms
-<<<<<<< HEAD
-        c. arbitraty selection
-=======
         c. arbitrary selection
->>>>>>> 1a43c91d
 
     Args:
         experiment: The experiment associated with this ``GenerationStrategy``.
@@ -466,11 +451,7 @@
     # takes into account the age of the trial, and consider more heavily weighting
     # long run trials.
     running_trials = [
-<<<<<<< HEAD
-        checked_cast(BatchTrial, trial)
-=======
         assert_is_instance(trial, BatchTrial)
->>>>>>> 1a43c91d
         for trial in experiment.trials_by_status[TrialStatus.RUNNING]
     ]
     sorted_running_trials = _sort_trials(trials=running_trials, trials_are_running=True)
@@ -493,11 +474,7 @@
     # Priortiy 3: the longest running trial expecting data, discounting running trials
     # as we handled those above
     trials_expecting_data = [
-<<<<<<< HEAD
-        checked_cast(BatchTrial, trial)
-=======
         assert_is_instance(trial, BatchTrial)
->>>>>>> 1a43c91d
         for trial in experiment.trials_expecting_data
         if trial.status != TrialStatus.RUNNING
     ]
