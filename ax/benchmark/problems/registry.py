# Copyright (c) Meta Platforms, Inc. and affiliates.
#
# This source code is licensed under the MIT license found in the
# LICENSE file in the root directory of this source tree.

# pyre-strict

import copy
from collections.abc import Callable, Mapping
from dataclasses import dataclass
from typing import Any

from ax.benchmark.benchmark_problem import BenchmarkProblem, create_problem_from_botorch
from ax.benchmark.problems.hd_embedding import embed_higher_dimension
from ax.benchmark.problems.hpo.torchvision import (
    get_pytorch_cnn_torchvision_benchmark_problem,
)
<<<<<<< HEAD
from ax.benchmark.problems.runtime_funcs import async_runtime_func_from_pi
=======
from ax.benchmark.problems.runtime_funcs import int_from_params
from ax.benchmark.problems.synthetic.bandit import get_bandit_problem
from ax.benchmark.problems.synthetic.discretized.mixed_integer import (
    get_discrete_ackley,
    get_discrete_hartmann,
    get_discrete_rosenbrock,
)
>>>>>>> 1a43c91d
from ax.benchmark.problems.synthetic.hss.jenatton import get_jenatton_benchmark_problem
from botorch.test_functions import synthetic
from botorch.test_functions.multi_objective import BraninCurrin


@dataclass
class BenchmarkProblemRegistryEntry:
    factory_fn: Callable[..., BenchmarkProblem]
    factory_kwargs: dict[str, Any]


# Baseline values were obtained with `compute_baseline_value_from_sobol`
BENCHMARK_PROBLEM_REGISTRY = {
    "ackley4": BenchmarkProblemRegistryEntry(
        factory_fn=create_problem_from_botorch,
        factory_kwargs={
            "test_problem_class": synthetic.Ackley,
            "test_problem_kwargs": {"dim": 4},
            "num_trials": 40,
            "observe_noise_sd": False,
        },
    ),
    "ackley4_async_noisy": BenchmarkProblemRegistryEntry(
        factory_fn=create_problem_from_botorch,
        factory_kwargs={
            "test_problem_class": synthetic.Ackley,
            "test_problem_kwargs": {"dim": 4},
            "num_trials": 40,
            "noise_std": 1.0,
            "observe_noise_sd": False,
<<<<<<< HEAD
            "trial_runtime_func": async_runtime_func_from_pi,
            "name": "ackley4_async_noisy",
        },
    ),
=======
            "step_runtime_function": int_from_params,
            "name": "ackley4_async_noisy",
        },
    ),
    "Bandit": BenchmarkProblemRegistryEntry(
        factory_fn=get_bandit_problem, factory_kwargs={}
    ),
>>>>>>> 1a43c91d
    "branin": BenchmarkProblemRegistryEntry(
        factory_fn=create_problem_from_botorch,
        factory_kwargs={
            "test_problem_class": synthetic.Branin,
            "test_problem_kwargs": {},
            "num_trials": 30,
            "observe_noise_sd": False,
        },
    ),
    "branin_currin": BenchmarkProblemRegistryEntry(
        factory_fn=create_problem_from_botorch,
        factory_kwargs={
            "test_problem_class": BraninCurrin,
            "test_problem_kwargs": {},
            "num_trials": 30,
            "observe_noise_sd": False,
        },
    ),
    "branin_currin30": BenchmarkProblemRegistryEntry(
        factory_fn=lambda n, num_trials: embed_higher_dimension(
            problem=create_problem_from_botorch(
                test_problem_class=BraninCurrin,
                test_problem_kwargs={},
                num_trials=num_trials,
                observe_noise_sd=False,
                baseline_value=3.0187520516793587,
            ),
            total_dimensionality=n,
        ),
        factory_kwargs={"n": 30, "num_trials": 30},
    ),
    "griewank4": BenchmarkProblemRegistryEntry(
        factory_fn=create_problem_from_botorch,
        factory_kwargs={
            "test_problem_class": synthetic.Griewank,
            "test_problem_kwargs": {"dim": 4},
            "num_trials": 40,
            "observe_noise_sd": False,
        },
    ),
    "hartmann3": BenchmarkProblemRegistryEntry(
        factory_fn=create_problem_from_botorch,
        factory_kwargs={
            "test_problem_class": synthetic.Hartmann,
            "test_problem_kwargs": {"dim": 3},
            "num_trials": 30,
            "observe_noise_sd": False,
        },
    ),
    "hartmann6": BenchmarkProblemRegistryEntry(
        factory_fn=create_problem_from_botorch,
        factory_kwargs={
            "test_problem_class": synthetic.Hartmann,
            "test_problem_kwargs": {"dim": 6},
            "num_trials": 35,
            "observe_noise_sd": False,
        },
    ),
    "hartmann30": BenchmarkProblemRegistryEntry(
        factory_fn=lambda n, num_trials: embed_higher_dimension(
            problem=create_problem_from_botorch(
                test_problem_class=synthetic.Hartmann,
                test_problem_kwargs={"dim": 6},
                num_trials=num_trials,
                observe_noise_sd=False,
            ),
            total_dimensionality=n,
        ),
        factory_kwargs={"n": 30, "num_trials": 25},
    ),
    "hpo_pytorch_cnn_MNIST": BenchmarkProblemRegistryEntry(
        factory_fn=get_pytorch_cnn_torchvision_benchmark_problem,
        factory_kwargs={
            "name": "MNIST",
            "num_trials": 20,
        },
    ),
    "hpo_pytorch_cnn_FashionMNIST": BenchmarkProblemRegistryEntry(
        factory_fn=get_pytorch_cnn_torchvision_benchmark_problem,
        factory_kwargs={
            "name": "FashionMNIST",
            "num_trials": 50,
        },
    ),
    "jenatton": BenchmarkProblemRegistryEntry(
        factory_fn=get_jenatton_benchmark_problem,
        factory_kwargs={"num_trials": 50, "observe_noise_sd": False},
    ),
    "levy4": BenchmarkProblemRegistryEntry(
        factory_fn=create_problem_from_botorch,
        factory_kwargs={
            "test_problem_class": synthetic.Levy,
            "test_problem_kwargs": {"dim": 4},
            "num_trials": 40,
            "observe_noise_sd": False,
        },
    ),
    "powell4": BenchmarkProblemRegistryEntry(
        factory_fn=create_problem_from_botorch,
        factory_kwargs={
            "test_problem_class": synthetic.Powell,
            "test_problem_kwargs": {"dim": 4},
            "num_trials": 40,
            "observe_noise_sd": False,
        },
    ),
    "rosenbrock4": BenchmarkProblemRegistryEntry(
        factory_fn=create_problem_from_botorch,
        factory_kwargs={
            "test_problem_class": synthetic.Rosenbrock,
            "test_problem_kwargs": {"dim": 4},
            "num_trials": 40,
            "observe_noise_sd": False,
        },
    ),
    "six_hump_camel": BenchmarkProblemRegistryEntry(
        factory_fn=create_problem_from_botorch,
        factory_kwargs={
            "test_problem_class": synthetic.SixHumpCamel,
            "test_problem_kwargs": {},
            "num_trials": 30,
            "observe_noise_sd": False,
        },
    ),
    "three_hump_camel": BenchmarkProblemRegistryEntry(
        factory_fn=create_problem_from_botorch,
        factory_kwargs={
            "test_problem_class": synthetic.ThreeHumpCamel,
            "test_problem_kwargs": {},
            "num_trials": 30,
            "observe_noise_sd": False,
        },
    ),
    # Problems where we observe the noise level
    "branin_observed_noise": BenchmarkProblemRegistryEntry(
        factory_fn=create_problem_from_botorch,
        factory_kwargs={
            "test_problem_class": synthetic.Branin,
            "test_problem_kwargs": {},
            "num_trials": 20,
            "observe_noise_sd": True,
        },
    ),
    "branin_currin_observed_noise": BenchmarkProblemRegistryEntry(
        factory_fn=create_problem_from_botorch,
        factory_kwargs={
            "test_problem_class": BraninCurrin,
            "test_problem_kwargs": {},
            "num_trials": 30,
            "observe_noise_sd": True,
        },
    ),
    "branin_currin30_observed_noise": BenchmarkProblemRegistryEntry(
        factory_fn=lambda n, num_trials: embed_higher_dimension(
            problem=create_problem_from_botorch(
                test_problem_class=BraninCurrin,
                test_problem_kwargs={},
                num_trials=num_trials,
                observe_noise_sd=True,
            ),
            total_dimensionality=n,
        ),
        factory_kwargs={"n": 30, "num_trials": 30},
    ),
    "hartmann6_observed_noise": BenchmarkProblemRegistryEntry(
        factory_fn=create_problem_from_botorch,
        factory_kwargs={
            "test_problem_class": synthetic.Hartmann,
            "test_problem_kwargs": {"dim": 6},
            "num_trials": 50,
            "observe_noise_sd": True,
        },
    ),
    "hartmann30_observed_noise": BenchmarkProblemRegistryEntry(
        factory_fn=lambda n, num_trials: embed_higher_dimension(
            problem=create_problem_from_botorch(
                test_problem_class=synthetic.Hartmann,
                test_problem_kwargs={"dim": 6},
                num_trials=num_trials,
                observe_noise_sd=True,
            ),
            total_dimensionality=n,
        ),
        factory_kwargs={"n": 30, "num_trials": 25},
    ),
    "jenatton_observed_noise": BenchmarkProblemRegistryEntry(
        factory_fn=get_jenatton_benchmark_problem,
        factory_kwargs={"num_trials": 25, "observe_noise_sd": True},
    ),
    "constrained_gramacy_observed_noise": BenchmarkProblemRegistryEntry(
        factory_fn=create_problem_from_botorch,
        factory_kwargs={
            "test_problem_class": synthetic.ConstrainedGramacy,
            "test_problem_kwargs": {},
            "num_trials": 50,
            "observe_noise_sd": True,
        },
    ),
    "Discrete Hartmann": BenchmarkProblemRegistryEntry(
        factory_fn=get_discrete_hartmann,
        factory_kwargs={},
    ),
    "Discrete Ackley": BenchmarkProblemRegistryEntry(
        factory_fn=get_discrete_ackley, factory_kwargs={}
    ),
    "Discrete Rosenbrock": BenchmarkProblemRegistryEntry(
        factory_fn=get_discrete_rosenbrock, factory_kwargs={}
    ),
}


def get_problem(
    problem_key: str,
    registry: Mapping[str, BenchmarkProblemRegistryEntry] | None = None,
    **additional_kwargs: Any,
) -> BenchmarkProblem:
    """
    Generate a benchmark problem from a key, registry, and additional arguments.

    Args:
        problem_key: The key by which a `BenchmarkProblemRegistryEntry` is
            looked up in the registry; a problem will then be generated from
            that entry and `additional_kwargs`. Note that this is not
            necessarily the same as the `name` attribute of the problem, and
            that one `problem_key` can generate several different
            `BenchmarkProblem`s by passing `additional_kwargs`. However, it is a
            good practice to maintain a 1:1 mapping between `problem_key` and
            the name.
        registry: If not provided, uses `BENCHMARK_PROBLEM_REGISTRY` to use
            problems defined within Ax.
        additional_kwargs: Additional kwargs to pass to the factory function of
            the `BenchmarkProblemRegistryEntry`.
    """
    registry = BENCHMARK_PROBLEM_REGISTRY if registry is None else registry
    entry = registry[problem_key]
    kwargs = copy.copy(entry.factory_kwargs)
    kwargs.update(additional_kwargs)
    return entry.factory_fn(**kwargs)<|MERGE_RESOLUTION|>--- conflicted
+++ resolved
@@ -15,9 +15,6 @@
 from ax.benchmark.problems.hpo.torchvision import (
     get_pytorch_cnn_torchvision_benchmark_problem,
 )
-<<<<<<< HEAD
-from ax.benchmark.problems.runtime_funcs import async_runtime_func_from_pi
-=======
 from ax.benchmark.problems.runtime_funcs import int_from_params
 from ax.benchmark.problems.synthetic.bandit import get_bandit_problem
 from ax.benchmark.problems.synthetic.discretized.mixed_integer import (
@@ -25,7 +22,6 @@
     get_discrete_hartmann,
     get_discrete_rosenbrock,
 )
->>>>>>> 1a43c91d
 from ax.benchmark.problems.synthetic.hss.jenatton import get_jenatton_benchmark_problem
 from botorch.test_functions import synthetic
 from botorch.test_functions.multi_objective import BraninCurrin
@@ -56,12 +52,6 @@
             "num_trials": 40,
             "noise_std": 1.0,
             "observe_noise_sd": False,
-<<<<<<< HEAD
-            "trial_runtime_func": async_runtime_func_from_pi,
-            "name": "ackley4_async_noisy",
-        },
-    ),
-=======
             "step_runtime_function": int_from_params,
             "name": "ackley4_async_noisy",
         },
@@ -69,7 +59,6 @@
     "Bandit": BenchmarkProblemRegistryEntry(
         factory_fn=get_bandit_problem, factory_kwargs={}
     ),
->>>>>>> 1a43c91d
     "branin": BenchmarkProblemRegistryEntry(
         factory_fn=create_problem_from_botorch,
         factory_kwargs={
