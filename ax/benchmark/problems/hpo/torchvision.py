# Copyright (c) Meta Platforms, Inc. and affiliates.
#
# This source code is licensed under the MIT license found in the
# LICENSE file in the root directory of this source tree.

# pyre-strict

from collections.abc import Mapping
from dataclasses import dataclass, field, InitVar
from functools import lru_cache

import torch
from ax.benchmark.benchmark_problem import BenchmarkProblem, get_soo_opt_config
from ax.benchmark.benchmark_test_function import BenchmarkTestFunction
from ax.core.parameter import ParameterType, RangeParameter
from ax.core.search_space import SearchSpace
from ax.exceptions.core import UserInputError
from torch import nn, optim, Tensor
from torch.nn import functional as F
from torch.utils.data import DataLoader

try:  # We don't require TorchVision by default.
    from torchvision import datasets, transforms

    _REGISTRY = {
        "MNIST": datasets.MNIST,
        "FashionMNIST": datasets.FashionMNIST,
    }


except ModuleNotFoundError:
    transforms = None
    datasets = None
    _REGISTRY = {}


CLASSIFICATION_OPTIMAL_VALUE = 1.0


class CNN(nn.Module):
    def __init__(self) -> None:
        super().__init__()
        self.conv1 = nn.Conv2d(1, 20, kernel_size=5, stride=1)
        self.fc1 = nn.Linear(8 * 8 * 20, 64)
        self.fc2 = nn.Linear(64, 10)

    def forward(self, x: Tensor) -> Tensor:
        x = F.relu(self.conv1(x))
        x = F.max_pool2d(x, 3, 3)
        x = x.view(-1, 8 * 8 * 20)
        x = F.relu(self.fc1(x))
        x = self.fc2(x)
        return F.log_softmax(x, dim=-1)


@lru_cache(maxsize=64)
def train_and_evaluate(
    lr: float,
    momentum: float,
    weight_decay: float,
    step_size: int,
    gamma: float,
    device: torch.device,
    train_loader: DataLoader,
    test_loader: DataLoader,
) -> float:
    """Return the fraction of correctly classified test examples."""
    net = CNN()
    net.to(device=device)

    # Train
    net.train()
    criterion = nn.NLLLoss(reduction="sum")
    optimizer = optim.SGD(
        net.parameters(),
        lr=lr,
        momentum=momentum,
        weight_decay=weight_decay,
    )

    scheduler = optim.lr_scheduler.StepLR(optimizer, step_size=step_size, gamma=gamma)

    for inputs, labels in train_loader:
        inputs = inputs.to(device=device)
        labels = labels.to(device=device)

        # zero the parameter gradients
        optimizer.zero_grad()

        # forward + backward + optimize
        outputs = net(inputs)
        loss = criterion(outputs, labels)
        loss.backward()
        optimizer.step()
        scheduler.step()

    # Evaluate
    net.eval()
    correct = 0
    total = 0
    with torch.no_grad():
        for inputs, labels in test_loader:
            outputs = net(inputs)
            _, predicted = torch.max(outputs.data, 1)
            total += labels.size(0)
            correct += (predicted == labels).sum().item()

    return correct / total


@dataclass(kw_only=True)
class PyTorchCNNTorchvisionBenchmarkTestFunction(BenchmarkTestFunction):
    name: str  # The name of the dataset to load -- MNIST or FashionMNIST
    device: torch.device = field(
        default_factory=lambda: torch.device(
            "cuda" if torch.cuda.is_available() else "cpu"
        )
    )
    # Using `InitVar` prevents the DataLoaders from being serialized; instead
    # they are reconstructed upon deserialization.
    # Pyre doesn't understand InitVars.
    # pyre-ignore: Undefined attribute [16]: `typing.Type` has no attribute
    # `train_loader`
    train_loader: InitVar[DataLoader | None] = None
    # pyre-ignore
    test_loader: InitVar[DataLoader | None] = None
    outcome_names: list[str] = field(default_factory=lambda: ["accuracy"])

    def __post_init__(self, train_loader: None, test_loader: None) -> None:
        if self.name not in _REGISTRY:
            raise UserInputError(
                f"Unrecognized torchvision dataset '{self.name}'. Please ensure"
                " is listed in ax/benchmark/problems/hpo/torchvision._REGISTRY"
            )
        dataset_fn = _REGISTRY[self.name]

        train_set = dataset_fn(
            root="./data",
            train=True,
            download=True,
            transform=transforms.ToTensor(),
        )

        test_set = dataset_fn(
            root="./data",
            train=False,
            download=True,
            transform=transforms.ToTensor(),
        )
        # pyre-fixme: Undefined attribute [16]:
        # `PyTorchCNNTorchvisionBenchmarkTestFunction` has no attribute
        # `train_loader`.
        self.train_loader = DataLoader(train_set, num_workers=1)
        # pyre-fixme
        self.test_loader = DataLoader(test_set, num_workers=1)

    # pyre-fixme[14]: Inconsistent override (super class takes a more general
    # type, TParameterization)
    def evaluate_true(self, params: Mapping[str, int | float]) -> Tensor:
        frac_correct = train_and_evaluate(
            **params,
            device=self.device,
            # pyre-fixme[16]: `PyTorchCNNTorchvisionBenchmarkTestFunction` has no
            #  attribute `train_loader`.
            train_loader=self.train_loader,
            # pyre-fixme[16]: `PyTorchCNNTorchvisionBenchmarkTestFunction` has no
            #  attribute `test_loader`.
            test_loader=self.test_loader,
        )
        return torch.tensor(frac_correct, dtype=torch.double)


def get_pytorch_cnn_torchvision_benchmark_problem(
    name: str,
    num_trials: int,
) -> BenchmarkProblem:
    search_space = SearchSpace(
        parameters=[
            RangeParameter(
                name="lr", parameter_type=ParameterType.FLOAT, lower=1e-6, upper=0.4
            ),
            RangeParameter(
                name="momentum",
                parameter_type=ParameterType.FLOAT,
                lower=0,
                upper=1,
            ),
            RangeParameter(
                name="weight_decay",
                parameter_type=ParameterType.FLOAT,
                lower=0,
                upper=1,
            ),
            RangeParameter(
                name="step_size",
                parameter_type=ParameterType.INT,
                lower=1,
                upper=100,
            ),
            RangeParameter(
                name="gamma",
                parameter_type=ParameterType.FLOAT,
                lower=0,
                upper=1,
            ),
        ]
    )

    test_function = PyTorchCNNTorchvisionBenchmarkTestFunction(name=name)
    optimization_config = get_soo_opt_config(
        outcome_names=test_function.outcome_names, lower_is_better=False
    )
    # The baseline value for MNIST was not obtained with
    # `compute_baseline_value_from_sobol`, as usual, but rather by using
    # the best of 5 Sobol trials and averaging over seeds 1118-1127, since
    # that data was readily available.
    # FashionMNIST was computed using just 5 Sobol trials.
    baseline_value = 0.16 if name == "FashionMNIST" else 0.21452
    return BenchmarkProblem(
        name=f"HPO_PyTorchCNN_Torchvision::{name}",
        search_space=search_space,
        optimization_config=optimization_config,
        num_trials=num_trials,
        optimal_value=CLASSIFICATION_OPTIMAL_VALUE,
<<<<<<< HEAD
=======
        baseline_value=baseline_value,
>>>>>>> 1a43c91d
        test_function=test_function,
    )<|MERGE_RESOLUTION|>--- conflicted
+++ resolved
@@ -222,9 +222,6 @@
         optimization_config=optimization_config,
         num_trials=num_trials,
         optimal_value=CLASSIFICATION_OPTIMAL_VALUE,
-<<<<<<< HEAD
-=======
         baseline_value=baseline_value,
->>>>>>> 1a43c91d
         test_function=test_function,
     )