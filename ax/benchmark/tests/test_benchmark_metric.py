# Copyright (c) Meta Platforms, Inc. and affiliates.
#
# This source code is licensed under the MIT license found in the
# LICENSE file in the root directory of this source tree.

# pyre-strict

<<<<<<< HEAD
=======
import math
from itertools import product
>>>>>>> 1a43c91d
from unittest.mock import Mock

import numpy as np
import pandas as pd
<<<<<<< HEAD
from ax.benchmark.benchmark_metric import BenchmarkMapMetric, BenchmarkMetric
=======
from ax.benchmark.benchmark_metric import (
    _get_no_metadata_msg,
    BenchmarkMapMetric,
    BenchmarkMapUnavailableWhileRunningMetric,
    BenchmarkMetric,
    BenchmarkMetricBase,
    BenchmarkTimeVaryingMetric,
)
>>>>>>> 1a43c91d
from ax.benchmark.benchmark_trial_metadata import BenchmarkTrialMetadata
from ax.core.arm import Arm
from ax.core.batch_trial import BatchTrial
from ax.core.data import Data
from ax.core.map_metric import MapMetric
from ax.core.metric import MetricFetchE
from ax.core.trial import Trial
from ax.utils.common.result import Err
from ax.utils.common.testutils import TestCase
from ax.utils.testing.backend_simulator import BackendSimulator, BackendSimulatorOptions
from ax.utils.testing.core_stubs import get_experiment
<<<<<<< HEAD
from pyre_extensions import none_throws


def get_test_trial(map_data: bool = False, batch: bool = False) -> Trial | BatchTrial:
    experiment = get_experiment()

=======
from pyre_extensions import assert_is_instance, none_throws


def _get_one_step_df(
    batch: bool, metric_name: str, step: int, observe_noise_sd: bool
) -> pd.DataFrame:
    if observe_noise_sd:
        sem = [0.1, 0.0] if batch else [0.1]
    else:
        sem = [np.nan, np.nan] if batch else [np.nan]
    if metric_name == "test_metric1":
        return pd.DataFrame(
            {
                "arm_name": ["0_0", "0_1"] if batch else ["0_0"],
                "metric_name": metric_name,
                "mean": [1.0, 2.5] if batch else [1.0],
                "sem": sem,
                "trial_index": 0,
                "step": step,
                "virtual runtime": step,
            }
        )
    return pd.DataFrame(
        {
            "arm_name": ["0_0", "0_1"] if batch else ["0_0"],
            "metric_name": metric_name,
            "mean": [0.5, 1.5] if batch else [0.5],
            "sem": sem,
            "trial_index": 0,
            "step": step,
            "virtual runtime": step,
        }
    )


def get_test_trial(
    multiple_time_steps: bool = False,
    batch: bool = False,
    has_metadata: bool = True,
    has_simulator: bool = False,
) -> Trial | BatchTrial:
    experiment = get_experiment()

>>>>>>> 1a43c91d
    arm1 = Arm(parameters={"w": 1.0, "x": 1, "y": "foo", "z": True}, name="0_0")
    arm2 = Arm(parameters={"w": 1.0, "x": 2, "y": "foo", "z": True}, name="0_1")

    if batch:
        trial = experiment.new_batch_trial()
        trial.add_arms_and_weights(arms=[arm1, arm2])
    else:
        trial = experiment.new_trial()
        trial.add_arm(arm=arm1)

<<<<<<< HEAD
    dfs = {
        "test_metric1": pd.DataFrame(
            {
                "arm_name": ["0_0", "0_1"] if batch else ["0_0"],
                "metric_name": "test_metric1",
                "mean": [1.0, 2.5] if batch else [1.0],
                "sem": [0.1, 0.0] if batch else [0.1],
                "t": 0,
                "trial_index": 0,
            }
        ),
        "test_metric2": pd.DataFrame(
            {
                "arm_name": ["0_0", "0_1"] if batch else ["0_0"],
                "metric_name": "test_metric2",
                "mean": [0.5, 1.5] if batch else [0.5],
                "sem": [0.1, 0.0] if batch else [0.1],
                "t": 0,
                "trial_index": 0,
            }
        ),
    }

    if map_data:
        backend_simulator = BackendSimulator(
            options=BackendSimulatorOptions(
                max_concurrency=1,
                internal_clock=0,
            ),
            verbose_logging=False,
        )
        n_time_intervals = 3
        dfs = {
            k: pd.concat([df] * n_time_intervals).assign(
                t=np.repeat(np.arange(n_time_intervals), 2 if batch else 1)
            )
            for k, df in dfs.items()
        }

        backend_simulator.run_trial(trial_index=trial.index, runtime=1)
        metadata = BenchmarkTrialMetadata(
            dfs=dfs,
            backend_simulator=backend_simulator,
        )
    else:
        metadata = BenchmarkTrialMetadata(dfs=dfs)
=======
    if not has_metadata:
        return trial

    n_steps = 3 if multiple_time_steps else 1
    dfs = {
        name: pd.concat(
            (
                _get_one_step_df(
                    batch=batch, metric_name=name, step=i, observe_noise_sd=True
                )
                for i in range(n_steps)
            )
        )
        for name in ["test_metric1", "test_metric2"]
    }

    if has_simulator:
        backend_simulator = BackendSimulator(
            options=BackendSimulatorOptions(
                max_concurrency=1, internal_clock=0, use_update_as_start_time=True
            ),
            verbose_logging=False,
        )
        backend_simulator.run_trial(trial_index=trial.index, runtime=1)
    else:
        backend_simulator = None
    metadata = BenchmarkTrialMetadata(
        dfs=dfs,
        backend_simulator=backend_simulator,
    )
>>>>>>> 1a43c91d

    trial.update_run_metadata({"benchmark_metadata": metadata})
    return trial


<<<<<<< HEAD
class BenchmarkMetricTest(TestCase):
    def setUp(self) -> None:
        self.outcome_names = ["test_metric1", "test_metric2"]
        self.metric1, self.metric2 = (
            BenchmarkMetric(name=name, lower_is_better=True)
            for name in self.outcome_names
        )
        self.map_metric1, self.map_metric2 = (
            BenchmarkMapMetric(name=name, lower_is_better=True)
            for name in self.outcome_names
        )

    def test_fetch_trial_data(self) -> None:
        trial = get_test_trial()
        with self.assertRaisesRegex(
            NotImplementedError,
            "Arguments {'foo'} are not supported in Benchmark",
        ):
            self.metric1.fetch_trial_data(trial, foo="bar")
        df1 = self.metric1.fetch_trial_data(trial=trial).value.df
        self.assertEqual(len(df1), 1)
        expected_results = {
            "arm_name": "0_0",
            "metric_name": self.outcome_names[0],
            "mean": 1.0,
            "sem": 0.1,
            "trial_index": 0,
        }
        self.assertDictEqual(df1.iloc[0].to_dict(), expected_results)
        df2 = self.metric2.fetch_trial_data(trial=trial).value.df
        self.assertEqual(len(df2), 1)
        expected_results = {
            "arm_name": "0_0",
            "metric_name": self.outcome_names[1],
            "mean": 0.5,
            "sem": 0.1,
            "trial_index": 0,
        }
        self.assertDictEqual(df2.iloc[0].to_dict(), expected_results)

    def test_fetch_trial_map_data(self) -> None:
        trial = get_test_trial(map_data=True)
        with self.assertRaisesRegex(
            NotImplementedError,
            "Arguments {'foo'} are not supported in Benchmark",
        ):
            self.map_metric1.fetch_trial_data(trial, foo="bar")

        map_df1 = self.map_metric1.fetch_trial_data(trial=trial).value.map_df
        self.assertEqual(len(map_df1), 1)
        expected_results = {
            "arm_name": "0_0",
            "metric_name": self.outcome_names[0],
            "mean": 1.0,
            "sem": 0.1,
            "trial_index": 0,
            "t": 0,
        }

        self.assertDictEqual(map_df1.iloc[0].to_dict(), expected_results)
        map_df2 = self.map_metric2.fetch_trial_data(trial=trial).value.map_df
        self.assertEqual(len(map_df2), 1)
        expected_results = {
            "arm_name": "0_0",
            "metric_name": self.outcome_names[1],
            "mean": 0.5,
            "sem": 0.1,
            "trial_index": 0,
            "t": 0,
        }
        self.assertDictEqual(map_df2.iloc[0].to_dict(), expected_results)

        backend_simulator = trial.run_metadata["benchmark_metadata"].backend_simulator
        self.assertEqual(backend_simulator.time, 0)
        sim_trial = none_throws(backend_simulator.get_sim_trial_by_index(trial.index))
        self.assertIn(sim_trial, backend_simulator._running)
        backend_simulator.update()
        self.assertEqual(backend_simulator.time, 1)
        self.assertIn(sim_trial, backend_simulator._completed)
        backend_simulator.update()
        self.assertIn(sim_trial, backend_simulator._completed)
        self.assertEqual(backend_simulator.time, 2)
        map_df1 = self.map_metric1.fetch_trial_data(trial=trial).value.map_df
        self.assertEqual(len(map_df1), 2)
        self.assertEqual(set(map_df1["t"].tolist()), {0, 1})

    def _test_fetch_trial_data_batch_trial(self, map_data: bool) -> None:
        if map_data:
            metric1, metric2 = self.map_metric1, self.map_metric2
        else:
            metric1, metric2 = self.metric1, self.metric2
        trial = get_test_trial(map_data=map_data, batch=True)
        df1 = metric1.fetch_trial_data(trial=trial).value.df  # pyre-ignore [16]
        self.assertEqual(len(df1), 2)
        expected = {
            "arm_name": {0: "0_0", 1: "0_1"},
            "metric_name": {0: "test_metric1", 1: "test_metric1"},
            "mean": {0: 1.0, 1: 2.5},
            "sem": {0: 0.1, 1: 0.0},
            "trial_index": {0: 0, 1: 0},
        }
        if map_data:
            expected["t"] = {0: 0, 1: 0}

        self.assertDictEqual(df1.to_dict(), expected)
        df2 = metric2.fetch_trial_data(trial=trial).value.df  # pyre-ignore [16]
        self.assertEqual(len(df2), 2)
        expected = {
            "arm_name": {0: "0_0", 1: "0_1"},
            "metric_name": {0: "test_metric2", 1: "test_metric2"},
            "mean": {0: 0.5, 1: 1.5},
            "sem": {0: 0.1, 1: 0.0},
            "trial_index": {0: 0, 1: 0},
        }
        if map_data:
            expected["t"] = {0: 0, 1: 0}
        self.assertDictEqual(df2.to_dict(), expected)

    def test_fetch_trial_data_batch_trial(self) -> None:
        self._test_fetch_trial_data_batch_trial(map_data=False)
        self._test_fetch_trial_data_batch_trial(map_data=True)
=======
class TestBenchmarkMetric(TestCase):
    def setUp(self) -> None:
        self.outcome_names = ["test_metric1", "test_metric2"]
        self.metrics = {
            name: BenchmarkMetric(
                name=name, lower_is_better=True, observe_noise_sd=observe_noise_sd
            )
            for name, observe_noise_sd in zip(
                self.outcome_names, (False, True), strict=True
            )
        }
        self.tv_metrics = {
            name: BenchmarkTimeVaryingMetric(name=name, lower_is_better=True)
            for name in self.outcome_names
        }
        self.map_metrics = {
            name: BenchmarkMapMetric(name=name, lower_is_better=True)
            for name in self.outcome_names
        }
        self.map_unavailable_while_running_metrics = {
            name: BenchmarkMapUnavailableWhileRunningMetric(
                name=name, lower_is_better=True
            )
            for name in self.outcome_names
        }

    def test_available_while_running(self) -> None:
        self.assertFalse(self.metrics["test_metric1"].is_available_while_running())
        self.assertFalse(BenchmarkMetric.is_available_while_running())

        self.assertTrue(self.map_metrics["test_metric1"].is_available_while_running())
        self.assertTrue(BenchmarkMapMetric.is_available_while_running())

        self.assertTrue(self.tv_metrics["test_metric1"].is_available_while_running())
        self.assertTrue(BenchmarkTimeVaryingMetric.is_available_while_running())

        self.assertFalse(
            self.map_unavailable_while_running_metrics[
                "test_metric1"
            ].is_available_while_running()
        )
        self.assertFalse(
            BenchmarkMapUnavailableWhileRunningMetric.is_available_while_running()
        )

    def test_exceptions(self) -> None:
        for metric in [
            self.metrics["test_metric1"],
            self.map_metrics["test_metric1"],
            self.tv_metrics["test_metric1"],
            self.map_unavailable_while_running_metrics["test_metric1"],
        ]:
            with self.subTest(
                f"No-metadata error, metric class={metric.__class__.__name__}"
            ):
                trial = get_test_trial(has_metadata=False)
                result = metric.fetch_trial_data(trial=trial)
                self.assertIsInstance(result, Err)
                self.assertIsInstance(result.value, MetricFetchE)
                self.assertEqual(
                    result.value.message,
                    _get_no_metadata_msg(trial_index=trial.index),
                    msg=f"{metric.__class__.__name__}",
                )

            trial = get_test_trial()
            with self.subTest(
                f"Unsupported kwargs, metric class={metric.__class__.__name__}"
            ), self.assertRaisesRegex(
                NotImplementedError,
                "Arguments {'foo'} are not supported in Benchmark",
            ):
                metric.fetch_trial_data(trial, foo="bar")

        with self.subTest("Error for multiple metrics in BenchmarkMetric"):
            trial = get_test_trial()
            map_trial = get_test_trial(multiple_time_steps=True)
            trial.run_metadata["benchmark_metadata"] = map_trial.run_metadata[
                "benchmark_metadata"
            ]
            with self.assertRaisesRegex(
                ValueError, "Trial has data from multiple time steps"
            ):
                self.metrics["test_metric1"].fetch_trial_data(trial=trial)

    def _test_fetch_trial_data_one_time_step(
        self, batch: bool, metric: BenchmarkMetricBase
    ) -> None:
        trial = get_test_trial(batch=batch, has_simulator=True)
        df1 = assert_is_instance(metric.fetch_trial_data(trial=trial).value, Data).df
        self.assertEqual(len(df1), len(trial.arms))
        expected_results = _get_one_step_df(
            batch=batch,
            metric_name=metric.name,
            step=0,
            observe_noise_sd=metric.observe_noise_sd,
        ).drop(columns=["virtual runtime"])
        if not isinstance(metric, MapMetric):
            expected_results = expected_results.drop(columns=["step"])
        df1_dict = df1.to_dict()
        expected_dict = expected_results.to_dict()
        # Compare SEM separately since NaN equality fails.
        sem, expected_sem = df1_dict.pop("sem"), expected_dict.pop("sem")
        try:
            self.assertEqual(sem, expected_sem)
        except AssertionError:
            self.assertTrue(all(math.isnan(s) for s in sem.values()))
        self.assertDictEqual(df1_dict, expected_dict)

    def test_fetch_trial_data_one_time_step(self) -> None:
        for batch, metrics in product(
            [False, True],
            [
                self.metrics,
                self.map_metrics,
                self.tv_metrics,
                self.map_unavailable_while_running_metrics,
            ],
        ):
            metric = metrics["test_metric1"]
            with self.subTest(
                batch=batch,
                metric_cls=type(metric),
            ):
                self._test_fetch_trial_data_one_time_step(batch=batch, metric=metric)

    def _test_fetch_trial_multiple_time_steps_with_simulator(self, batch: bool) -> None:
        """
        Cases for fetching data with multiple time steps:
        - Metric is 'BenchmarkMetric' -> exception, tested below
        - Has simulator, metric is 'BenchmarkMapMetric' -> df grows with each step
        - No simulator, metric is 'BenchmarkMapMetric' -> all data present while
          running (but realistically it would never be RUNNING)
        - Has simulator, metric is 'BenchmarkTimeVaryingMetric' -> one step at
          a time, evolving as we take steps
        - No simulator, metric is 'BenchmarkTimeVaryingMetric' -> completes
            immediately and returns last step

        See table in benchmark_metric.py for more details.
        """
        metric_name = "test_metric1"

        for metric, has_simulator in product(
            [
                self.map_metrics[metric_name],
                self.tv_metrics[metric_name],
                self.map_unavailable_while_running_metrics[metric_name],
            ],
            [False, True],
        ):
            trial = get_test_trial(
                has_metadata=True,
                batch=batch,
                multiple_time_steps=True,
                has_simulator=has_simulator,
            )
            data = metric.fetch_trial_data(trial=trial).value
            df_or_map_df = data.map_df if isinstance(metric, MapMetric) else data.df
            returns_full_data = (not has_simulator) and isinstance(metric, MapMetric)
            self.assertEqual(
                len(df_or_map_df), len(trial.arms) * (3 if returns_full_data else 1)
            )
            drop_cols = ["virtual runtime"]
            if not isinstance(metric, MapMetric):
                drop_cols += ["step"]

            expected_df = _get_one_step_df(
                batch=batch,
                metric_name=metric_name,
                step=0,
                observe_noise_sd=metric.observe_noise_sd,
            ).drop(columns=drop_cols)
            if returns_full_data:
                self.assertEqual(
                    df_or_map_df[df_or_map_df["step"] == 0].to_dict(),
                    expected_df.to_dict(),
                )
            else:
                self.assertEqual(df_or_map_df.to_dict(), expected_df.to_dict())

            backend_simulator = trial.run_metadata[
                "benchmark_metadata"
            ].backend_simulator
            self.assertEqual(backend_simulator is None, not has_simulator)
            if backend_simulator is None:
                continue
            self.assertEqual(backend_simulator.time, 0)
            sim_trial = none_throws(
                backend_simulator.get_sim_trial_by_index(trial.index)
            )
            self.assertIn(sim_trial, backend_simulator._running)
            backend_simulator.update()
            self.assertEqual(backend_simulator.time, 1)
            self.assertIn(sim_trial, backend_simulator._completed)
            backend_simulator.update()
            self.assertIn(sim_trial, backend_simulator._completed)
            self.assertEqual(backend_simulator.time, 2)
            data = metric.fetch_trial_data(trial=trial).value
            if isinstance(metric, MapMetric):
                map_df = data.map_df
                self.assertEqual(len(map_df), 2 * len(trial.arms))
                self.assertEqual(set(map_df["step"].tolist()), {0, 1})
            df = data.df
            self.assertEqual(len(df), len(trial.arms))
            expected_df = _get_one_step_df(
                batch=batch,
                metric_name=metric_name,
                step=1,
                observe_noise_sd=metric.observe_noise_sd,
            ).drop(columns=drop_cols)
            self.assertEqual(df.reset_index(drop=True).to_dict(), expected_df.to_dict())

    def test_fetch_trial_multiple_time_steps_with_simulator(self) -> None:
        self._test_fetch_trial_multiple_time_steps_with_simulator(batch=False)
        self._test_fetch_trial_multiple_time_steps_with_simulator(batch=True)
>>>>>>> 1a43c91d

    def test_sim_trial_completes_in_future_raises(self) -> None:
        simulator = BackendSimulator()
        simulator.run_trial(trial_index=0, runtime=0)
        simulator.update()
        simulator.options.internal_clock = -1
        metadata = BenchmarkTrialMetadata(
<<<<<<< HEAD
            dfs={"test_metric": pd.DataFrame({"t": [3]})}, backend_simulator=simulator
=======
            dfs={"test_metric": pd.DataFrame({"t": [3], "step": 0})},
            backend_simulator=simulator,
>>>>>>> 1a43c91d
        )
        trial = Mock(spec=Trial)
        trial.index = 0
        trial.run_metadata = {"benchmark_metadata": metadata}
        metric = BenchmarkMapMetric(name="test_metric", lower_is_better=True)
        with self.assertRaisesRegex(RuntimeError, "in the future"):
            metric.fetch_trial_data(trial=trial)

<<<<<<< HEAD
    def test_map_data_without_map_metric_raises(self) -> None:
        metadata = BenchmarkTrialMetadata(
            dfs={"test_metric": pd.DataFrame({"t": [0, 1]})},
        )
        trial = Mock(spec=Trial)
        trial.run_metadata = {"benchmark_metadata": metadata}
        metric = BenchmarkMetric(name="test_metric", lower_is_better=True)
        with self.assertRaisesRegex(ValueError, "data from multiple time steps"):
            metric.fetch_trial_data(trial=trial)
=======
    def test_multiple_time_steps_with_BenchmarkMetric_raises(self) -> None:
        trial = get_test_trial(multiple_time_steps=True)
        metric = self.metrics["test_metric1"]
        with self.assertRaisesRegex(ValueError, "data from multiple time steps"):
            metric.fetch_trial_data(trial=trial)

    def test_abandoned_arms_not_supported(self) -> None:
        trial = get_test_trial(batch=True)
        trial.mark_arm_abandoned("0_0")
        with self.assertRaisesRegex(
            NotImplementedError, "does not support abandoned arms"
        ):
            self.map_metrics["test_metric1"].fetch_trial_data(trial=trial)
>>>>>>> 1a43c91d
<|MERGE_RESOLUTION|>--- conflicted
+++ resolved
@@ -5,18 +5,12 @@
 
 # pyre-strict
 
-<<<<<<< HEAD
-=======
 import math
 from itertools import product
->>>>>>> 1a43c91d
 from unittest.mock import Mock
 
 import numpy as np
 import pandas as pd
-<<<<<<< HEAD
-from ax.benchmark.benchmark_metric import BenchmarkMapMetric, BenchmarkMetric
-=======
 from ax.benchmark.benchmark_metric import (
     _get_no_metadata_msg,
     BenchmarkMapMetric,
@@ -25,7 +19,6 @@
     BenchmarkMetricBase,
     BenchmarkTimeVaryingMetric,
 )
->>>>>>> 1a43c91d
 from ax.benchmark.benchmark_trial_metadata import BenchmarkTrialMetadata
 from ax.core.arm import Arm
 from ax.core.batch_trial import BatchTrial
@@ -37,14 +30,6 @@
 from ax.utils.common.testutils import TestCase
 from ax.utils.testing.backend_simulator import BackendSimulator, BackendSimulatorOptions
 from ax.utils.testing.core_stubs import get_experiment
-<<<<<<< HEAD
-from pyre_extensions import none_throws
-
-
-def get_test_trial(map_data: bool = False, batch: bool = False) -> Trial | BatchTrial:
-    experiment = get_experiment()
-
-=======
 from pyre_extensions import assert_is_instance, none_throws
 
 
@@ -88,7 +73,6 @@
 ) -> Trial | BatchTrial:
     experiment = get_experiment()
 
->>>>>>> 1a43c91d
     arm1 = Arm(parameters={"w": 1.0, "x": 1, "y": "foo", "z": True}, name="0_0")
     arm2 = Arm(parameters={"w": 1.0, "x": 2, "y": "foo", "z": True}, name="0_1")
 
@@ -99,54 +83,6 @@
         trial = experiment.new_trial()
         trial.add_arm(arm=arm1)
 
-<<<<<<< HEAD
-    dfs = {
-        "test_metric1": pd.DataFrame(
-            {
-                "arm_name": ["0_0", "0_1"] if batch else ["0_0"],
-                "metric_name": "test_metric1",
-                "mean": [1.0, 2.5] if batch else [1.0],
-                "sem": [0.1, 0.0] if batch else [0.1],
-                "t": 0,
-                "trial_index": 0,
-            }
-        ),
-        "test_metric2": pd.DataFrame(
-            {
-                "arm_name": ["0_0", "0_1"] if batch else ["0_0"],
-                "metric_name": "test_metric2",
-                "mean": [0.5, 1.5] if batch else [0.5],
-                "sem": [0.1, 0.0] if batch else [0.1],
-                "t": 0,
-                "trial_index": 0,
-            }
-        ),
-    }
-
-    if map_data:
-        backend_simulator = BackendSimulator(
-            options=BackendSimulatorOptions(
-                max_concurrency=1,
-                internal_clock=0,
-            ),
-            verbose_logging=False,
-        )
-        n_time_intervals = 3
-        dfs = {
-            k: pd.concat([df] * n_time_intervals).assign(
-                t=np.repeat(np.arange(n_time_intervals), 2 if batch else 1)
-            )
-            for k, df in dfs.items()
-        }
-
-        backend_simulator.run_trial(trial_index=trial.index, runtime=1)
-        metadata = BenchmarkTrialMetadata(
-            dfs=dfs,
-            backend_simulator=backend_simulator,
-        )
-    else:
-        metadata = BenchmarkTrialMetadata(dfs=dfs)
-=======
     if not has_metadata:
         return trial
 
@@ -177,135 +113,11 @@
         dfs=dfs,
         backend_simulator=backend_simulator,
     )
->>>>>>> 1a43c91d
 
     trial.update_run_metadata({"benchmark_metadata": metadata})
     return trial
 
 
-<<<<<<< HEAD
-class BenchmarkMetricTest(TestCase):
-    def setUp(self) -> None:
-        self.outcome_names = ["test_metric1", "test_metric2"]
-        self.metric1, self.metric2 = (
-            BenchmarkMetric(name=name, lower_is_better=True)
-            for name in self.outcome_names
-        )
-        self.map_metric1, self.map_metric2 = (
-            BenchmarkMapMetric(name=name, lower_is_better=True)
-            for name in self.outcome_names
-        )
-
-    def test_fetch_trial_data(self) -> None:
-        trial = get_test_trial()
-        with self.assertRaisesRegex(
-            NotImplementedError,
-            "Arguments {'foo'} are not supported in Benchmark",
-        ):
-            self.metric1.fetch_trial_data(trial, foo="bar")
-        df1 = self.metric1.fetch_trial_data(trial=trial).value.df
-        self.assertEqual(len(df1), 1)
-        expected_results = {
-            "arm_name": "0_0",
-            "metric_name": self.outcome_names[0],
-            "mean": 1.0,
-            "sem": 0.1,
-            "trial_index": 0,
-        }
-        self.assertDictEqual(df1.iloc[0].to_dict(), expected_results)
-        df2 = self.metric2.fetch_trial_data(trial=trial).value.df
-        self.assertEqual(len(df2), 1)
-        expected_results = {
-            "arm_name": "0_0",
-            "metric_name": self.outcome_names[1],
-            "mean": 0.5,
-            "sem": 0.1,
-            "trial_index": 0,
-        }
-        self.assertDictEqual(df2.iloc[0].to_dict(), expected_results)
-
-    def test_fetch_trial_map_data(self) -> None:
-        trial = get_test_trial(map_data=True)
-        with self.assertRaisesRegex(
-            NotImplementedError,
-            "Arguments {'foo'} are not supported in Benchmark",
-        ):
-            self.map_metric1.fetch_trial_data(trial, foo="bar")
-
-        map_df1 = self.map_metric1.fetch_trial_data(trial=trial).value.map_df
-        self.assertEqual(len(map_df1), 1)
-        expected_results = {
-            "arm_name": "0_0",
-            "metric_name": self.outcome_names[0],
-            "mean": 1.0,
-            "sem": 0.1,
-            "trial_index": 0,
-            "t": 0,
-        }
-
-        self.assertDictEqual(map_df1.iloc[0].to_dict(), expected_results)
-        map_df2 = self.map_metric2.fetch_trial_data(trial=trial).value.map_df
-        self.assertEqual(len(map_df2), 1)
-        expected_results = {
-            "arm_name": "0_0",
-            "metric_name": self.outcome_names[1],
-            "mean": 0.5,
-            "sem": 0.1,
-            "trial_index": 0,
-            "t": 0,
-        }
-        self.assertDictEqual(map_df2.iloc[0].to_dict(), expected_results)
-
-        backend_simulator = trial.run_metadata["benchmark_metadata"].backend_simulator
-        self.assertEqual(backend_simulator.time, 0)
-        sim_trial = none_throws(backend_simulator.get_sim_trial_by_index(trial.index))
-        self.assertIn(sim_trial, backend_simulator._running)
-        backend_simulator.update()
-        self.assertEqual(backend_simulator.time, 1)
-        self.assertIn(sim_trial, backend_simulator._completed)
-        backend_simulator.update()
-        self.assertIn(sim_trial, backend_simulator._completed)
-        self.assertEqual(backend_simulator.time, 2)
-        map_df1 = self.map_metric1.fetch_trial_data(trial=trial).value.map_df
-        self.assertEqual(len(map_df1), 2)
-        self.assertEqual(set(map_df1["t"].tolist()), {0, 1})
-
-    def _test_fetch_trial_data_batch_trial(self, map_data: bool) -> None:
-        if map_data:
-            metric1, metric2 = self.map_metric1, self.map_metric2
-        else:
-            metric1, metric2 = self.metric1, self.metric2
-        trial = get_test_trial(map_data=map_data, batch=True)
-        df1 = metric1.fetch_trial_data(trial=trial).value.df  # pyre-ignore [16]
-        self.assertEqual(len(df1), 2)
-        expected = {
-            "arm_name": {0: "0_0", 1: "0_1"},
-            "metric_name": {0: "test_metric1", 1: "test_metric1"},
-            "mean": {0: 1.0, 1: 2.5},
-            "sem": {0: 0.1, 1: 0.0},
-            "trial_index": {0: 0, 1: 0},
-        }
-        if map_data:
-            expected["t"] = {0: 0, 1: 0}
-
-        self.assertDictEqual(df1.to_dict(), expected)
-        df2 = metric2.fetch_trial_data(trial=trial).value.df  # pyre-ignore [16]
-        self.assertEqual(len(df2), 2)
-        expected = {
-            "arm_name": {0: "0_0", 1: "0_1"},
-            "metric_name": {0: "test_metric2", 1: "test_metric2"},
-            "mean": {0: 0.5, 1: 1.5},
-            "sem": {0: 0.1, 1: 0.0},
-            "trial_index": {0: 0, 1: 0},
-        }
-        if map_data:
-            expected["t"] = {0: 0, 1: 0}
-        self.assertDictEqual(df2.to_dict(), expected)
-
-    def test_fetch_trial_data_batch_trial(self) -> None:
-        self._test_fetch_trial_data_batch_trial(map_data=False)
-        self._test_fetch_trial_data_batch_trial(map_data=True)
-=======
 class TestBenchmarkMetric(TestCase):
     def setUp(self) -> None:
         self.outcome_names = ["test_metric1", "test_metric2"]
@@ -521,7 +333,6 @@
     def test_fetch_trial_multiple_time_steps_with_simulator(self) -> None:
         self._test_fetch_trial_multiple_time_steps_with_simulator(batch=False)
         self._test_fetch_trial_multiple_time_steps_with_simulator(batch=True)
->>>>>>> 1a43c91d
 
     def test_sim_trial_completes_in_future_raises(self) -> None:
         simulator = BackendSimulator()
@@ -529,12 +340,8 @@
         simulator.update()
         simulator.options.internal_clock = -1
         metadata = BenchmarkTrialMetadata(
-<<<<<<< HEAD
-            dfs={"test_metric": pd.DataFrame({"t": [3]})}, backend_simulator=simulator
-=======
             dfs={"test_metric": pd.DataFrame({"t": [3], "step": 0})},
             backend_simulator=simulator,
->>>>>>> 1a43c91d
         )
         trial = Mock(spec=Trial)
         trial.index = 0
@@ -543,17 +350,6 @@
         with self.assertRaisesRegex(RuntimeError, "in the future"):
             metric.fetch_trial_data(trial=trial)
 
-<<<<<<< HEAD
-    def test_map_data_without_map_metric_raises(self) -> None:
-        metadata = BenchmarkTrialMetadata(
-            dfs={"test_metric": pd.DataFrame({"t": [0, 1]})},
-        )
-        trial = Mock(spec=Trial)
-        trial.run_metadata = {"benchmark_metadata": metadata}
-        metric = BenchmarkMetric(name="test_metric", lower_is_better=True)
-        with self.assertRaisesRegex(ValueError, "data from multiple time steps"):
-            metric.fetch_trial_data(trial=trial)
-=======
     def test_multiple_time_steps_with_BenchmarkMetric_raises(self) -> None:
         trial = get_test_trial(multiple_time_steps=True)
         metric = self.metrics["test_metric1"]
@@ -566,5 +362,4 @@
         with self.assertRaisesRegex(
             NotImplementedError, "does not support abandoned arms"
         ):
-            self.map_metrics["test_metric1"].fetch_trial_data(trial=trial)
->>>>>>> 1a43c91d
+            self.map_metrics["test_metric1"].fetch_trial_data(trial=trial)