--- conflicted
+++ resolved
@@ -17,10 +17,7 @@
     PyTorchCNNTorchvisionBenchmarkTestFunction,
 )
 from ax.benchmark.problems.registry import get_problem
-<<<<<<< HEAD
-=======
 from ax.exceptions.core import UserInputError
->>>>>>> 1a43c91d
 from ax.utils.common.testutils import TestCase
 from ax.utils.testing.benchmark_stubs import TestDataset
 from pyre_extensions import assert_is_instance
@@ -75,16 +72,8 @@
             problem = get_problem(problem_key=f"hpo_pytorch_cnn_{problem_name}")
 
         test_function = problem.test_function
-<<<<<<< HEAD
 
         self.assertEqual(test_function.outcome_names, ["accuracy"])
-        # pyre-fixme[6]: complaining that the annotation for Arm.parameters is
-        # too broad because it's not immutable
-
-=======
-
-        self.assertEqual(test_function.outcome_names, ["accuracy"])
->>>>>>> 1a43c91d
         expected = 0.21875
         result = test_function.evaluate_true(params=self.parameters)
         self.assertEqual(result.item(), expected)
@@ -103,14 +92,10 @@
                 "ax.benchmark.problems.hpo.torchvision.CNN", wraps=CNN
             ) as mock_CNN:
                 test_function.evaluate_true(params=other_params)
-<<<<<<< HEAD
-            mock_CNN.assert_called_once()
-=======
             mock_CNN.assert_called_once()
 
     def test_load_wrong_name(self) -> None:
         with self.assertRaisesRegex(
             UserInputError, "Unrecognized torchvision dataset 'pencil'"
         ):
-            PyTorchCNNTorchvisionBenchmarkTestFunction(name="pencil")
->>>>>>> 1a43c91d
+            PyTorchCNNTorchvisionBenchmarkTestFunction(name="pencil")