# Copyright (c) Meta Platforms, Inc. and affiliates.
#
# This source code is licensed under the MIT license found in the
# LICENSE file in the root directory of this source tree.

# pyre-strict


from ax.benchmark.benchmark_problem import BenchmarkProblem
from ax.benchmark.problems.registry import BENCHMARK_PROBLEM_REGISTRY, get_problem
from ax.benchmark.problems.runtime_funcs import int_from_params
from ax.utils.common.testutils import TestCase


class TestProblems(TestCase):
    def test_load_problems(self) -> None:
        # Make sure problem construction succeeds
        for name in BENCHMARK_PROBLEM_REGISTRY.keys():
            if "MNIST" in name:
                continue  # Skip these as they cause the test to take a long time

<<<<<<< HEAD
            get_problem(problem_key=name)
=======
            problem = get_problem(problem_key=name)
            self.assertIsInstance(problem, BenchmarkProblem, msg=name)
>>>>>>> 1a43c91d

    def test_name(self) -> None:
        expected_names = [
            ("Bandit", "Bandit"),
            ("branin", "Branin"),
            ("hartmann3", "Hartmann_3d"),
            ("hartmann6", "Hartmann_6d"),
            ("hartmann30", "Hartmann_30d"),
            ("branin_currin_observed_noise", "BraninCurrin_observed_noise"),
            ("branin_currin30_observed_noise", "BraninCurrin_observed_noise_30d"),
            ("levy4", "Levy_4d"),
        ] + [
            (name, name)
            for name in ["Discrete Ackley", "Discrete Hartmann", "Discrete Rosenbrock"]
        ]
        for registry_key, problem_name in expected_names:
            problem = get_problem(problem_key=registry_key)
            self.assertEqual(problem.name, problem_name)

    def test_no_duplicates(self) -> None:
        keys = [elt for elt in BENCHMARK_PROBLEM_REGISTRY.keys() if "MNIST" not in elt]
        names = {get_problem(problem_key=key).name for key in keys}
        self.assertEqual(len(keys), len(names))

    def test_external_registry(self) -> None:
        registry = {
            "test_problem": BENCHMARK_PROBLEM_REGISTRY["branin"],
        }
        problem = get_problem(problem_key="test_problem", registry=registry)
        self.assertEqual(problem.name, "Branin")
        with self.assertRaises(KeyError):
            get_problem(problem_key="branin", registry=registry)

    def test_registry_kwargs_not_mutated(self) -> None:
        entry = BENCHMARK_PROBLEM_REGISTRY["jenatton"]
        expected_kws = {"num_trials": 50, "observe_noise_sd": False}
        self.assertEqual(entry.factory_kwargs, expected_kws)
        problem = get_problem(problem_key="jenatton", num_trials=5)
        self.assertEqual(problem.num_trials, 5)
        self.assertEqual(
            BENCHMARK_PROBLEM_REGISTRY["jenatton"].factory_kwargs, expected_kws
        )
        problem = get_problem(problem_key="jenatton")
<<<<<<< HEAD
        self.assertEqual(problem.num_trials, 50)
=======
        self.assertEqual(problem.num_trials, 50)

    def test_runtime_funcs(self) -> None:
        parameters = {"x0": 0.5, "x1": -3, "x2": "-4", "x3": False, "x4": None}
        result = int_from_params(params=parameters)
        expected = 1
        self.assertEqual(result, expected)
>>>>>>> 1a43c91d
<|MERGE_RESOLUTION|>--- conflicted
+++ resolved
@@ -19,12 +19,8 @@
             if "MNIST" in name:
                 continue  # Skip these as they cause the test to take a long time
 
-<<<<<<< HEAD
-            get_problem(problem_key=name)
-=======
             problem = get_problem(problem_key=name)
             self.assertIsInstance(problem, BenchmarkProblem, msg=name)
->>>>>>> 1a43c91d
 
     def test_name(self) -> None:
         expected_names = [
@@ -68,14 +64,10 @@
             BENCHMARK_PROBLEM_REGISTRY["jenatton"].factory_kwargs, expected_kws
         )
         problem = get_problem(problem_key="jenatton")
-<<<<<<< HEAD
-        self.assertEqual(problem.num_trials, 50)
-=======
         self.assertEqual(problem.num_trials, 50)
 
     def test_runtime_funcs(self) -> None:
         parameters = {"x0": 0.5, "x1": -3, "x2": "-4", "x3": False, "x4": None}
         result = int_from_params(params=parameters)
         expected = 1
-        self.assertEqual(result, expected)
->>>>>>> 1a43c91d
+        self.assertEqual(result, expected)