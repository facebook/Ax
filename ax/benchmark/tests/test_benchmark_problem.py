# Copyright (c) Meta Platforms, Inc. and affiliates.
#
# This source code is licensed under the MIT license found in the
# LICENSE file in the root directory of this source tree.

# pyre-strict

from itertools import product

from ax.benchmark.benchmark_metric import BenchmarkMetric

from ax.benchmark.benchmark_problem import (
    BenchmarkProblem,
    create_problem_from_botorch,
    get_moo_opt_config,
    get_soo_opt_config,
)
from ax.benchmark.benchmark_test_functions.botorch_test import BoTorchTestFunction
from ax.core.objective import MultiObjective, Objective
from ax.core.optimization_config import (
    MultiObjectiveOptimizationConfig,
    OptimizationConfig,
)
from ax.core.outcome_constraint import OutcomeConstraint
from ax.core.search_space import SearchSpace
from ax.core.types import ComparisonOp
from ax.exceptions.core import UserInputError
from ax.utils.common.testutils import TestCase
<<<<<<< HEAD
from ax.utils.common.typeutils import checked_cast
=======
>>>>>>> 1a43c91d
from botorch.test_functions.base import ConstrainedBaseTestProblem
from botorch.test_functions.multi_objective import BraninCurrin, ConstrainedBraninCurrin
from botorch.test_functions.synthetic import (
    Ackley,
    Branin,
    ConstrainedGramacy,
    ConstrainedHartmann,
    Cosine8,
)
from pyre_extensions import assert_is_instance


class TestBenchmarkProblem(TestCase):
    def setUp(self) -> None:
        # Print full output, so that any differences in 'repr' output are shown
        self.maxDiff = None
        super().setUp()

    def test_inference_value_not_implemented(self) -> None:
        objectives = [
            Objective(metric=BenchmarkMetric(name, lower_is_better=True))
            for name in ["Branin", "Currin"]
        ]
        optimization_config = OptimizationConfig(objective=objectives[0])
        test_function = BoTorchTestFunction(
            botorch_problem=Branin(), outcome_names=["Branin"]
        )
        with self.assertRaisesRegex(NotImplementedError, "Only `n_best_points=1`"):
            BenchmarkProblem(
                name="foo",
                optimization_config=optimization_config,
                num_trials=1,
                optimal_value=0.0,
                baseline_value=1.0,
                search_space=SearchSpace(parameters=[]),
                test_function=test_function,
                n_best_points=2,
            )

        with self.assertRaisesRegex(
            NotImplementedError, "Inference trace is not supported for MOO"
        ):
            BenchmarkProblem(
                name="foo",
                optimization_config=MultiObjectiveOptimizationConfig(
                    objective=MultiObjective(objectives)
                ),
                num_trials=1,
                optimal_value=0.0,
                search_space=SearchSpace(parameters=[]),
<<<<<<< HEAD
=======
                baseline_value=1.0,
>>>>>>> 1a43c91d
                test_function=test_function,
                n_best_points=1,
                report_inference_value_as_trace=True,
            )

    def test_mismatch_of_names_on_test_function_and_opt_config_raises(self) -> None:
        objectives = [
            Objective(metric=BenchmarkMetric(name, lower_is_better=True))
            for name in ["Branin", "Currin"]
        ]
        test_function = BoTorchTestFunction(
            botorch_problem=Branin(), outcome_names=["Branin"]
        )
        opt_config = MultiObjectiveOptimizationConfig(
            objective=MultiObjective(objectives)
        )
        with self.assertRaisesRegex(
            ValueError,
            "The following objectives are defined on "
            "`optimization_config` but not included in "
            "`runner.test_function.outcome_names`: {'Currin'}.",
        ):
            BenchmarkProblem(
                name="foo",
                optimization_config=opt_config,
                num_trials=1,
<<<<<<< HEAD
                optimal_value=0.0,
                search_space=SearchSpace(parameters=[]),
                test_function=test_function,
=======
                optimal_value=1.0,
                search_space=SearchSpace(parameters=[]),
                test_function=test_function,
                baseline_value=0.0,
>>>>>>> 1a43c91d
            )

        opt_config = OptimizationConfig(
            objective=objectives[0],
            outcome_constraints=[
                OutcomeConstraint(
                    BenchmarkMetric("c", lower_is_better=False),
                    ComparisonOp.LEQ,
                    0.0,
                )
            ],
        )
        with self.assertRaisesRegex(
            ValueError,
            "The following constraints are defined on "
            "`optimization_config` but not included in "
            "`runner.test_function.outcome_names`: {'c'}.",
        ):
            BenchmarkProblem(
                name="foo",
                optimization_config=opt_config,
                num_trials=1,
                optimal_value=0.0,
                search_space=SearchSpace(parameters=[]),
                test_function=test_function,
<<<<<<< HEAD
=======
                baseline_value=1.0,
>>>>>>> 1a43c91d
            )

    def test_single_objective_from_botorch(self) -> None:
        for botorch_test_problem in [Ackley(), ConstrainedHartmann(dim=6)]:
            test_problem = create_problem_from_botorch(
                test_problem_class=botorch_test_problem.__class__,
                test_problem_kwargs={},
                num_trials=1,
                baseline_value=100.0,
            )

            # Test search space
            self.assertEqual(
                len(test_problem.search_space.parameters), botorch_test_problem.dim
            )
            self.assertEqual(
                len(test_problem.search_space.parameters),
                len(test_problem.search_space.range_parameters),
            )
            self.assertTrue(
                all(
                    test_problem.search_space.range_parameters[f"x{i}"].lower
                    == botorch_test_problem._bounds[i][0]
                    for i in range(botorch_test_problem.dim)
                ),
                "Parameters' lower bounds must all match Botorch problem's bounds.",
            )
            self.assertTrue(
                all(
                    test_problem.search_space.range_parameters[f"x{i}"].upper
                    == botorch_test_problem._bounds[i][1]
                    for i in range(botorch_test_problem.dim)
                ),
                "Parameters' upper bounds must all match Botorch problem's bounds.",
            )

            # Test optimum
            self.assertEqual(
                test_problem.optimal_value, botorch_test_problem._optimal_value
            )
            # test optimization config
            metric_name = test_problem.optimization_config.objective.metric.name
            self.assertEqual(metric_name, test_problem.name)
            self.assertTrue(test_problem.optimization_config.objective.minimize)
            # test repr method
            if isinstance(botorch_test_problem, Ackley):
                self.assertEqual(
                    test_problem.optimization_config.outcome_constraints, []
                )
            else:
                outcome_constraint = (
                    test_problem.optimization_config.outcome_constraints[0]
                )
                self.assertEqual(outcome_constraint.metric.name, "constraint_slack_0")
                self.assertEqual(outcome_constraint.op, ComparisonOp.GEQ)
                self.assertFalse(outcome_constraint.relative)
                self.assertEqual(outcome_constraint.bound, 0.0)

    def _test_constrained_from_botorch(
        self,
        observe_noise_sd: bool,
        noise_std: float | list[float],
        test_problem_class: type[ConstrainedBaseTestProblem],
    ) -> None:
        ax_problem = create_problem_from_botorch(
            test_problem_class=test_problem_class,
            test_problem_kwargs={},
            lower_is_better=True,
            num_trials=1,
            observe_noise_sd=observe_noise_sd,
            noise_std=noise_std,
        )
        test_problem = assert_is_instance(ax_problem.test_function, BoTorchTestFunction)
        botorch_problem = assert_is_instance(
            test_problem.botorch_problem, ConstrainedBaseTestProblem
        )
        self.assertEqual(ax_problem.noise_std, noise_std)
        opt_config = ax_problem.optimization_config
        outcome_constraints = opt_config.outcome_constraints
        self.assertEqual(
            [constraint.metric.name for constraint in outcome_constraints],
            [f"constraint_slack_{i}" for i in range(botorch_problem.num_constraints)],
        )
        objective = opt_config.objective
        metric = (
            objective.metrics[0]
            if isinstance(objective, MultiObjective)
            else objective.metric
        )

        self.assertEqual(
            assert_is_instance(metric, BenchmarkMetric).observe_noise_sd,
            observe_noise_sd,
        )

        # TODO: Support observing noise variance only for some outputs
        for constraint in outcome_constraints:
            self.assertEqual(
                assert_is_instance(constraint.metric, BenchmarkMetric).observe_noise_sd,
                observe_noise_sd,
            )

    def test_constrained_soo_from_botorch(self) -> None:
        for observe_noise_sd, noise_std in product(
            [False, True],
            [0.0, 0.1, [0.1, 0.3, 0.4]],
        ):
            with self.subTest(observe_noise_sd=observe_noise_sd, noise_std=noise_std):
                self._test_constrained_from_botorch(
                    observe_noise_sd=observe_noise_sd,
                    noise_std=noise_std,
                    test_problem_class=ConstrainedGramacy,
                )

    def test_constrained_moo_from_botorch(self) -> None:
        self._test_constrained_from_botorch(
            observe_noise_sd=False,
            noise_std=0.0,
            test_problem_class=ConstrainedBraninCurrin,
        )

    def _test_moo_from_botorch(self, lower_is_better: bool) -> None:
        test_problem = BraninCurrin()
        branin_currin_problem = create_problem_from_botorch(
            test_problem_class=test_problem.__class__,
            test_problem_kwargs={},
            num_trials=1,
            lower_is_better=lower_is_better,
        )

        # Test search space
        self.assertEqual(
            len(branin_currin_problem.search_space.parameters), test_problem.dim
        )
        self.assertEqual(
            len(branin_currin_problem.search_space.parameters),
            len(branin_currin_problem.search_space.range_parameters),
        )
        self.assertTrue(
            all(
                branin_currin_problem.search_space.range_parameters[f"x{i}"].lower
                == test_problem._bounds[i][0]
                for i in range(test_problem.dim)
            ),
            "Parameters' lower bounds must all match Botorch problem's bounds.",
        )
        self.assertTrue(
            all(
                branin_currin_problem.search_space.range_parameters[f"x{i}"].upper
                == test_problem._bounds[i][1]
                for i in range(test_problem.dim)
            ),
            "Parameters' upper bounds must all match Botorch problem's bounds.",
        )

        # Test hypervolume
        self.assertEqual(branin_currin_problem.optimal_value, test_problem._max_hv)
        opt_config = assert_is_instance(
            branin_currin_problem.optimization_config, MultiObjectiveOptimizationConfig
        )
        reference_point = [
            threshold.bound for threshold in opt_config.objective_thresholds
        ]
        self.assertEqual(reference_point, test_problem._ref_point)

        self.assertTrue(
            all(
                t.op is (ComparisonOp.LEQ if lower_is_better else ComparisonOp.GEQ)
                for t in opt_config.objective_thresholds
            )
        )
        self.assertTrue(
            all(
                metric.lower_is_better is lower_is_better
                for metric in opt_config.metrics.values()
            )
        )

    def test_moo_from_botorch(self) -> None:
        self._test_moo_from_botorch(lower_is_better=True)
        self._test_moo_from_botorch(lower_is_better=False)

    def test_maximization_problem(self) -> None:
        test_problem = create_problem_from_botorch(
            test_problem_class=Cosine8,
            lower_is_better=False,
            num_trials=1,
            test_problem_kwargs={},
            baseline_value=-8,
        )
        self.assertFalse(test_problem.optimization_config.objective.minimize)

<<<<<<< HEAD
=======
    def test_sq_out_of_search_space(self) -> None:
        with self.assertRaisesRegex(
            UserInputError, "Status quo parameters are not in the search space."
        ):
            create_problem_from_botorch(
                test_problem_class=Branin,
                lower_is_better=True,
                num_trials=1,
                test_problem_kwargs={},
                status_quo_params={"x0": 20.0, "x1": 20.0},
            )

>>>>>>> 1a43c91d
    def test_get_soo_opt_config(self) -> None:
        opt_config = get_soo_opt_config(
            outcome_names=["foo", "bar"],
            lower_is_better=False,
            observe_noise_sd=True,
        )
        self.assertIsInstance(opt_config.objective, Objective)
        self.assertEqual(len(opt_config.outcome_constraints), 1)
        objective_metric = assert_is_instance(
            opt_config.objective.metric, BenchmarkMetric
        )
        self.assertEqual(objective_metric.name, "foo")
        self.assertEqual(objective_metric.observe_noise_sd, True)
        self.assertEqual(objective_metric.lower_is_better, False)
        constraint_metric = assert_is_instance(
            opt_config.outcome_constraints[0].metric, BenchmarkMetric
        )
        self.assertEqual(constraint_metric.name, "bar")
        self.assertEqual(constraint_metric.observe_noise_sd, True)
        self.assertEqual(constraint_metric.lower_is_better, False)

    def test_get_moo_opt_config(self) -> None:
        opt_config = get_moo_opt_config(
            outcome_names=["foo", "bar", "baz", "pony"],
            ref_point=[3.0, 4.0],
            lower_is_better=False,
            observe_noise_sd=True,
            num_constraints=2,
        )
        self.assertEqual(len(opt_config.objective.metrics), 2)
        self.assertEqual(len(opt_config.outcome_constraints), 2)
        self.assertEqual(opt_config.objective_thresholds[0].bound, 3.0)
        objective_metrics = [
            assert_is_instance(metric, BenchmarkMetric)
            for metric in opt_config.objective.metrics
        ]
        self.assertEqual(len(objective_metrics), 2)
        self.assertEqual(objective_metrics[0].name, "foo")
        self.assertEqual(objective_metrics[0].observe_noise_sd, True)
        self.assertEqual(objective_metrics[0].lower_is_better, False)
        self.assertEqual(objective_metrics[1].name, "bar")
        # Check constraints
        self.assertEqual(len(opt_config.outcome_constraints), 2)
        constraint_metrics = [
            assert_is_instance(constraint.metric, BenchmarkMetric)
            for constraint in opt_config.outcome_constraints
        ]
        self.assertEqual(constraint_metrics[0].name, "baz")
        self.assertEqual(constraint_metrics[0].observe_noise_sd, True)
        self.assertEqual(constraint_metrics[0].lower_is_better, False)<|MERGE_RESOLUTION|>--- conflicted
+++ resolved
@@ -26,10 +26,6 @@
 from ax.core.types import ComparisonOp
 from ax.exceptions.core import UserInputError
 from ax.utils.common.testutils import TestCase
-<<<<<<< HEAD
-from ax.utils.common.typeutils import checked_cast
-=======
->>>>>>> 1a43c91d
 from botorch.test_functions.base import ConstrainedBaseTestProblem
 from botorch.test_functions.multi_objective import BraninCurrin, ConstrainedBraninCurrin
 from botorch.test_functions.synthetic import (
@@ -80,10 +76,7 @@
                 num_trials=1,
                 optimal_value=0.0,
                 search_space=SearchSpace(parameters=[]),
-<<<<<<< HEAD
-=======
                 baseline_value=1.0,
->>>>>>> 1a43c91d
                 test_function=test_function,
                 n_best_points=1,
                 report_inference_value_as_trace=True,
@@ -110,16 +103,10 @@
                 name="foo",
                 optimization_config=opt_config,
                 num_trials=1,
-<<<<<<< HEAD
-                optimal_value=0.0,
-                search_space=SearchSpace(parameters=[]),
-                test_function=test_function,
-=======
                 optimal_value=1.0,
                 search_space=SearchSpace(parameters=[]),
                 test_function=test_function,
                 baseline_value=0.0,
->>>>>>> 1a43c91d
             )
 
         opt_config = OptimizationConfig(
@@ -145,10 +132,7 @@
                 optimal_value=0.0,
                 search_space=SearchSpace(parameters=[]),
                 test_function=test_function,
-<<<<<<< HEAD
-=======
                 baseline_value=1.0,
->>>>>>> 1a43c91d
             )
 
     def test_single_objective_from_botorch(self) -> None:
@@ -341,8 +325,6 @@
         )
         self.assertFalse(test_problem.optimization_config.objective.minimize)
 
-<<<<<<< HEAD
-=======
     def test_sq_out_of_search_space(self) -> None:
         with self.assertRaisesRegex(
             UserInputError, "Status quo parameters are not in the search space."
@@ -355,7 +337,6 @@
                 status_quo_params={"x0": 20.0, "x1": 20.0},
             )
 
->>>>>>> 1a43c91d
     def test_get_soo_opt_config(self) -> None:
         opt_config = get_soo_opt_config(
             outcome_names=["foo", "bar"],
