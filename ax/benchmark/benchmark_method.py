# Copyright (c) Meta Platforms, Inc. and affiliates.
#
# This source code is licensed under the MIT license found in the
# LICENSE file in the root directory of this source tree.

# pyre-strict

import warnings
from dataclasses import dataclass

from ax.core.experiment import Experiment
from ax.core.optimization_config import (
    MultiObjectiveOptimizationConfig,
    OptimizationConfig,
)
from ax.core.types import TParameterization
from ax.early_stopping.strategies.base import BaseEarlyStoppingStrategy

from ax.modelbridge.generation_strategy import GenerationStrategy
from ax.service.utils.best_point_mixin import BestPointMixin
from ax.utils.common.base import Base
from pyre_extensions import none_throws


@dataclass(kw_only=True)
class BenchmarkMethod(Base):
    """Benchmark method, represented in terms of Ax generation strategy (which tells us
    which models to use when) and scheduler options (which tell us extra execution
    information like maximum parallelism, early stopping configuration, etc.).

    Args:
        name: String description.
        generation_strategy: The `GenerationStrategy` to use.
        timeout_hours: Number of hours after which to stop a benchmark
            replication.
        distribute_replications: Indicates whether the replications should be
            run in a distributed manner. Ax itself does not use this attribute.
        use_model_predictions_for_best_point: Whether to use model
            predictions with ``get_pareto_optimal_parameters`` (if
            multi-objective) or `BestPointMixin._get_best_trial` (if
            single-objective). However, note that if multi-objective,
            best-point selection is not currently supported and
            ``get_pareto_optimal_parameters`` will raise a
            ``NotImplementedError``.
        batch_size: Number of arms per trial. If greater than 1, trials are
            ``BatchTrial``s; otherwise, they are ``Trial``s. Defaults to 1. This
            and the following arguments are passed to ``SchedulerOptions``.
        run_trials_in_batches: Passed to ``SchedulerOptions``.
        max_pending_trials: Passed to ``SchedulerOptions``.
    """

    name: str = "DEFAULT"
    generation_strategy: GenerationStrategy

    timeout_hours: float = 4.0
    distribute_replications: bool = False
    use_model_predictions_for_best_point: bool = False

    batch_size: int = 1
    run_trials_in_batches: bool = False
    max_pending_trials: int = 1
    early_stopping_strategy: BaseEarlyStoppingStrategy | None = None

    def __post_init__(self) -> None:
        if self.name == "DEFAULT":
            self.name = self.generation_strategy.name
<<<<<<< HEAD
        early_stopping_strategy = self.early_stopping_strategy
        if early_stopping_strategy is not None:
            seconds_between_polls = early_stopping_strategy.seconds_between_polls
            if seconds_between_polls > 0:
                warnings.warn(
                    "`early_stopping_strategy.seconds_between_polls` is "
                    f"{seconds_between_polls}, but benchmarking uses 0 seconds "
                    "between polls. Setting "
                    "`early_stopping_strategy.seconds_between_polls` to 0.",
                    stacklevel=1,
                )
                early_stopping_strategy.seconds_between_polls = 0

    @property
    def scheduler_options(self) -> SchedulerOptions:
        return SchedulerOptions(
            # No new candidates can be generated while any are pending.
            # If batched, an entire batch must finish before the next can be
            # generated.
            max_pending_trials=self.max_pending_trials,
            # Do not throttle, as is often necessary when polling real endpoints
            init_seconds_between_polls=0,
            min_seconds_before_poll=0,
            trial_type=TrialType.TRIAL
            if self.batch_size == 1
            else TrialType.BATCH_TRIAL,
            batch_size=self.batch_size,
            run_trials_in_batches=self.run_trials_in_batches,
            early_stopping_strategy=self.early_stopping_strategy,
        )
=======
>>>>>>> 1a43c91d

    def get_best_parameters(
        self,
        experiment: Experiment,
        optimization_config: OptimizationConfig,
        n_points: int,
    ) -> list[TParameterization]:
        """
        Get ``n_points`` promising points. NOTE: Only SOO with n_points = 1 is
        supported.

        The expected use case is that these points will be evaluated against an
        oracle for hypervolume (if multi-objective) or for the value of the best
        parameter (if single-objective).

        For multi-objective cases, ``n_points > 1`` is needed. For SOO, ``n_points > 1``
        reflects setups where we can choose some points which will then be
        evaluated noiselessly or at high fidelity and then use the best one.


        Args:
            experiment: The experiment to get the data from. This should contain
                values that would be observed in a realistic setting and not
                contain oracle values.
            optimization_config: The ``optimization_config`` for the corresponding
                ``BenchmarkProblem``.
            n_points: The number of points to return.
        """
        if isinstance(optimization_config, MultiObjectiveOptimizationConfig):
            raise NotImplementedError(
                "BenchmarkMethod.get_pareto_optimal_parameters is not currently "
                "supported for multi-objective problems."
            )

        if n_points != 1:
            raise NotImplementedError(
                f"Currently only n_points=1 is supported. Got {n_points=}."
            )

        # SOO, n=1 case.
        # Note: This has the same effect as Scheduler.get_best_parameters
        result = BestPointMixin._get_best_trial(
            experiment=experiment,
            generation_strategy=self.generation_strategy,
            optimization_config=optimization_config,
            use_model_predictions=self.use_model_predictions_for_best_point,
        )
        if result is None:
            # This can happen if no points are predicted to satisfy all outcome
            # constraints.
            return []

        i, params, prediction = none_throws(result)
        return [params]<|MERGE_RESOLUTION|>--- conflicted
+++ resolved
@@ -5,7 +5,6 @@
 
 # pyre-strict
 
-import warnings
 from dataclasses import dataclass
 
 from ax.core.experiment import Experiment
@@ -64,39 +63,6 @@
     def __post_init__(self) -> None:
         if self.name == "DEFAULT":
             self.name = self.generation_strategy.name
-<<<<<<< HEAD
-        early_stopping_strategy = self.early_stopping_strategy
-        if early_stopping_strategy is not None:
-            seconds_between_polls = early_stopping_strategy.seconds_between_polls
-            if seconds_between_polls > 0:
-                warnings.warn(
-                    "`early_stopping_strategy.seconds_between_polls` is "
-                    f"{seconds_between_polls}, but benchmarking uses 0 seconds "
-                    "between polls. Setting "
-                    "`early_stopping_strategy.seconds_between_polls` to 0.",
-                    stacklevel=1,
-                )
-                early_stopping_strategy.seconds_between_polls = 0
-
-    @property
-    def scheduler_options(self) -> SchedulerOptions:
-        return SchedulerOptions(
-            # No new candidates can be generated while any are pending.
-            # If batched, an entire batch must finish before the next can be
-            # generated.
-            max_pending_trials=self.max_pending_trials,
-            # Do not throttle, as is often necessary when polling real endpoints
-            init_seconds_between_polls=0,
-            min_seconds_before_poll=0,
-            trial_type=TrialType.TRIAL
-            if self.batch_size == 1
-            else TrialType.BATCH_TRIAL,
-            batch_size=self.batch_size,
-            run_trials_in_batches=self.run_trials_in_batches,
-            early_stopping_strategy=self.early_stopping_strategy,
-        )
-=======
->>>>>>> 1a43c91d
 
     def get_best_parameters(
         self,
