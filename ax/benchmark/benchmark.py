# Copyright (c) Meta Platforms, Inc. and affiliates.
#
# This source code is licensed under the MIT license found in the
# LICENSE file in the root directory of this source tree.

# pyre-strict

"""
Module for benchmarking Ax algorithms.

Key terms used:

* Replication: 1 run of an optimization loop; (BenchmarkProblem, BenchmarkMethod) pair.
* Test: multiple replications, ran for statistical significance.
* Full run: multiple tests on many (BenchmarkProblem, BenchmarkMethod) pairs.
* Method: (one of) the algorithm(s) being benchmarked.
* Problem: a synthetic function, a surrogate surface, or an ML model, on which
  to assess the performance of algorithms.

"""

<<<<<<< HEAD
=======
import warnings
>>>>>>> 1a43c91d
from collections.abc import Iterable, Mapping
from itertools import product
from logging import Logger, WARNING
from time import monotonic, time
from typing import Set

import numpy as np
import numpy.typing as npt
from ax.benchmark.benchmark_method import BenchmarkMethod
from ax.benchmark.benchmark_problem import BenchmarkProblem
from ax.benchmark.benchmark_result import AggregatedBenchmarkResult, BenchmarkResult
from ax.benchmark.benchmark_runner import BenchmarkRunner
<<<<<<< HEAD
from ax.core.base_trial import TrialStatus
from ax.core.experiment import Experiment
=======
from ax.benchmark.benchmark_test_function import BenchmarkTestFunction
from ax.benchmark.methods.sobol import get_sobol_generation_strategy
from ax.core.arm import Arm
from ax.core.base_trial import TrialStatus
from ax.core.experiment import Experiment
from ax.core.objective import MultiObjective
from ax.core.optimization_config import OptimizationConfig
from ax.core.search_space import SearchSpace
>>>>>>> 1a43c91d
from ax.core.types import TParameterization, TParamValue
from ax.core.utils import get_model_times
from ax.service.scheduler import Scheduler
from ax.service.utils.best_point_mixin import BestPointMixin
from ax.service.utils.scheduler_options import SchedulerOptions, TrialType
from ax.utils.common.logger import DEFAULT_LOG_LEVEL, get_logger
from ax.utils.common.random import with_rng_seed

logger: Logger = get_logger(__name__)


def compute_score_trace(
<<<<<<< HEAD
    optimization_trace: npt.NDArray,
    num_baseline_trials: int,
    problem: BenchmarkProblem,
) -> npt.NDArray:
    """Computes a score trace from the optimization trace."""

    # Use the first GenerationStep's best found point as baseline. Sometimes (ex. in
    # a timeout) the first GenerationStep will not have not completed and we will not
    # have enough trials; in this case we do not score.
    if len(optimization_trace) <= num_baseline_trials:
        return np.full(len(optimization_trace), np.nan)
    optimum = problem.optimal_value
    baseline = optimization_trace[num_baseline_trials - 1]

    score_trace = 100 * (1 - (optimization_trace - optimum) / (baseline - optimum))
    if score_trace.max() > 100:
        logger.info(
            "Observed scores above 100. This indicates that we found a trial that is "
            "better than the optimum. Clipping scores to 100 for now."
=======
    optimization_trace: npt.NDArray, baseline_value: float, optimal_value: float
) -> npt.NDArray:
    """
    Compute a score trace from the optimization trace.

    Score is expressed as a percentage of possible improvement over a baseline.
    A higher score is better.

    Element `i` of the score trace is `optimization_trace[i] - baseline`
    expressed as a percent of `optimal_value - baseline`, where `baseline` is
    `optimization_trace[num_baseline_trials - 1]`. It can be over 100 if values
    better than `optimal_value` are attained or below 0 if values worse than the
    baseline value are attained.

    Args:
        optimization_trace: Objective values. Can be either higher- or
            lower-is-better.
        baseline_value: Value to use as a baseline. Any values that are not
            better than the baseline will receive negative scores.
        optimal_value: The best possible value of the objective; when the
            optimization_trace equals the optimal_value, the score is 100.
    """
    return (
        100 * (optimization_trace - baseline_value) / (optimal_value - baseline_value)
    )


def get_benchmark_runner(
    problem: BenchmarkProblem, max_concurrency: int = 1
) -> BenchmarkRunner:
    """
    Construct a ``BenchmarkRunner`` for the given problem and concurrency.

    If ``max_concurrency > 1`` or if there is a ``sample_runtime_func`` is
    present on ``BenchmarkProblem``, construct a ``SimulatedBenchmarkRunner`` to
    track when trials start and stop.

    Args:
        problem: The ``BenchmarkProblem``; provides a ``BenchmarkTestFunction``
            (used to generate data) and ``step_runtime_function`` (used to
            determine timing for the simulator).
        max_concurrency: The maximum number of trials that can be run concurrently.
            Typically, ``max_pending_trials`` from ``SchedulerOptions``, which are
            stored on the ``BenchmarkMethod``.
    """

    return BenchmarkRunner(
        test_function=problem.test_function,
        noise_std=problem.noise_std,
        step_runtime_function=problem.step_runtime_function,
        max_concurrency=max_concurrency,
    )


def get_oracle_experiment_from_params(
    problem: BenchmarkProblem,
    dict_of_dict_of_params: Mapping[int, Mapping[str, Mapping[str, TParamValue]]],
) -> Experiment:
    """
    Get a new experiment with the same search space and optimization config
    as those belonging to this problem, but with parameterizations evaluated
    at oracle values (noiseless ground-truth values evaluated at the target task
    and fidelity).

    Args:
        problem: ``BenchmarkProblem`` from which to take a test function for
            generating metrics, as well as a search space and optimization
            config for generating an experiment.
        dict_of_dict_of_params: Keys are trial indices, values are Mappings
            (e.g. dicts) that map arm names to parameterizations.

    Example:
        >>> get_oracle_experiment_from_params(
        ...     problem=problem,
        ...     dict_of_dict_of_params={
        ...         0: {
        ...            "0_0": {"x0": 0.0, "x1": 0.0},
        ...            "0_1": {"x0": 0.3, "x1": 0.4},
        ...         },
        ...         1: {"1_0": {"x0": 0.0, "x1": 0.0}},
        ...     }
        ... )
    """

    experiment = Experiment(
        search_space=problem.search_space,
        optimization_config=problem.optimization_config,
    )

    runner = BenchmarkRunner(test_function=problem.test_function, noise_std=0.0)

    # Silence INFO logs from ax.core.experiment that state "Attached custom
    # parameterizations"
    logger = get_logger("ax.core.experiment")
    original_log_level = logger.level
    logger.setLevel(level="WARNING")

    for trial_index, dict_of_params in dict_of_dict_of_params.items():
        if len(dict_of_params) == 0:
            raise ValueError(
                "Can't create a trial with no arms. Each sublist in "
                "list_of_list_of_params must have at least one element."
            )
        experiment.attach_trial(
            parameterizations=[
                {**parameters, **problem.target_fidelity_and_task}
                for parameters in dict_of_params.values()
            ],
            arm_names=list(dict_of_params.keys()),
>>>>>>> 1a43c91d
        )
        trial = experiment.trials[trial_index]
        metadata = runner.run(trial=trial)
        trial.update_run_metadata(metadata=metadata)
        trial.mark_completed()

    logger.setLevel(level=original_log_level)

    experiment.fetch_data()
    return experiment


<<<<<<< HEAD
def get_benchmark_runner(
    problem: BenchmarkProblem, max_concurrency: int = 1
) -> BenchmarkRunner:
    """
    Construct a ``BenchmarkRunner`` for the given problem and concurrency.

    If ``max_concurrency > 1`` or if there is a ``sample_runtime_func`` is
    present on ``BenchmarkProblem``, construct a ``SimulatedBenchmarkRunner`` to
    track when trials start and stop.

    Args:
        problem: The ``BenchmarkProblem``; provides a ``BenchmarkTestFunction``
            (used to generate data) and ``trial_runtime_func`` (used to
            determine the length of trials for the simulator).
        max_concurrency: The maximum number of trials that can be run concurrently.
            Typically, ``max_pending_trials`` from ``SchedulerOptions``, which are
            stored on the ``BenchmarkMethod``.
    """
    return BenchmarkRunner(
        test_function=problem.test_function,
        noise_std=problem.noise_std,
        trial_runtime_func=problem.trial_runtime_func,
        max_concurrency=max_concurrency,
    )


def get_oracle_experiment_from_params(
    problem: BenchmarkProblem,
    dict_of_dict_of_params: Mapping[int, Mapping[str, Mapping[str, TParamValue]]],
) -> Experiment:
    """
    Get a new experiment with the same search space and optimization config
    as those belonging to this problem, but with parameterizations evaluated
    at oracle values (noiseless ground-truth values evaluated at the target task
    and fidelity).

    Args:
        problem: ``BenchmarkProblem`` from which to take a test function for
            generating metrics, as well as a search space and optimization
            config for generating an experiment.
        dict_of_dict_of_params: Keys are trial indices, values are Mappings
            (e.g. dicts) that map arm names to parameterizations.

    Example:
        >>> get_oracle_experiment_from_params(
        ...     problem=problem,
        ...     dict_of_dict_of_params={
        ...         0: {
        ...            "0_0": {"x0": 0.0, "x1": 0.0},
        ...            "0_1": {"x0": 0.3, "x1": 0.4},
        ...         },
        ...         1: {"1_0": {"x0": 0.0, "x1": 0.0}},
        ...     }
        ... )
    """

    experiment = Experiment(
        search_space=problem.search_space,
        optimization_config=problem.optimization_config,
    )

    runner = BenchmarkRunner(test_function=problem.test_function, noise_std=0.0)

    for trial_index, dict_of_params in dict_of_dict_of_params.items():
        if len(dict_of_params) == 0:
            raise ValueError(
                "Can't create a trial with no arms. Each sublist in "
                "list_of_list_of_params must have at least one element."
            )
        experiment.attach_trial(
            parameterizations=[
                {**parameters, **problem.target_fidelity_and_task}
                for parameters in dict_of_params.values()
            ],
            arm_names=list(dict_of_params.keys()),
        )
        trial = experiment.trials[trial_index]
        metadata = runner.run(trial=trial)
        trial.update_run_metadata(metadata=metadata)
        trial.mark_completed()

    experiment.fetch_data()
    return experiment


def get_oracle_experiment_from_experiment(
    problem: BenchmarkProblem, experiment: Experiment
) -> Experiment:
    """
    Get an ``Experiment`` that is the same as the original experiment but has
    metrics evaluated at oracle values (noiseless ground-truth values
    evaluated at the target task and fidelity)
    """
    return get_oracle_experiment_from_params(
        problem=problem,
        dict_of_dict_of_params={
            trial.index: {arm.name: arm.parameters for arm in trial.arms}
            for trial in experiment.trials.values()
        },
=======
def get_oracle_experiment_from_experiment(
    problem: BenchmarkProblem, experiment: Experiment
) -> Experiment:
    """
    Get an ``Experiment`` that is the same as the original experiment but has
    metrics evaluated at oracle values (noiseless ground-truth values
    evaluated at the target task and fidelity)
    """
    return get_oracle_experiment_from_params(
        problem=problem,
        dict_of_dict_of_params={
            trial.index: {arm.name: arm.parameters for arm in trial.arms}
            for trial in experiment.trials.values()
        },
    )


def get_benchmark_scheduler_options(
    method: BenchmarkMethod,
    include_sq: bool = False,
    logging_level: int = DEFAULT_LOG_LEVEL,
) -> SchedulerOptions:
    """
    Get the ``SchedulerOptions`` for the given ``BenchmarkMethod``.

    Args:
        method: The ``BenchmarkMethod``.
        include_sq: Whether to include the status quo in each trial.

    Returns:
        ``SchedulerOptions``
    """
    if method.batch_size > 1 or include_sq:
        trial_type = TrialType.BATCH_TRIAL
    else:
        trial_type = TrialType.TRIAL
    return SchedulerOptions(
        # No new candidates can be generated while any are pending.
        # If batched, an entire batch must finish before the next can be
        # generated.
        max_pending_trials=method.max_pending_trials,
        # Do not throttle, as is often necessary when polling real endpoints
        init_seconds_between_polls=0,
        min_seconds_before_poll=0,
        trial_type=trial_type,
        batch_size=method.batch_size,
        run_trials_in_batches=method.run_trials_in_batches,
        early_stopping_strategy=method.early_stopping_strategy,
        status_quo_weight=1.0 if include_sq else 0.0,
        logging_level=logging_level,
>>>>>>> 1a43c91d
    )


def benchmark_replication(
    problem: BenchmarkProblem,
    method: BenchmarkMethod,
    seed: int,
    strip_runner_before_saving: bool = True,
<<<<<<< HEAD
=======
    scheduler_logging_level: int = DEFAULT_LOG_LEVEL,
>>>>>>> 1a43c91d
) -> BenchmarkResult:
    """
    Run one benchmarking replication (equivalent to one optimization loop).

    After each trial, the `method` gets the best parameter(s) found so far, as
    evaluated based on empirical data. After all trials are run, the `problem`
    gets the oracle values of each "best" parameter; this yields the ``inference
    trace``. The cumulative maximum of the oracle value of each parameterization
    tested is the ``oracle_trace``.

    Args:
        problem: The BenchmarkProblem to test against (can be synthetic or real)
        method: The BenchmarkMethod to test
        seed: The seed to use for this replication.
        strip_runner_before_saving: Whether to strip the runner from the
            experiment before saving it. This enables serialization.

    Return:
        ``BenchmarkResult`` object.
    """
<<<<<<< HEAD

    runner = get_benchmark_runner(
        problem=problem, max_concurrency=method.scheduler_options.max_pending_trials
    )

=======
    sq_arm = (
        None
        if problem.status_quo_params is None
        else Arm(name="status_quo", parameters=problem.status_quo_params)
    )
    scheduler_options = get_benchmark_scheduler_options(
        method=method,
        include_sq=sq_arm is not None,
        logging_level=scheduler_logging_level,
    )
    runner = get_benchmark_runner(
        problem=problem,
        max_concurrency=scheduler_options.max_pending_trials,
    )
>>>>>>> 1a43c91d
    experiment = Experiment(
        name=f"{problem.name}|{method.name}_{int(time())}",
        search_space=problem.search_space,
        optimization_config=problem.optimization_config,
        runner=runner,
<<<<<<< HEAD
=======
        status_quo=sq_arm,
        auxiliary_experiments_by_purpose=problem.auxiliary_experiments_by_purpose,
>>>>>>> 1a43c91d
    )

    scheduler = Scheduler(
        experiment=experiment,
        generation_strategy=method.generation_strategy.clone_reset(),
        options=scheduler_options,
    )

    # list of parameters for each trial
    best_params_by_trial: list[list[TParameterization]] = []

    is_mf_or_mt = len(problem.target_fidelity_and_task) > 0
    trials_used_for_best_point: Set[int] = set()

    # Run the optimization loop.
    timeout_hours = method.timeout_hours
    remaining_hours = timeout_hours

    with with_rng_seed(seed=seed), warnings.catch_warnings():
        warnings.filterwarnings(
            "ignore",
            message="Encountered exception in computing model fit quality",
            category=UserWarning,
            module="ax.modelbridge.cross_validation",
        )
        start = monotonic()
        # These next several lines do the same thing as `run_n_trials`, but
        # decrement the timeout with each step, so that the timeout refers to
        # the total time spent in the optimization loop, not time per trial.
        scheduler.poll_and_process_results()
        for _ in scheduler.run_trials_and_yield_results(
            max_trials=problem.num_trials,
            timeout_hours=remaining_hours,
        ):
            if timeout_hours is not None:
                elapsed_hours = (monotonic() - start) / 3600
                remaining_hours = timeout_hours - elapsed_hours
                if remaining_hours <= 0.0:
                    logger.warning("The optimization loop timed out.")
                    break

            if problem.is_moo or is_mf_or_mt:
                # Inference trace is not supported for MOO.
                # It's also not supported for multi-fidelity or multi-task
                # problems, because Ax's best-point functionality doesn't know
                # to predict at the target task or fidelity.
                continue

            currently_completed_trials = {
                t.index
                for t in experiment.trials.values()
<<<<<<< HEAD
                if t.status in (TrialStatus.COMPLETED, TrialStatus.EARLY_STOPPED)
=======
                if t.status
                in (
                    TrialStatus.COMPLETED,
                    TrialStatus.EARLY_STOPPED,
                )
>>>>>>> 1a43c91d
            }
            newly_completed_trials = (
                currently_completed_trials - trials_used_for_best_point
            )
            if len(newly_completed_trials) == 0:
                continue
            for t in newly_completed_trials:
                trials_used_for_best_point.add(t)

            best_params = method.get_best_parameters(
                experiment=experiment,
                optimization_config=problem.optimization_config,
                n_points=problem.n_best_points,
            )
            # If multiple trials complete at the same time, add that number of
            # points to the inference trace so that the trace has length equal to
            # the number of trials.
            for _ in newly_completed_trials:
                best_params_by_trial.append(best_params)

        scheduler.summarize_final_result()

    # Construct inference trace from best parameters
    inference_trace = np.full(problem.num_trials, np.nan)
    for trial_index, best_params in enumerate(best_params_by_trial):
        if len(best_params) == 0:
            inference_trace[trial_index] = np.nan
            continue
        # Construct an experiment with one BatchTrial
        best_params_oracle_experiment = get_oracle_experiment_from_params(
            problem=problem,
            dict_of_dict_of_params={0: {str(i): p for i, p in enumerate(best_params)}},
        )
        # Get the optimization trace. It will have only one point.
        inference_trace[trial_index] = BestPointMixin._get_trace(
            experiment=best_params_oracle_experiment,
            optimization_config=problem.optimization_config,
        )[0]

    actual_params_oracle_experiment = get_oracle_experiment_from_experiment(
        problem=problem, experiment=experiment
    )
    oracle_trace = np.array(
        BestPointMixin._get_trace(
            experiment=actual_params_oracle_experiment,
            optimization_config=problem.optimization_config,
        )
    )
    optimization_trace = (
        inference_trace if problem.report_inference_value_as_trace else oracle_trace
    )

    score_trace = compute_score_trace(
        optimization_trace=optimization_trace,
        optimal_value=problem.optimal_value,
        baseline_value=problem.baseline_value,
    )

    fit_time, gen_time = get_model_times(experiment=experiment)
    if strip_runner_before_saving:
        # Strip runner from experiment before returning, so that the experiment can
        # be serialized (the runner can't be)
        experiment.runner = None

    return BenchmarkResult(
        name=scheduler.experiment.name,
        seed=seed,
        experiment=scheduler.experiment,
        oracle_trace=oracle_trace,
        inference_trace=inference_trace,
        optimization_trace=optimization_trace,
        score_trace=score_trace,
        fit_time=fit_time,
        gen_time=gen_time,
    )


def compute_baseline_value_from_sobol(
    optimization_config: OptimizationConfig,
    search_space: SearchSpace,
    test_function: BenchmarkTestFunction,
    target_fidelity_and_task: Mapping[str, TParamValue] | None = None,
    n_repeats: int = 50,
) -> float:
    """
    Compute the `baseline_value` that will be assigned to
    a `BenchmarkProblem`.

    Computed by taking the best of five quasi-random Sobol trials and then
    repeating 50 times. The value is evaluated at the ground truth (noiseless
    and at the target task and fidelity).

    Args:
        optimization_config: Typically, the `optimization_config` of a
            `BenchmarkProblem` (or that will later be used to define a
            `BenchmarkProblem`).
        search_space: Similarly, the `search_space` of a `BenchmarkProblem`.
        test_function: Similarly, the `test_function` of a `BenchmarkProblem`.
        target_fidelity_and_task: Typically, the `target_fidelity_and_task` of a
            `BenchmarkProblem`.
        n_repeats: Number of times to repeat the five Sobol trials.
    """
    gs = get_sobol_generation_strategy()
    method = BenchmarkMethod(generation_strategy=gs)
    target_fidelity_and_task = {} if target_fidelity_and_task is None else {}

    # set up a dummy problem so we can use `benchmark_replication`
    # MOO problems are always higher-is-better because they use hypervolume
    higher_is_better = isinstance(optimization_config.objective, MultiObjective) or (
        not optimization_config.objective.minimize
    )
    dummy_optimal_value = float("inf") if higher_is_better else float("-inf")
    dummy_problem = BenchmarkProblem(
        name="dummy",
        optimization_config=optimization_config,
        search_space=search_space,
        num_trials=5,
        test_function=test_function,
        optimal_value=dummy_optimal_value,
        baseline_value=-dummy_optimal_value,
        target_fidelity_and_task=target_fidelity_and_task,
    )

    values = np.full(n_repeats, np.nan)
    for i in range(n_repeats):
        result = benchmark_replication(
            problem=dummy_problem,
            method=method,
            seed=i,
            scheduler_logging_level=WARNING,
        )
        values[i] = result.optimization_trace[-1]

    return values.mean()


def benchmark_one_method_problem(
    problem: BenchmarkProblem,
    method: BenchmarkMethod,
    seeds: Iterable[int],
    scheduler_logging_level: int = DEFAULT_LOG_LEVEL,
) -> AggregatedBenchmarkResult:
    return AggregatedBenchmarkResult.from_benchmark_results(
        results=[
            benchmark_replication(
                problem=problem,
                method=method,
                seed=seed,
                scheduler_logging_level=scheduler_logging_level,
            )
            for seed in seeds
        ]
    )


def benchmark_multiple_problems_methods(
    problems: Iterable[BenchmarkProblem],
    methods: Iterable[BenchmarkMethod],
    seeds: Iterable[int],
    scheduler_logging_level: int = DEFAULT_LOG_LEVEL,
) -> list[AggregatedBenchmarkResult]:
    """
    For each `problem` and `method` in the Cartesian product of `problems` and
    `methods`, run the replication on each seed in `seeds` and get the results
    as an `AggregatedBenchmarkResult`, then return a list of each
    `AggregatedBenchmarkResult`.
    """
    return [
        benchmark_one_method_problem(
            problem=p,
            method=m,
            seeds=seeds,
            scheduler_logging_level=scheduler_logging_level,
        )
        for p, m in product(problems, methods)
    ]<|MERGE_RESOLUTION|>--- conflicted
+++ resolved
@@ -19,10 +19,7 @@
 
 """
 
-<<<<<<< HEAD
-=======
 import warnings
->>>>>>> 1a43c91d
 from collections.abc import Iterable, Mapping
 from itertools import product
 from logging import Logger, WARNING
@@ -35,10 +32,6 @@
 from ax.benchmark.benchmark_problem import BenchmarkProblem
 from ax.benchmark.benchmark_result import AggregatedBenchmarkResult, BenchmarkResult
 from ax.benchmark.benchmark_runner import BenchmarkRunner
-<<<<<<< HEAD
-from ax.core.base_trial import TrialStatus
-from ax.core.experiment import Experiment
-=======
 from ax.benchmark.benchmark_test_function import BenchmarkTestFunction
 from ax.benchmark.methods.sobol import get_sobol_generation_strategy
 from ax.core.arm import Arm
@@ -47,7 +40,6 @@
 from ax.core.objective import MultiObjective
 from ax.core.optimization_config import OptimizationConfig
 from ax.core.search_space import SearchSpace
->>>>>>> 1a43c91d
 from ax.core.types import TParameterization, TParamValue
 from ax.core.utils import get_model_times
 from ax.service.scheduler import Scheduler
@@ -60,27 +52,6 @@
 
 
 def compute_score_trace(
-<<<<<<< HEAD
-    optimization_trace: npt.NDArray,
-    num_baseline_trials: int,
-    problem: BenchmarkProblem,
-) -> npt.NDArray:
-    """Computes a score trace from the optimization trace."""
-
-    # Use the first GenerationStep's best found point as baseline. Sometimes (ex. in
-    # a timeout) the first GenerationStep will not have not completed and we will not
-    # have enough trials; in this case we do not score.
-    if len(optimization_trace) <= num_baseline_trials:
-        return np.full(len(optimization_trace), np.nan)
-    optimum = problem.optimal_value
-    baseline = optimization_trace[num_baseline_trials - 1]
-
-    score_trace = 100 * (1 - (optimization_trace - optimum) / (baseline - optimum))
-    if score_trace.max() > 100:
-        logger.info(
-            "Observed scores above 100. This indicates that we found a trial that is "
-            "better than the optimum. Clipping scores to 100 for now."
-=======
     optimization_trace: npt.NDArray, baseline_value: float, optimal_value: float
 ) -> npt.NDArray:
     """
@@ -177,95 +148,6 @@
     logger = get_logger("ax.core.experiment")
     original_log_level = logger.level
     logger.setLevel(level="WARNING")
-
-    for trial_index, dict_of_params in dict_of_dict_of_params.items():
-        if len(dict_of_params) == 0:
-            raise ValueError(
-                "Can't create a trial with no arms. Each sublist in "
-                "list_of_list_of_params must have at least one element."
-            )
-        experiment.attach_trial(
-            parameterizations=[
-                {**parameters, **problem.target_fidelity_and_task}
-                for parameters in dict_of_params.values()
-            ],
-            arm_names=list(dict_of_params.keys()),
->>>>>>> 1a43c91d
-        )
-        trial = experiment.trials[trial_index]
-        metadata = runner.run(trial=trial)
-        trial.update_run_metadata(metadata=metadata)
-        trial.mark_completed()
-
-    logger.setLevel(level=original_log_level)
-
-    experiment.fetch_data()
-    return experiment
-
-
-<<<<<<< HEAD
-def get_benchmark_runner(
-    problem: BenchmarkProblem, max_concurrency: int = 1
-) -> BenchmarkRunner:
-    """
-    Construct a ``BenchmarkRunner`` for the given problem and concurrency.
-
-    If ``max_concurrency > 1`` or if there is a ``sample_runtime_func`` is
-    present on ``BenchmarkProblem``, construct a ``SimulatedBenchmarkRunner`` to
-    track when trials start and stop.
-
-    Args:
-        problem: The ``BenchmarkProblem``; provides a ``BenchmarkTestFunction``
-            (used to generate data) and ``trial_runtime_func`` (used to
-            determine the length of trials for the simulator).
-        max_concurrency: The maximum number of trials that can be run concurrently.
-            Typically, ``max_pending_trials`` from ``SchedulerOptions``, which are
-            stored on the ``BenchmarkMethod``.
-    """
-    return BenchmarkRunner(
-        test_function=problem.test_function,
-        noise_std=problem.noise_std,
-        trial_runtime_func=problem.trial_runtime_func,
-        max_concurrency=max_concurrency,
-    )
-
-
-def get_oracle_experiment_from_params(
-    problem: BenchmarkProblem,
-    dict_of_dict_of_params: Mapping[int, Mapping[str, Mapping[str, TParamValue]]],
-) -> Experiment:
-    """
-    Get a new experiment with the same search space and optimization config
-    as those belonging to this problem, but with parameterizations evaluated
-    at oracle values (noiseless ground-truth values evaluated at the target task
-    and fidelity).
-
-    Args:
-        problem: ``BenchmarkProblem`` from which to take a test function for
-            generating metrics, as well as a search space and optimization
-            config for generating an experiment.
-        dict_of_dict_of_params: Keys are trial indices, values are Mappings
-            (e.g. dicts) that map arm names to parameterizations.
-
-    Example:
-        >>> get_oracle_experiment_from_params(
-        ...     problem=problem,
-        ...     dict_of_dict_of_params={
-        ...         0: {
-        ...            "0_0": {"x0": 0.0, "x1": 0.0},
-        ...            "0_1": {"x0": 0.3, "x1": 0.4},
-        ...         },
-        ...         1: {"1_0": {"x0": 0.0, "x1": 0.0}},
-        ...     }
-        ... )
-    """
-
-    experiment = Experiment(
-        search_space=problem.search_space,
-        optimization_config=problem.optimization_config,
-    )
-
-    runner = BenchmarkRunner(test_function=problem.test_function, noise_std=0.0)
 
     for trial_index, dict_of_params in dict_of_dict_of_params.items():
         if len(dict_of_params) == 0:
@@ -285,25 +167,12 @@
         trial.update_run_metadata(metadata=metadata)
         trial.mark_completed()
 
+    logger.setLevel(level=original_log_level)
+
     experiment.fetch_data()
     return experiment
 
 
-def get_oracle_experiment_from_experiment(
-    problem: BenchmarkProblem, experiment: Experiment
-) -> Experiment:
-    """
-    Get an ``Experiment`` that is the same as the original experiment but has
-    metrics evaluated at oracle values (noiseless ground-truth values
-    evaluated at the target task and fidelity)
-    """
-    return get_oracle_experiment_from_params(
-        problem=problem,
-        dict_of_dict_of_params={
-            trial.index: {arm.name: arm.parameters for arm in trial.arms}
-            for trial in experiment.trials.values()
-        },
-=======
 def get_oracle_experiment_from_experiment(
     problem: BenchmarkProblem, experiment: Experiment
 ) -> Experiment:
@@ -354,7 +223,6 @@
         early_stopping_strategy=method.early_stopping_strategy,
         status_quo_weight=1.0 if include_sq else 0.0,
         logging_level=logging_level,
->>>>>>> 1a43c91d
     )
 
 
@@ -363,10 +231,7 @@
     method: BenchmarkMethod,
     seed: int,
     strip_runner_before_saving: bool = True,
-<<<<<<< HEAD
-=======
     scheduler_logging_level: int = DEFAULT_LOG_LEVEL,
->>>>>>> 1a43c91d
 ) -> BenchmarkResult:
     """
     Run one benchmarking replication (equivalent to one optimization loop).
@@ -387,13 +252,6 @@
     Return:
         ``BenchmarkResult`` object.
     """
-<<<<<<< HEAD
-
-    runner = get_benchmark_runner(
-        problem=problem, max_concurrency=method.scheduler_options.max_pending_trials
-    )
-
-=======
     sq_arm = (
         None
         if problem.status_quo_params is None
@@ -408,17 +266,13 @@
         problem=problem,
         max_concurrency=scheduler_options.max_pending_trials,
     )
->>>>>>> 1a43c91d
     experiment = Experiment(
         name=f"{problem.name}|{method.name}_{int(time())}",
         search_space=problem.search_space,
         optimization_config=problem.optimization_config,
         runner=runner,
-<<<<<<< HEAD
-=======
         status_quo=sq_arm,
         auxiliary_experiments_by_purpose=problem.auxiliary_experiments_by_purpose,
->>>>>>> 1a43c91d
     )
 
     scheduler = Scheduler(
@@ -470,15 +324,11 @@
             currently_completed_trials = {
                 t.index
                 for t in experiment.trials.values()
-<<<<<<< HEAD
-                if t.status in (TrialStatus.COMPLETED, TrialStatus.EARLY_STOPPED)
-=======
                 if t.status
                 in (
                     TrialStatus.COMPLETED,
                     TrialStatus.EARLY_STOPPED,
                 )
->>>>>>> 1a43c91d
             }
             newly_completed_trials = (
                 currently_completed_trials - trials_used_for_best_point
