#!/usr/bin/env python3
# Copyright (c) Meta Platforms, Inc. and affiliates.
#
# This source code is licensed under the MIT license found in the
# LICENSE file in the root directory of this source tree.

# pyre-strict

from __future__ import annotations

<<<<<<< HEAD
import traceback

=======
>>>>>>> 1a43c91d
from collections.abc import Callable, Generator, Iterable, Mapping
from copy import deepcopy
from dataclasses import dataclass
from datetime import datetime
from enum import IntEnum
from logging import LoggerAdapter
from time import sleep
from typing import Any, cast, NamedTuple, Optional

import ax.service.utils.early_stopping as early_stopping_utils
<<<<<<< HEAD
import pandas as pd
from ax.analysis.analysis import Analysis, AnalysisCard, AnalysisCardLevel, AnalysisE
from ax.analysis.markdown.markdown_analysis import MarkdownAnalysisCard
from ax.analysis.plotly.parallel_coordinates import ParallelCoordinatesPlot
=======
>>>>>>> 1a43c91d
from ax.core.base_trial import BaseTrial, TrialStatus
from ax.core.experiment import Experiment
from ax.core.generation_strategy_interface import GenerationStrategyInterface
from ax.core.generator_run import GeneratorRun
from ax.core.metric import Metric, MetricFetchE, MetricFetchResult
from ax.core.multi_type_experiment import (
    filter_trials_by_type,
    get_trial_indices_for_statuses,
    MultiTypeExperiment,
)
from ax.core.optimization_config import (
    MultiObjectiveOptimizationConfig,
    OptimizationConfig,
)
from ax.core.runner import Runner
from ax.core.types import TModelPredictArm, TParameterization
from ax.core.utils import get_pending_observation_features_based_on_trial_status

from ax.exceptions.core import (
    AxError,
    DataRequiredError,
    OptimizationComplete,
    UnsupportedError,
    UserInputError,
)
from ax.exceptions.generation_strategy import (
    AxGenerationException,
    MaxParallelismReachedException,
    OptimizationConfigRequired,
)
from ax.modelbridge.base import ModelBridge
from ax.modelbridge.generation_strategy import GenerationStrategy
from ax.modelbridge.modelbridge_utils import get_fixed_features_from_experiment
<<<<<<< HEAD
=======
from ax.service.utils.analysis_base import AnalysisBase
>>>>>>> 1a43c91d
from ax.service.utils.best_point_mixin import BestPointMixin
from ax.service.utils.scheduler_options import SchedulerOptions, TrialType
from ax.service.utils.with_db_settings_base import DBSettings, WithDBSettingsBase
from ax.utils.common.constants import Keys
from ax.utils.common.docutils import copy_doc
from ax.utils.common.executils import retry_on_exception
from ax.utils.common.logger import (
    build_file_handler,
    get_logger,
    make_indices_str,
    set_ax_logger_levels,
)
from ax.utils.common.timeutils import current_timestamp_in_millis
from ax.utils.common.typeutils import checked_cast
from pyre_extensions import assert_is_instance, none_throws


NOT_IMPLEMENTED_IN_BASE_CLASS_MSG = """ \
This method is not implemented in the base `Scheduler` class. \
If this functionality is desired, specify the method in the \
scheduler subclass.
"""
GS_TYPE_MSG = "This optimization run uses a '{gs_name}' generation strategy."
OPTIMIZATION_COMPLETION_MSG = """Optimization completed with total of {num_trials} \
trials attached to the underlying Ax experiment '{experiment_name}'.
"""
FAILURE_EXCEEDED_MSG = (
    "Failure rate exceeds the tolerated trial failure rate of {f_rate} (at least "
    "{n_failed} out of first {n_ran} trials failed or were abandoned). Checks are "
    "triggered both at the end of a optimization and if at least {min_failed} trials "
    "have either failed, or have been abandoned, potentially automatically due to "
    "issues with the trial."
)


# Wait time b/w reports will not exceed 15 mins.
MAX_SECONDS_BETWEEN_REPORTS = 900


class OptimizationResult(NamedTuple):  # TODO[T61776778]
    pass  # TBD


class SchedulerInternalError(AxError):
    """Error that indicates an error within the `Scheduler` logic."""

    pass


class FailureRateExceededError(AxError):
    """Error that indicates the optimization was aborted due to excessive
    failure rate.
    """

    pass


NO_RETRY_EXCEPTIONS: tuple[type[Exception], ...] = (
    cast(type[Exception], SchedulerInternalError),
    cast(type[Exception], NotImplementedError),
    cast(type[Exception], UnsupportedError),
)


class OutputPriority(IntEnum):
    """Priority of a message. Messages with higher priority will be shown first, and
    messages with the same priority will be sorted alphabetically."""

    NOTSET = 0
    DEBUG = 10
    INFO = 20
    TOPLINE = 30
    WARNING = 40
    ERROR = 50


@dataclass
class MessageOutput:
    """Message to be shown in the output of the scheduler."""

    text: str
    priority: OutputPriority | int

    def __str__(self) -> str:
        return self.text

    def __repr__(self) -> str:
        return f"MessageOutput(text={self.text}, priority={self.priority})"

    def append(self, text: str) -> None:
        """Append text to the text of an existing message."""
        self.text += text


class Scheduler(AnalysisBase, BestPointMixin):
    """Closed-loop manager class for Ax optimization.

    Attributes:
        experiment: Experiment, in which results of the optimization
            will be recorded.
        generation_strategy: Generation strategy for the optimization,
            describes models that will be used in optimization.
        options: `SchedulerOptions` for this scheduler instance.
        db_settings: Settings for saving and reloading the underlying experiment
            to a database. Expected to be of type
            ax.storage.sqa_store.structs.DBSettings and require SQLAlchemy.
        _skip_experiment_save: If True, scheduler will not re-save the
            experiment passed to it. **Use only if the experiment had just
            been saved, as otherwise experiment state could get corrupted.**
    """

    experiment: Experiment
    generation_strategy: GenerationStrategyInterface
    # pyre-fixme[24]: Generic type `LoggerAdapter` expects 1 type parameter.
    logger: LoggerAdapter
    # Mapping of form {short string identifier -> message to show in reported
    # results}. This is a mapping and not a list to allow for changing of
    # some optimization messages throughout the course of the optimization
    # (e.g. progress report of the optimization).
    markdown_messages: dict[str, MessageOutput]

    # Number of trials that existed on the scheduler's experiment before
    # the scheduler instantiation with that experiment.
    _num_preexisting_trials: int
    # Number of trials remaining to be scheduled during run_trials_and_yield_results.
    # Saved as a property so that it can be accessed after optimization is complex (ex.
    # for global stopping saving calculation).
    _num_remaining_requested_trials: int = 0
    # Total number of MetricFetchEs encountered during the course of optimization. Note
    # this is different from and may be greater than the number of trials that have
    # been marked either FAILED or ABANDONED due to metric fetching errors.
    _num_metric_fetch_e_encountered: int = 0
    # Number of trials that have been marked either FAILED or ABANDONED due to
    # MetricFetchE being encountered during _fetch_and_process_trials_data_results
    _num_trials_bad_due_to_err: int = 0
    # Keeps track of whether the allowed failure rate has been exceeded during
    # the optimization. If true, allows any pending trials to finish and raises
    # an error through self._complete_optimization.
    _failure_rate_has_been_exceeded: bool = False
    # Timestamp of last optimization start time (milliseconds since Unix epoch);
    # recorded in each `run_n_trials`.
    _latest_optimization_start_timestamp: int | None = None
    # Timeout setting for current optimization.
    _timeout_hours: float | None = None
    # Timestamp of when the last deployed trial started running.
    _latest_trial_start_timestamp: float | None = None
    # Will be set to `True` if generation strategy signals that the optimization
    # is complete, in which case the optimization should gracefully exit early.
    _optimization_complete: bool = False
    # This will disable the global stopping strategy. It is useful in some
    # applications where the user wants to run the optimization loop to exhaust
    # the declared number of trials.
    __ignore_global_stopping_strategy: bool = False
    # Default kwargs passed when fetching data if not overridden on `SchedulerOptions`
    DEFAULT_FETCH_KWARGS = {
        "overwrite_existing_data": True,
    }

    def __init__(
        self,
        experiment: Experiment,
        generation_strategy: GenerationStrategyInterface,
        options: SchedulerOptions,
        db_settings: Optional[DBSettings] = None,
        _skip_experiment_save: bool = False,
    ) -> None:
        self.experiment = experiment
        # Set up logger with an optional filepath handler. Note: we set the
        # logger before setting options since that can trigger errors.
        self._set_logger(options=options)
        self.options = options
        # NOTE: Parallelism schedule is embedded in the generation
        # strategy, as `GenerationStep.max_parallelism`.
        self.generation_strategy = generation_strategy

        if not isinstance(experiment, Experiment):
            raise TypeError("{experiment} is not an Ax experiment.")
        if not isinstance(generation_strategy, GenerationStrategyInterface):
            raise TypeError("{generation_strategy} is not a generation strategy.")

        # Initialize storage layer for the scheduler.
        super().__init__(
            db_settings=db_settings,
            logging_level=self.options.logging_level,
            suppress_all_errors=self.options.suppress_storage_errors_after_retries,
        )

        # Validate experiment and GS; ensure that experiment has immutable
        # search space and opt. config to avoid storing their  copies on each
        # generator run.
        self._validate_remaining_trials(experiment=experiment)
        if self.options.enforce_immutable_search_space_and_opt_config:
            self._enforce_immutable_search_space_and_opt_config()

        if self.db_settings_set and not _skip_experiment_save:
            self._maybe_save_experiment_and_generation_strategy(
                experiment=experiment, generation_strategy=generation_strategy
            )

        # Number of trials that existed on experiment before this scheduler.
        self._num_preexisting_trials = len(experiment.trials)
        # Whether to log the reason why no trials were generated next time
        # we prepare new trials for deployment. Used to avoid spamming logs
        # when trials are not generated for the same reason multiple times in
        # a row.
        self._log_next_no_trials_reason = True
        self.markdown_messages = {
            "Generation strategy": MessageOutput(
                text=GS_TYPE_MSG.format(gs_name=generation_strategy.name),
                priority=OutputPriority.DEBUG,
            ),
        }

    @classmethod
    def get_default_db_settings(cls) -> DBSettings:
        raise NotImplementedError(
            "Base `Scheduler` does not specify default `DBSettings`. "
            "DBSettings are required to leverage SQL storage functionality "
            "and can be specified as argument to `Scheduler` constructor or "
            "via `get_default_db_settings` implementation on given scheduler."
        )

    @classmethod
    def from_stored_experiment(
        cls,
        experiment_name: str,
        options: SchedulerOptions,
        db_settings: Optional[DBSettings] = None,
        generation_strategy: GenerationStrategy | None = None,
        reduced_state: bool = True,
        **kwargs: Any,
    ) -> Scheduler:
        """Create a ``Scheduler`` with a previously stored experiment, which
        the scheduler should resume.

        Args:
            experiment_name: Experiment to load and resume.
            options: ``SchedulerOptions``, with which to set up the new scheduler.
            db_settings: Optional ``DBSettings``, which to use for reloading the
                experiment; also passed as ``db_settings`` argument to the
                scheduler constructor.
            generation_strategy: Generation strategy to use to provide candidates
                for the resumed optimization. Provide this argument only if
                the experiment does not already have a generation strategy
                associated with it.
            kwargs: Kwargs to pass through to the ``Scheduler`` constructor.
        """
        dbs = WithDBSettingsBase(
            db_settings=db_settings or cls.get_default_db_settings()
        )
        exp, gs = dbs._load_experiment_and_generation_strategy(
            experiment_name=experiment_name,
            reduced_state=reduced_state,
        )
        if db_settings:
            kwargs = {**kwargs, "db_settings": db_settings}
        if not exp:
            raise ValueError(f"Experiment {experiment_name} not found.")

        if not gs and not generation_strategy:
            raise ValueError(
                f"Experiment {experiment_name} did not have a generation "
                "strategy associated with it in the database, so a new "
                "generation strategy must be provided as argument to "
                "`Scheduler.from_stored_experiment`."
            )

        if gs and generation_strategy and gs != generation_strategy:
            # NOTE: In the future we may want to allow overriding of GS,
            # in which case we can add a flag to this function and allow
            # the override with warning.
            raise UnsupportedError(
                "Experiment was associated with generation strategy "
                f"{gs.name} in DB, but a new generation strategy "
                f"{generation_strategy.name} was provided. To use "
                "the generation strategy currently in DB, do not "
                "specify the `geneneration_strategy` kwarg."
            )

        scheduler = cls(
            experiment=exp,
            generation_strategy=none_throws(generation_strategy or gs),
            options=options,
            # No need to resave the experiment we just reloaded.
            _skip_experiment_save=True,
            # NOTE: `kwargs` can include `db_settings` if those were
            # provided to this function.
            **kwargs,
        )
        return scheduler

    @property
    def options(self) -> SchedulerOptions:
        """Scheduler options."""
        return self._options  # pyre-ignore [16]

    @options.setter
    def options(self, options: SchedulerOptions) -> None:
        """Set scheduler options."""
        self._validate_options(options=options)
        self._options = options
        # validate runners and metrics since validate_metrics is an option
        self._validate_runner_and_implemented_metrics(experiment=self.experiment)

    @property
    def trial_type(self) -> str | None:
        """Trial type for the experiment this scheduler is running.

        This returns None if the experiment is not a MultitypeExperiment

        Returns:
            Trial type for the experiment this scheduler is running if the
            experiment is a MultiTypeExperiment and None otherwise.
        """
        if isinstance(self.experiment, MultiTypeExperiment):
            return self.options.mt_experiment_trial_type
        return None

    @property
    def running_trials(self) -> list[BaseTrial]:
        """Currently running trials.

        Note: if the experiment is a MultiTypeExperiment, then this will
        only fetch trials of type `Scheduler.trial_type`.


        Returns:
            List of trials that are currently running.
        """
        return filter_trials_by_type(
            trials=self.experiment.trials_by_status[TrialStatus.RUNNING],
            trial_type=self.trial_type,
        )

    @property
    def trials(self) -> list[BaseTrial]:
        """All trials.

        Note: if the experiment is a MultiTypeExperiment, then this will
        only fetch trials of type `Scheduler.trial_type`.

        Returns:
            List of trials that are currently running.
        """
        return filter_trials_by_type(
            trials=list(self.experiment.trials.values()), trial_type=self.trial_type
        )

    @property
    def running_trial_indices(self) -> set[int]:
        """Currently running trials.

        Returns:
            List of trials that are currently running.
        """
        return get_trial_indices_for_statuses(
            experiment=self.experiment,
            statuses={TrialStatus.RUNNING},
            trial_type=self.trial_type,
        )

    @property
    def failed_abandoned_trial_indices(self) -> set[int]:
        """Failed or abandoned trials.

        Note: if the experiment is a MultiTypeExperiment, then this will
        only fetch trials of type `Scheduler.trial_type`.

        Returns:
            List of trials that are currently running.
        """
        return get_trial_indices_for_statuses(
            experiment=self.experiment,
            statuses={TrialStatus.ABANDONED, TrialStatus.FAILED},
            trial_type=self.trial_type,
        )

    @property
    def pending_trials(self) -> list[BaseTrial]:
        """Running or staged trials on the experiment this scheduler is
        running.

        Note: if the experiment is a MultiTypeExperiment, then this will
        only fetch trials of type `Scheduler.trial_type`.

        Returns:
            List of trials that are currently running or staged.
        """
        staged_trials = filter_trials_by_type(
            trials=self.experiment.trials_by_status[TrialStatus.STAGED],
            trial_type=self.trial_type,
        )
        return self.running_trials + staged_trials

    @property
    def candidate_trials(self) -> list[BaseTrial]:
        """Candidate trials on the experiment this scheduler is running.

        Note: if the experiment is a MultiTypeExperiment, then this will
        only fetch trials of type `Scheduler.trial_type`.

        Returns:
            List of trials that are currently candidates.
        """
        return filter_trials_by_type(
            trials=self.experiment.trials_by_status[TrialStatus.CANDIDATE],
            trial_type=self.trial_type,
        )

    @property
    def trials_expecting_data(self) -> list[BaseTrial]:
        """Trials expecting data.

        Note: if the experiment is a MultiTypeExperiment, then this will
        only fetch trials of type `Scheduler.trial_type`.
        """
        trials = []
        for trial in self.experiment.trials.values():
            if trial.status.expecting_data:
                if self.trial_type is None or trial.trial_type == self.trial_type:
                    trials.append(trial)
        return trials

    @property
    def runner(self) -> Runner:
        """``Runner`` specified on the experiment associated with this ``Scheduler``
        instance.
        """
        if self.trial_type is not None:
            runner = assert_is_instance(
                self.experiment, MultiTypeExperiment
            ).runner_for_trial_type(trial_type=none_throws(self.trial_type))
        else:
            runner = self.experiment.runner
        if runner is None:
            raise UnsupportedError(
                "`Scheduler` requires that experiment specifies a `Runner`."
            )
        return runner

    @property
    def standard_generation_strategy(self) -> GenerationStrategy:
        """Used for operations in the scheduler that can only be done with
        and instance of ``GenerationStrategy``.
        """
        gs = self.generation_strategy
        if not isinstance(gs, GenerationStrategy):
            raise NotImplementedError(
                "This functionality is only supported with instances of "
                "`GenerationStrategy` (one that uses `GenerationStrategy` "
                "class) and not yet with other types of "
                "`GenerationStrategyInterface`."
            )
        return gs

    def __repr__(self) -> str:
        """Short user-friendly string representation."""
        if not hasattr(self, "experiment"):
            # Experiment, generation strategy, etc. attributes have not
            # yet been set.
            return f"{self.__class__.__name__}"
        return (
            f"{self.__class__.__name__}(experiment={self.experiment}, "
            f"generation_strategy={self.generation_strategy}, options="
            f"{self.options})"
        )

    # ---------- Methods below should generally not be modified in subclasses! ---------
    # ---------- I. Methods that are often called outside the `Scheduler`. ---------
<<<<<<< HEAD

    def generate_candidates(
        self,
        num_trials: int = 1,
        reduce_state_generator_runs: bool = False,
        remove_stale_candidates: bool = False,
    ) -> tuple[list[BaseTrial], Exception | None]:
        """Fetch the latest data and generate new candidate trials.

=======

    def generate_candidates(
        self,
        num_trials: int = 1,
        reduce_state_generator_runs: bool = False,
        remove_stale_candidates: bool = False,
    ) -> tuple[list[BaseTrial], Exception | None]:
        """Fetch the latest data and generate new candidate trials.

>>>>>>> 1a43c91d
        Args:
            num_trials: Number of candidate trials to generate.
            reduce_state_generator_runs: Flag to determine
                whether to save model state for every generator run (default)
                or to only save model state on the final generator run of each
                batch.
            remove_stale_candidates: If true, mark any existing candidate trials
                failed before trial generation because:
                - they should not be treated as pending points
                - they will no longer be relevant

        Returns:
            List of trials, empty if generation is not possible.
        """
        if remove_stale_candidates:
            stale_candidate_trials = self.experiment.trials_by_status[
                TrialStatus.CANDIDATE
            ]
            self.logger.info(
                "Marking the following trials as failed because they are stale: "
                f"{[t.index for t in stale_candidate_trials]}"
            )
            for trial in stale_candidate_trials:
                trial.mark_failed(reason="Newer candidates generated.", unsafe=True)
        else:
            stale_candidate_trials = []
        new_trials, err = self._get_next_trials(
            num_trials=num_trials,
            n=self.options.batch_size,
        )
        if len(new_trials) > 0:
            new_generator_runs = [gr for t in new_trials for gr in t.generator_runs]
            self._save_or_update_trials_and_generation_strategy_if_possible(
                experiment=self.experiment,
                trials=new_trials + stale_candidate_trials,
                generation_strategy=self.generation_strategy,
                new_generator_runs=new_generator_runs,
                reduce_state_generator_runs=reduce_state_generator_runs,
            )
        return new_trials, err

    def run_n_trials(
        self,
        max_trials: int,
        ignore_global_stopping_strategy: bool = False,
        timeout_hours: float | None = None,
<<<<<<< HEAD
        # pyre-fixme[2]: Parameter annotation cannot contain `Any`.
        idle_callback: Callable[[Scheduler], Any] | None = None,
=======
        idle_callback: Optional[Callable[[Scheduler], None]] = None,
>>>>>>> 1a43c91d
    ) -> OptimizationResult:
        """Run up to ``max_trials`` trials; will run all ``max_trials`` unless
        completion criterion is reached. For base ``Scheduler``, completion criterion
        is reaching total number of trials set in ``SchedulerOptions``, so if that
        option is not specified, this function will run exactly ``max_trials`` trials
        always.

        Args:
            max_trials: Maximum number of trials to run.
            ignore_global_stopping_strategy: If set, Scheduler will skip the global
<<<<<<< HEAD
                stopping strategy in completion_criterion.
=======
                stopping strategy in ``should_consider_optimization_complete``.
>>>>>>> 1a43c91d
            timeout_hours: Limit on length of ths optimization; if reached, the
                optimization will abort even if completon criterion is not yet reached.
            idle_callback: Callable that takes a Scheduler instance as an argument to
                deliver information while the trials are still running. Any output of
                `idle_callback` will not be returned, so `idle_callback` must expose
                information in some other way. For example, it could print something
                about the state of the scheduler or underlying experiment to STDOUT,
                write something to a database, or modify a Plotly figure or other object
                in place. `ax.service.utils.report_utils.get_figure_and_callback` is a
                helper function for generating a callback that will update a Plotly
                figure.

        Example:
            >>> trials_info = {"n_completed": None}
            >>>
            >>> def write_n_trials(scheduler: Scheduler) -> None:
            ...     trials_info["n_completed"] = len(scheduler.experiment.trials)
            >>>
            >>> scheduler.run_n_trials(
            ...     max_trials=3, idle_callback=write_n_trials
            ... )
            >>> print(trials_info["n_completed"])
            3
        """
        self.poll_and_process_results()
        for _ in self.run_trials_and_yield_results(
            max_trials=max_trials,
            ignore_global_stopping_strategy=ignore_global_stopping_strategy,
            timeout_hours=timeout_hours,
            idle_callback=idle_callback,
        ):
            pass
        return self.summarize_final_result()

    def run_all_trials(
        self,
        timeout_hours: float | None = None,
<<<<<<< HEAD
        # pyre-fixme[2]: Parameter annotation cannot contain `Any`.
        idle_callback: Callable[[Scheduler], Any] | None = None,
    ) -> OptimizationResult:
        """Run all trials until ``completion_criterion`` is reached (by default,
        completion criterion is reaching the ``num_trials`` setting, passed to
        scheduler on instantiation as part of ``SchedulerOptions``).
=======
        idle_callback: Optional[Callable[[Scheduler], None]] = None,
    ) -> OptimizationResult:
        """Run all trials until ``should_consider_optimization_complete`` yields
        true (by default, ``should_consider_optimization_complete`` will yield true when
        reaching the ``num_trials`` setting, passed to scheduler on instantiation as
        part of ``SchedulerOptions``).
>>>>>>> 1a43c91d

        NOTE: This function is available only when ``SchedulerOptions.num_trials`` is
        specified.

        Args:
            timeout_hours: Limit on length of ths optimization; if reached, the
                optimization will abort even if completon criterion is not yet reached.
            idle_callback: Callable that takes a Scheduler instance as an argument to
                deliver information while the trials are still running. Any output of
                `idle_callback` will not be returned, so `idle_callback` must expose
                information in some other way. For example, it could print something
                about the state of the scheduler or underlying experiment to STDOUT,
                write something to a database, or modify a Plotly figure or other object
                in place. `ax.service.utils.report_utils.get_figure_and_callback` is a
                helper function for generating a callback that will update a Plotly
                figure.
<<<<<<< HEAD

        Example:
            >>> trials_info = {"n_completed": None}
            >>>
            >>> def write_n_trials(scheduler: Scheduler) -> None:
            ...     trials_info["n_completed"] = len(scheduler.experiment.trials)
            >>>
            >>> scheduler.run_all_trials(
            ...     timeout_hours=0.1, idle_callback=write_n_trials
            ... )
            >>> print(trials_info["n_completed"])
        """
        if self.options.total_trials is None:
            # NOTE: Capping on number of trials will likely be needed as fallback
            # for most stopping criteria, so we ensure `num_trials` is specified.
            raise ValueError(
                "Please either specify `num_trials` in `SchedulerOptions` input "
                "to the `Scheduler` or use `run_n_trials` instead of `run_all_trials`."
            )
        return self.run_n_trials(
            max_trials=none_throws(self.options.total_trials),
            timeout_hours=timeout_hours,
            idle_callback=idle_callback,
        )

    def compute_analyses(
        self, analyses: Iterable[Analysis] | None = None
    ) -> list[AnalysisCard]:
        """
        Compute Analyses for the Experiment and GenerationStrategy associated with this
        Scheduler instance and save them to the DB if possible. If an Analysis fails to
        compute (e.g. due to a missing metric), it will be skipped and a warning will
        be logged.

        Args:
            analyses: Analyses to compute. If None, the Scheduler will choose a set of
                Analyses to compute based on the Experiment and GenerationStrategy.
        """
        analyses = analyses if analyses is not None else self._choose_analyses()

        results = [
            analysis.compute_result(
                experiment=self.experiment, generation_strategy=self.generation_strategy
            )
            for analysis in analyses
        ]

        # TODO Accumulate Es into their own card, perhaps via unwrap_or_else
        cards = [result.unwrap() for result in results if result.is_ok()]

        for result in results:
            if result.is_err():
                e = checked_cast(AnalysisE, result.err)
                traceback_str = "".join(
                    traceback.format_exception(
                        type(result.err.exception),
                        e.exception,
                        e.exception.__traceback__,
                    )
                )
                cards.append(
                    MarkdownAnalysisCard(
                        name=e.analysis.name,
                        # It would be better if we could reliably compute the title
                        # without risking another error
                        title=f"{e.analysis.name} Error",
                        subtitle=f"An error occurred while computing {e.analysis}",
                        attributes=e.analysis.attributes,
                        blob=traceback_str,
                        df=pd.DataFrame(),
                        level=AnalysisCardLevel.DEBUG,
                    )
                )

        self._save_analysis_cards_to_db_if_possible(
            analysis_cards=cards,
            experiment=self.experiment,
        )

        return cards

    def run_trials_and_yield_results(
        self,
        max_trials: int,
        ignore_global_stopping_strategy: bool = False,
        timeout_hours: float | None = None,
        idle_callback: Callable[[Scheduler], None] | None = None,
    ) -> Generator[dict[str, Any], None, None]:
        """Make continuous calls to `run` and `process_results` to run up to
        ``max_trials`` trials, until completion criterion is reached. This is the 'main'
        method of a ``Scheduler``.

        Args:
            max_trials: Maximum number of trials to run in this generator. The
                generator will run trials until a completion criterion is reached,
                a completion signal is received from the generation strategy, or
                ``max_trials`` trials have been run (whichever happens first).
            ignore_global_stopping_strategy: If set, Scheduler will skip the global
                stopping strategy in completion_criterion.
            timeout_hours: Maximum number of hours, for which
                to run the optimization. This function will abort after running
                for `timeout_hours` even if stopping criterion has not been reached.
                If set to `None`, no optimization timeout will be applied.
            idle_callback: Callable that takes a Scheduler instance as an argument to
                deliver information while the trials are still running. Any output of
                `idle_callback` will not be returned, so `idle_callback` must expose
                information in some other way. For example, it could print something
                about the state of the scheduler or underlying experiment to STDOUT,
                write something to a database, or modify a Plotly figure or other object
                in place. `ax.service.utils.report_utils.get_figure_and_callback` is a
                helper function for generating a callback that will update a Plotly
                figure.
        """
        if max_trials < 0:
            raise ValueError(f"Expected `max_trials` >= 0, got {max_trials}.")

        if timeout_hours is not None:
            if timeout_hours < 0:
                raise UserInputError(
                    f"Expected `timeout_hours` >= 0, got {timeout_hours}."
                )

        self._latest_optimization_start_timestamp = current_timestamp_in_millis()
        self.__ignore_global_stopping_strategy = ignore_global_stopping_strategy

        n_initial_candidate_trials = len(self.candidate_trials)
        if n_initial_candidate_trials == 0 and max_trials < 0:
            raise UserInputError(f"Expected `max_trials` >= 0, got {max_trials}.")

        # trials are pre-existing only if they do not still require running
        n_existing = len(self.trials) - n_initial_candidate_trials

        # Until completion criterion is reached or `max_trials` is scheduled,
        # schedule new trials and poll existing ones in a loop.
        self._num_remaining_requested_trials = max_trials
        while (
            self._num_remaining_requested_trials > 0
            and not self.should_consider_optimization_complete()[0]
        ):
            if self.should_abort_optimization(timeout_hours=timeout_hours):
                yield self._abort_optimization(num_preexisting_trials=n_existing)
                return

            # Run new trial evaluations until `run` returns `False`, which
            # means that there was a reason not to run more evaluations yet.
            # Also check that `max_trials` is not reached to not exceed it.
            n_remaining_to_generate = self._num_remaining_requested_trials - len(
                self.candidate_trials
            )
            while self._num_remaining_requested_trials > 0 and self.run(
                max_new_trials=n_remaining_to_generate,
                timeout_hours=timeout_hours,
            ):
                # Not checking `should_abort_optimization` on every trial for perf.
                # reasons.
                n_already_run_by_scheduler = (
                    len(self.trials) - n_existing - len(self.candidate_trials)
                )
                self._num_remaining_requested_trials = (
                    max_trials - n_already_run_by_scheduler
                )
                n_remaining_to_generate = self._num_remaining_requested_trials - len(
                    self.candidate_trials
                )
            # this is safeguard in case no trial statuses have been updated, and
            # wait_for_running_trials=False, in which case we do not want to continue
            # to loop and poll
            report_results = self._check_exit_status_and_report_results(
                n_existing=n_existing, idle_callback=idle_callback, force_refit=False
            )
            if report_results is None:
                return
            else:
                yield report_results

        # When done scheduling, wait for the remaining trials to finish running
        # (unless optimization is aborting, in which case stop right away).
        if self.running_trials:
            self.logger.info(
                "Done submitting trials, waiting for remaining "
                f"{len(self.running_trials)} running trials..."
            )

=======

        Example:
            >>> trials_info = {"n_completed": None}
            >>>
            >>> def write_n_trials(scheduler: Scheduler) -> None:
            ...     trials_info["n_completed"] = len(scheduler.experiment.trials)
            >>>
            >>> scheduler.run_all_trials(
            ...     timeout_hours=0.1, idle_callback=write_n_trials
            ... )
            >>> print(trials_info["n_completed"])
        """
        if self.options.total_trials is None:
            # NOTE: Capping on number of trials will likely be needed as fallback
            # for most stopping criteria, so we ensure `num_trials` is specified.
            raise ValueError(
                "Please either specify `num_trials` in `SchedulerOptions` input "
                "to the `Scheduler` or use `run_n_trials` instead of `run_all_trials`."
            )
        return self.run_n_trials(
            max_trials=none_throws(self.options.total_trials),
            timeout_hours=timeout_hours,
            idle_callback=idle_callback,
        )

    def run_trials_and_yield_results(
        self,
        max_trials: int,
        ignore_global_stopping_strategy: bool = False,
        timeout_hours: float | None = None,
        idle_callback: Callable[[Scheduler], None] | None = None,
    ) -> Generator[dict[str, Any], None, None]:
        """Make continuous calls to `run` and `process_results` to run up to
        ``max_trials`` trials, until completion criterion is reached. This is the 'main'
        method of a ``Scheduler``.

        Args:
            max_trials: Maximum number of trials to run in this generator. The
                generator will run trials until a completion criterion is reached,
                a completion signal is received from the generation strategy, or
                ``max_trials`` trials have been run (whichever happens first).
            ignore_global_stopping_strategy: If set, Scheduler will skip the global
                stopping strategy in ``should_consider_optimization_complete``.
            timeout_hours: Maximum number of hours, for which
                to run the optimization. This function will abort after running
                for `timeout_hours` even if stopping criterion has not been reached.
                If set to `None`, no optimization timeout will be applied.
            idle_callback: Callable that takes a Scheduler instance as an argument to
                deliver information while the trials are still running. Any output of
                `idle_callback` will not be returned, so `idle_callback` must expose
                information in some other way. For example, it could print something
                about the state of the scheduler or underlying experiment to STDOUT,
                write something to a database, or modify a Plotly figure or other object
                in place. `ax.service.utils.report_utils.get_figure_and_callback` is a
                helper function for generating a callback that will update a Plotly
                figure.
        """
        if max_trials < 0:
            raise ValueError(f"Expected `max_trials` >= 0, got {max_trials}.")

        if timeout_hours is not None:
            if timeout_hours < 0:
                raise UserInputError(
                    f"Expected `timeout_hours` >= 0, got {timeout_hours}."
                )

        self._latest_optimization_start_timestamp = current_timestamp_in_millis()
        self.__ignore_global_stopping_strategy = ignore_global_stopping_strategy

        n_initial_candidate_trials = len(self.candidate_trials)
        if n_initial_candidate_trials == 0 and max_trials < 0:
            raise UserInputError(f"Expected `max_trials` >= 0, got {max_trials}.")

        # trials are pre-existing only if they do not still require running
        n_existing = len(self.trials) - n_initial_candidate_trials

        # Until completion criterion is reached or `max_trials` is scheduled,
        # schedule new trials and poll existing ones in a loop.
        self._num_remaining_requested_trials = max_trials
        while (
            self._num_remaining_requested_trials > 0
            and not self.should_consider_optimization_complete()[0]
        ):
            if self.should_abort_optimization(timeout_hours=timeout_hours):
                yield self._abort_optimization(num_preexisting_trials=n_existing)
                return

            # Run new trial evaluations until `run` returns `False`, which
            # means that there was a reason not to run more evaluations yet.
            # Also check that `max_trials` is not reached to not exceed it.
            n_remaining_to_generate = self._num_remaining_requested_trials - len(
                self.candidate_trials
            )
            while self._num_remaining_requested_trials > 0 and self.run(
                max_new_trials=n_remaining_to_generate,
                timeout_hours=timeout_hours,
            ):
                # Not checking `should_abort_optimization` on every trial for perf.
                # reasons.
                n_already_run_by_scheduler = (
                    len(self.trials) - n_existing - len(self.candidate_trials)
                )
                self._num_remaining_requested_trials = (
                    max_trials - n_already_run_by_scheduler
                )
                n_remaining_to_generate = self._num_remaining_requested_trials - len(
                    self.candidate_trials
                )
            # this is safeguard in case no trial statuses have been updated, and
            # wait_for_running_trials=False, in which case we do not want to continue
            # to loop and poll
            report_results = self._check_exit_status_and_report_results(
                n_existing=n_existing, idle_callback=idle_callback, force_refit=False
            )
            if report_results is None:
                return
            else:
                yield report_results

        # When done scheduling, wait for the remaining trials to finish running
        # (unless optimization is aborting, in which case stop right away).
        if self.running_trials:
            self.logger.info(
                "Done submitting trials, waiting for remaining "
                f"{len(self.running_trials)} running trials..."
            )

>>>>>>> 1a43c91d
        while self.running_trials:
            if self.should_abort_optimization(timeout_hours=timeout_hours):
                yield self._abort_optimization(num_preexisting_trials=n_existing)
                return
            report_results = self._check_exit_status_and_report_results(
                n_existing=n_existing, idle_callback=idle_callback, force_refit=True
            )
            if report_results is None:
                return
            else:
                yield report_results

        yield self._complete_optimization(
            num_preexisting_trials=n_existing, idle_callback=idle_callback
        )
        return

    # ---------- II. Methods that are typically called within the `Scheduler`. ---------

    @retry_on_exception(retries=3, no_retry_on_exception_types=NO_RETRY_EXCEPTIONS)
    def run_trials(self, trials: Iterable[BaseTrial]) -> dict[int, dict[str, Any]]:
        """Deployment function, runs a single evaluation for each of the
        given trials.

        Override default implementation on the ``Runner`` if its desirable to deploy
        trials in bulk.

        NOTE: the `retry_on_exception` decorator applied to this function should also
        be applied to its subclassing override if one is provided and retry behavior
        is desired.

        Args:
            trials: Iterable of trials to be deployed, each containing arms with
                parameterizations to be evaluated. Can be a ``Trial``
                if contains only one arm or a ``BatchTrial`` if contains
                multiple arms.

        Returns:
            Dict of trial index to the run metadata of that trial from the deployment
            process.
        """
        return self.runner.run_multiple(trials=trials)

    @retry_on_exception(retries=3, no_retry_on_exception_types=NO_RETRY_EXCEPTIONS)
    def poll_trial_status(
        self, poll_all_trial_statuses: bool = False
    ) -> dict[TrialStatus, set[int]]:
        """Polling function, checks the status of any non-terminal trials
        and returns their indices as a mapping from TrialStatus to a list of indices.

        NOTE: Does not need to handle waiting between polling while trials
        are running; that logic is handled in ``Scheduler.poll``, which calls
        this function.

        Returns:
            A dictionary mapping TrialStatus to a list of trial indices that have
            the respective status at the time of the polling. This does not need to
            include trials that at the time of polling already have a terminal
            (ABANDONED, FAILED, COMPLETED) status (but it may).
        """
        trials = (
            list(self.experiment.trials.values())
            if poll_all_trial_statuses
            else self.pending_trials
        )
        trials = filter_trials_by_type(trials=trials, trial_type=self.trial_type)
        if len(trials) == 0:
            return {}
        return self.runner.poll_trial_status(trials=trials)

    def wait_for_completed_trials_and_report_results(
        self,
        idle_callback: Callable[[Scheduler], None] | None = None,
        force_refit: bool = False,
    ) -> dict[str, Any]:
        """Continuously poll for successful trials, with limited exponential
        backoff, and process the results. Stop once at least one successful
        trial has been found. This function can be overridden to a different
        waiting function as needed; it must call `poll_and_process_results`
        to ensure that trials that completed their evaluation are appropriately
        marked as 'COMPLETED' in Ax.

        Args:
            idle_callback: Callable that takes a Scheduler instance as an argument to
                deliver information while the trials are still running. Any output of
                `idle_callback` will not be returned, so `idle_callback` must expose
                information in some other way. For example, it could print something
                about the state of the scheduler or underlying experiment to STDOUT,
                write something to a database, or modify a Plotly figure or other object
                in place. `ax.service.utils.report_utils.get_figure_and_callback` is a
                helper function for generating a callback that will update a Plotly
                figure.
            force_refit: Whether to force a refit of the model during report_results.

        Returns:
            Results of the optimization so far, represented as a
            dict. The contents of the dict depend on the implementation of
            `report_results` in the given `Scheduler` subclass.
        """
        if self.options.init_seconds_between_polls is None:
            raise ValueError(
                "Default `wait_for_completed_trials_and_report_results` in base "
                "`Scheduler` relies on non-null `init_seconds_between_polls` scheduler "
                "option."
            )

        seconds_between_polls = self.options.init_seconds_between_polls
        backoff_factor = self.options.seconds_between_polls_backoff_factor

        total_seconds_elapsed = 0
        while len(self.pending_trials) > 0 and not self.poll_and_process_results():
            if total_seconds_elapsed > MAX_SECONDS_BETWEEN_REPORTS:
                break  # If maximum wait time reached, check the stopping
                # criterion again and and re-attempt scheduling more trials.

            if idle_callback is not None:
                try:
                    idle_callback(self)
                except Exception as e:
                    self.logger.warning(
                        f"Exception raised in ``idle_callback``: {e}. "
                        "Continuing to poll for completed trials."
                    )

            log_seconds = (
                int(seconds_between_polls)
                if seconds_between_polls > 2
                else seconds_between_polls
            )
            self.logger.info(
                f"Waiting for completed trials (for {log_seconds} sec, "
                f"currently running trials: {len(self.running_trials)})."
            )

            sleep(seconds_between_polls)

            total_seconds_elapsed += seconds_between_polls
            seconds_between_polls *= backoff_factor

        if idle_callback is not None:
            idle_callback(self)
        return self.report_results(force_refit=force_refit)

    def should_consider_optimization_complete(self) -> tuple[bool, str]:
        """Whether this scheduler should consider this optimization complete and not
        run more trials (and conclude the optimization via ``_complete_optimization``).

        NOTE: An optimization is considered complete when a generation strategy signaled
<<<<<<< HEAD
        completion or when the ``completion_criterion`` on this scheduler
        evaluates to ``True``. The ``completion_criterion`` method is also responsible
        for checking global_stopping_strategy's decision as well. Alongside the stop
        decision, this function returns a string describing the reason for stopping
        the optimization.
=======
        completion or when the ``should_consider_optimization_complete`` method on this
        scheduler evaluates to ``True``. The ``should_consider_optimization_complete``
        method is also responsible for checking global_stopping_strategy's decision as
        well. Alongside the stop decision, this function returns a string describing the
        reason for stopping the optimization.
>>>>>>> 1a43c91d
        """
        if self._optimization_complete:
            return True, ""
        if len(self.pending_trials) == 0 and self._get_max_pending_trials() == 0:
            return (
                True,
                "All pending trials have completed and max_pending_trials is zero.",
            )

        should_stop, message = self._should_stop_due_to_global_stopping_strategy()
        if not should_stop:
            if self.options.total_trials is None:
                return False, ""
            should_stop, message = self._should_stop_due_to_total_trials()

<<<<<<< HEAD
        should_complete, completion_message = self.completion_criterion()
        if should_complete:
            self.logger.info(f"Completing the optimization: {completion_message}.")
        return should_complete, completion_message
=======
        if should_stop:
            self.logger.info(
                f"Completing the optimization: {message}. "
                f"`should_consider_optimization_complete` "
                f"is `True`, not running more trials."
            )
        return should_stop, message
>>>>>>> 1a43c91d

    def should_abort_optimization(self, timeout_hours: float | None = None) -> bool:
        """Checks whether this scheduler has reached some intertuption / abort
        criterion, such as an overall optimization timeout, tolerated failure rate, etc.
        """
        # If failure rate has been exceeded, log a warning and make sure we are not
        # scheduling additional trials. Raises an exception after pending trials have
        # completed, but does not abort the optimization immediately.
<<<<<<< HEAD
        self._check_if_failure_rate_exceeded()

        # if optimization is timed out, return True, else return False
        timed_out = (
            timeout_hours is not None
            and self._latest_optimization_start_timestamp is not None
            and current_timestamp_in_millis()
            - none_throws(self._latest_optimization_start_timestamp)
            >= none_throws(timeout_hours) * 60 * 60 * 1000
=======
        self.error_if_failure_rate_exceeded()

        # if optimization is timed out, return True, else return False
        latest_optimization_start_timestamp = self._latest_optimization_start_timestamp
        timeout_in_millis = (
            timeout_hours * 60 * 60 * 1000 if timeout_hours is not None else None
>>>>>>> 1a43c91d
        )
        timed_out = False

        if (
            latest_optimization_start_timestamp is not None
            and timeout_in_millis is not None
        ):
            time_elapsed_in_millis = (
                current_timestamp_in_millis() - latest_optimization_start_timestamp
            )
            timed_out = time_elapsed_in_millis >= timeout_in_millis

        if timed_out:
            self.logger.error(
                "Optimization timed out (timeout hours: " f"{timeout_hours})!"
            )

        return timed_out

<<<<<<< HEAD
    def completion_criterion(self) -> tuple[bool, str]:
        """Optional stopping criterion for optimization, which checks whether
        ``total_trials`` trials have been run or the ``global_stopping_strategy``
        suggests stopping the optimization.

        Returns:
            A boolean representing whether the optimization should be stopped,
            and a string describing the reason for stopping.
        """
        if len(self.pending_trials) == 0 and self._get_max_pending_trials() == 0:
            return (
                True,
                "All pending trials have completed and max_pending_trials is zero.",
            )

        if (
            not self.__ignore_global_stopping_strategy
            and self.options.global_stopping_strategy is not None
        ):
            gss = none_throws(self.options.global_stopping_strategy)
            if (num_trials := len(self.trials)) > 1000:
                # When there are many trials, checking the global stopping
                # strategy can get a little bit slow, so we log when we start it,
                # to avoid user confusion and to keep a record of the run times.
                self.logger.info(
                    f"There are {num_trials} trials; performing "
                    f"completion criterion check with {gss}..."
                )
            stop_optimization, global_stopping_msg = gss.should_stop_optimization(
                experiment=self.experiment
            )
            if stop_optimization:
                return True, global_stopping_msg

        if self.options.total_trials is None:
            # We validate that `total_trials` is set in `run_all_trials`,
            # so it will not run indefinitely.
            return False, ""

        num_trials = len(self.trials)
        should_stop = num_trials >= none_throws(self.options.total_trials)
        message = "Exceeding the total number of trials." if should_stop else ""
        return should_stop, message

    def report_results(self, force_refit: bool = False) -> dict[str, Any]:
        """Optional user-defined function for reporting intermediate
        and final optimization results (e.g. make some API call, write to some
        other db). This function is called whenever new results are available during
        the optimization.

        Args:
            force_refit: Whether to force the implementation of this method to
                refit the model on generation strategy before using it to produce
                results to report (e.g. if using model to visualize data).

        Returns:
            An optional dictionary with any relevant data about optimization.
        """
        # TODO[T61776778]: add utility to get best trial from arbitrary exp.
        return {}

=======
    def report_results(self, force_refit: bool = False) -> dict[str, Any]:
        """Optional user-defined function for reporting intermediate
        and final optimization results (e.g. make some API call, write to some
        other db). This function is called whenever new results are available during
        the optimization.

        Args:
            force_refit: Whether to force the implementation of this method to
                refit the model on generation strategy before using it to produce
                results to report (e.g. if using model to visualize data).

        Returns:
            An optional dictionary with any relevant data about optimization.
        """
        # TODO[T61776778]: add utility to get best trial from arbitrary exp.
        return {}

>>>>>>> 1a43c91d
    def summarize_final_result(self) -> OptimizationResult:
        """Get some summary of result: which trial did best, what
        were the metric values, what were encountered failures, etc.
        """
        return OptimizationResult()

<<<<<<< HEAD
    def get_improvement_over_baseline(
        self,
        baseline_arm_name: str | None = None,
    ) -> float:
        """Returns the scalarized improvement over baseline, if applicable.

        Returns:
            For Single Objective cases, returns % improvement of objective.
            Positive indicates improvement over baseline. Negative indicates regression.
            For Multi Objective cases, throws NotImplementedError
        """
        if self.experiment.is_moo_problem:
            raise NotImplementedError(
                "`get_improvement_over_baseline` not yet implemented"
                + " for multi-objective problems."
            )
        if not baseline_arm_name:
            raise UserInputError(
                "`get_improvement_over_baseline` missing required parameter: "
                + f"{baseline_arm_name=}, "
            )

        optimization_config = self.experiment.optimization_config
        if not optimization_config:
            raise ValueError("No optimization config found.")

        objective_metric_name = optimization_config.objective.metric.name

        # get the baseline trial
        data = self.experiment.lookup_data().df
        data = data[data["arm_name"] == baseline_arm_name]
        if len(data) == 0:
            raise UserInputError(
                "`get_improvement_over_baseline`"
                " could not find baseline arm"
                f" `{baseline_arm_name}` in the experiment data."
            )
        data = data[data["metric_name"] == objective_metric_name]
        baseline_value = data.iloc[0]["mean"]

        # Find objective value of the best trial
        idx, param, best_arm = none_throws(
            self.get_best_trial(
                optimization_config=optimization_config, use_model_predictions=False
            )
        )
        best_arm = none_throws(best_arm)
        best_obj_value = best_arm[0][objective_metric_name]

        def percent_change(x: float, y: float, minimize: bool) -> float:
            if x == 0:
                raise ZeroDivisionError(
                    "Cannot compute percent improvement when denom is zero"
                )
            percent_change = (y - x) / abs(x) * 100
            if minimize:
                percent_change = -percent_change
            return percent_change

        return percent_change(
            x=baseline_value,
            y=best_obj_value,
            minimize=optimization_config.objective.minimize,
        )

=======
>>>>>>> 1a43c91d
    def _check_if_failure_rate_exceeded(self, force_check: bool = False) -> bool:
        """Checks if the failure rate (set in scheduler options) has been exceeded at
        any point during the optimization.

        NOTE: Both FAILED and ABANDONED trial statuses count towards the failure rate.

        Args:
            force_check: Indicates whether to force a failure-rate check
                regardless of the number of trials that have been executed. If False
                (default), the check will be skipped if the optimization has fewer than
                five failed trials. If True, the check will be performed unless there
                are 0 failures.

        Effect on state:
            If the failure rate has been exceeded, a warning is logged and the private
            attribute `_failure_rate_has_been_exceeded` is set to True, which causes the
            `_get_max_pending_trials` to return zero, so that no further trials are
            scheduled and an error is raised at the end of the optimization.

        Returns:
            Boolean representing whether the failure rate has been exceeded.
        """
        if self._failure_rate_has_been_exceeded:
            return True

        num_bad_in_scheduler = self._num_bad_in_scheduler()
        # skip check if 0 failures
        if num_bad_in_scheduler == 0:
            return False

        # skip check if fewer than min_failed_trials_for_failure_rate_check failures
        # unless force_check is True
        if (
            num_bad_in_scheduler < self.options.min_failed_trials_for_failure_rate_check
            and not force_check
        ):
            return False

        num_ran_in_scheduler = self._num_ran_in_scheduler()
        failure_rate_exceeded = (
            num_bad_in_scheduler / num_ran_in_scheduler
        ) > self.options.tolerated_trial_failure_rate

        if failure_rate_exceeded:
            if self._num_trials_bad_due_to_err > num_bad_in_scheduler / 2:
                self.logger.warning(
                    "MetricFetchE INFO: Sweep aborted due to an exceeded error rate, "
                    "which was primarily caused by failure to fetch metrics. Please "
                    "check if anything could cause your metrics to be flaky or "
                    "broken."
                )
            # NOTE: this private attribute causes `_get_max_pending_trials` to
            # return zero, which causes no further trials to be scheduled.
            self._failure_rate_has_been_exceeded = True
            return True
<<<<<<< HEAD

        if failure_rate_exceeded:
            if self._num_trials_bad_due_to_err > num_bad_in_scheduler / 2:
                self.logger.warning(
                    "MetricFetchE INFO: Sweep aborted due to an exceeded error rate, "
                    "which was primarily caused by failure to fetch metrics. Please "
                    "check if anything could cause your metrics to be flaky or "
                    "broken."
                )

=======

        if failure_rate_exceeded:
            if self._num_trials_bad_due_to_err > num_bad_in_scheduler / 2:
                self.logger.warning(
                    "MetricFetchE INFO: Sweep aborted due to an exceeded error rate, "
                    "which was primarily caused by failure to fetch metrics. Please "
                    "check if anything could cause your metrics to be flaky or "
                    "broken."
                )

>>>>>>> 1a43c91d
            raise self._get_failure_rate_exceeded_error(
                num_bad_in_scheduler=num_bad_in_scheduler,
                num_ran_in_scheduler=num_ran_in_scheduler,
            )
        return False
<<<<<<< HEAD

    def error_if_failure_rate_exceeded(self, force_check: bool = False) -> None:
        """Raises an exception if the failure rate (set in scheduler options) has been
        exceeded at any point during the optimization.

        NOTE: Both FAILED and ABANDONED trial statuses count towards the failure rate.

=======

    def error_if_failure_rate_exceeded(self, force_check: bool = False) -> None:
        """Raises an exception if the failure rate (set in scheduler options) has been
        exceeded at any point during the optimization.

        NOTE: Both FAILED and ABANDONED trial statuses count towards the failure rate.

>>>>>>> 1a43c91d
        Args:
            force_check: Indicates whether to force a failure-rate check
                regardless of the number of trials that have been executed. If False
                (default), the check will be skipped if the optimization has fewer than
                five failed trials. If True, the check will be performed unless there
                are 0 failures.
        """
        if self._check_if_failure_rate_exceeded(force_check=force_check):
            raise self._get_failure_rate_exceeded_error(
                num_bad_in_scheduler=self._num_bad_in_scheduler(),
                num_ran_in_scheduler=self._num_ran_in_scheduler(),
            )

    def _check_exit_status_and_report_results(
        self,
        n_existing: int,
        idle_callback: Callable[[Scheduler], None] | None,
        force_refit: bool,
    ) -> dict[str, Any] | None:
        if not self.options.wait_for_running_trials:
            return None
        return self.wait_for_completed_trials_and_report_results(
            idle_callback, force_refit=True
        )

    def run(self, max_new_trials: int, timeout_hours: float | None = None) -> bool:
        """Schedules trial evaluation(s) if stopping criterion is not triggered,
        maximum parallelism is not currently reached, and capacity allows.
        Logs any failures / issues.

        Args:
            max_new_trials: Maximum number of new trials this function should generate
                and run (useful when generating and running trials in batches). Note
                that this function might also re-deploy existing ``CANDIDATE`` trials
                that failed to deploy before, which will not count against this number.
            timeout_hours: Maximum number of hours, for which
                to run the optimization. This function will abort after running
                for `timeout_hours` even if stopping criterion has not been reached.
                If set to `None`, no optimization timeout will be applied.

        Returns:
            Boolean representing success status.
        """
        (
            optimization_complete,
            completion_message,
        ) = self.should_consider_optimization_complete()
        if optimization_complete:
            return False

        if self.should_abort_optimization(timeout_hours=timeout_hours):
            self.logger.info(
                "`should_abort_optimization` is `True`, not running more trials."
            )
            return False

        # Check if capacity allows for running new evaluations and generate as many
        # trials as possible, limited by capacity and model requirements.
        self._sleep_if_too_early_to_poll()
        existing_trials, new_trials = self._prepare_trials(
            max_new_trials=max_new_trials
        )

        if not existing_trials and not new_trials:
            # Unable to gen. new run due to max parallelism limit or need for data
            # or unable to run trials due to lack of capacity.
            if self._optimization_complete:
                return False

            if len(self.pending_trials) < 1:
                raise SchedulerInternalError(
                    "No trials are running but model requires more data. This is an "
                    "invalid state of the scheduler, as no more trials can be produced "
                    "but also no more data is expected as there are no running trials. "
                    "This should be investigated."
                )
            self._log_next_no_trials_reason = False
            return False  # Nothing to run.

        if existing_trials:
            idcs = sorted(t.index for t in existing_trials)
            self.logger.debug(f"Will run pre-existing candidate trials: {idcs}.")

        all_trials = [*existing_trials, *new_trials]
        idcs_str = make_indices_str(indices=(t.index for t in all_trials))
        self.logger.info(f"Running trials {idcs_str}...")
        # TODO: Add optional timeout between retries of `run_trial(s)`.
        metadata = self.run_trials(trials=all_trials)
        self.logger.debug(f"Ran trials {idcs_str}.")
        if self.options.debug_log_run_metadata:
            self.logger.debug(f"Run metadata: {metadata}.")
        self._latest_trial_start_timestamp = current_timestamp_in_millis()
        self._update_and_save_trials(
            existing_trials=existing_trials, new_trials=new_trials, metadata=metadata
        )
        self._log_next_no_trials_reason = True
        return True

    def poll_and_process_results(self, poll_all_trial_statuses: bool = False) -> bool:
        """Takes the following actions:
            1. Poll trial runs for their statuses
            2. Find trials to fetch data for
            3. Apply new trial statuses
            4. Fetch data
            5. Early-stop trials where possible
            6. Save modified trials, having either new statuses or new data

        Returns:
            A boolean representing whether any trial evaluations completed
            or have been marked as failed or abandoned, changing the number of
            currently running trials.
        """
        self._sleep_if_too_early_to_poll()

        # POLL TRIAL STATUSES
        new_status_to_trial_idcs = self.poll_trial_status(
            poll_all_trial_statuses=poll_all_trial_statuses
        )

        trial_indices_with_updated_data_or_status = set()

        # GET TRIALS TO FETCH DATA FOR
        # This must be done before updating the trial statuses, so we can differentiate
        # newly and previously completed trials.
        trial_indices_to_fetch = self._get_trial_indices_to_fetch(
            new_status_to_trial_idcs=new_status_to_trial_idcs
        )

        # UPDATE TRIAL STATUSES
        trial_indices_with_updated_statuses = self._apply_new_trial_statuses(
            new_status_to_trial_idcs=new_status_to_trial_idcs,
        )
        updated_any_trial_status = len(trial_indices_with_updated_statuses) > 0
        trial_indices_with_updated_data_or_status.update(
            trial_indices_with_updated_statuses
        )

        # FETCH DATA FOR TRIALS EXPECTING DATA
        trial_indices_with_new_data = (
            self._fetch_data_and_return_trial_indices_with_new_data(
                trial_idcs=trial_indices_to_fetch,
            )
        )
        trial_indices_with_updated_data_or_status.update(trial_indices_with_new_data)

        # EARLY STOP TRIALS
        stop_trial_info = early_stopping_utils.should_stop_trials_early(
            early_stopping_strategy=self.options.early_stopping_strategy,
            trial_indices=self.running_trial_indices,
            experiment=self.experiment,
        )
        self.experiment.stop_trial_runs(
            trials=[self.experiment.trials[trial_idx] for trial_idx in stop_trial_info],
            reasons=list(stop_trial_info.values()),
        )
        if len(stop_trial_info) > 0:
            trial_indices_with_updated_data_or_status.update(set(stop_trial_info))
            updated_any_trial_status = True

        # UPDATE TRIALS IN DB
        if (
            len(trial_indices_with_updated_data_or_status) > 0
        ):  # Only save if there were updates.
            self.logger.debug(
                f"Updating {len(trial_indices_with_updated_data_or_status)} "
                "trials in DB."
            )
            self._save_or_update_trials_in_db_if_possible(
                experiment=self.experiment,
                trials=[
                    self.experiment.trials[i]
                    for i in trial_indices_with_updated_data_or_status
                ],
            )

        return updated_any_trial_status

    @copy_doc(BestPointMixin.get_best_trial)
    def get_best_trial(
        self,
        optimization_config: OptimizationConfig | None = None,
        trial_indices: Iterable[int] | None = None,
        use_model_predictions: bool = True,
    ) -> tuple[int, TParameterization, TModelPredictArm | None] | None:
        return self._get_best_trial(
            experiment=self.experiment,
            generation_strategy=self.standard_generation_strategy,
            optimization_config=optimization_config,
            trial_indices=trial_indices,
            use_model_predictions=use_model_predictions,
        )

    @copy_doc(BestPointMixin.get_pareto_optimal_parameters)
    def get_pareto_optimal_parameters(
        self,
        optimization_config: OptimizationConfig | None = None,
        trial_indices: Iterable[int] | None = None,
        use_model_predictions: bool = True,
    ) -> dict[int, tuple[TParameterization, TModelPredictArm]]:
        return self._get_pareto_optimal_parameters(
            experiment=self.experiment,
            generation_strategy=self.standard_generation_strategy,
            optimization_config=optimization_config,
            trial_indices=trial_indices,
            use_model_predictions=use_model_predictions,
        )

    @copy_doc(BestPointMixin.get_hypervolume)
    def get_hypervolume(
        self,
        optimization_config: MultiObjectiveOptimizationConfig | None = None,
        trial_indices: Iterable[int] | None = None,
        use_model_predictions: bool = True,
    ) -> float:
        return BestPointMixin._get_hypervolume(
            experiment=self.experiment,
            generation_strategy=self.standard_generation_strategy,
            optimization_config=optimization_config,
            trial_indices=trial_indices,
            use_model_predictions=use_model_predictions,
        )

    @copy_doc(BestPointMixin.get_trace)
    def get_trace(
        self,
        optimization_config: OptimizationConfig | None = None,
    ) -> list[float]:
        return BestPointMixin._get_trace(
            experiment=self.experiment,
            optimization_config=optimization_config,
        )

    @copy_doc(BestPointMixin.get_trace_by_progression)
    def get_trace_by_progression(
        self,
        optimization_config: OptimizationConfig | None = None,
        bins: list[float] | None = None,
        final_progression_only: bool = False,
    ) -> tuple[list[float], list[float]]:
        return BestPointMixin._get_trace_by_progression(
            experiment=self.experiment,
            optimization_config=optimization_config,
            bins=bins,
            final_progression_only=final_progression_only,
        )

    # ------------------------- III. Protected helpers. -----------------------

    def _fetch_data_and_return_trial_indices_with_new_data(
        self, trial_idcs: set[int]
    ) -> set[int]:
        """Fetch data for any trials on the experiment that are expecting new data.

        Args:
            trial_idcs: A set of trial indices to fetch data for.

        Returns:
            Set of trial indices that were updated with new data.  We're not asserting
            that the new data is different than the old data, but may want to
            in the future.
        """
        if len(trial_idcs) > 0:
            results = self._fetch_and_process_trials_data_results(
                trial_indices=trial_idcs,
            )
            return {
                i
                for i, results_by_metric_name in results.items()
                for r in results_by_metric_name.values()
                if r.is_ok()
            }
        return set()

    def _num_bad_in_scheduler(self) -> int:
        """Returns the number of trials that have failed or been abandoned in the
        scheduler.
        """
        # We only count failed trials with indices that came after the preexisting
        # trials on experiment before scheduler use.
        return sum(
            1
            for f in self.failed_abandoned_trial_indices
            if f >= self._num_preexisting_trials
        )

    def _num_ran_in_scheduler(self) -> int:
        """Returns the number of trials that have been run by the scheduler."""
        return len(self.experiment.trials) - self._num_preexisting_trials

    def _apply_new_trial_statuses(
        self, new_status_to_trial_idcs: dict[TrialStatus, set[int]]
    ) -> set[int]:
        """Apply new trial statuses to the experiment according to poll results.

        Args:
            new_status_to_trial_idcs: Changes to be applied to trial statuses from
                poll_trial_status.

        Returns:
            Set of trial indices that were updated with new statuses.
        """
        updated_trial_indices = set()
        for status, trial_idcs in new_status_to_trial_idcs.items():
            if status.is_candidate or status.is_deployed:
                # No need to consider candidate, staged or running trials here (none of
                # these trials should actually be candidates, but we can filter on that)
                continue

            if len(trial_idcs) > 0:
                idcs = make_indices_str(indices=trial_idcs)
                self.logger.info(f"Retrieved {status.name} trials: {idcs}.")

            # Update trial statuses and record which trials were updated.
            trials = self.experiment.get_trials_by_indices(trial_idcs)
            updated_trial_indices.update(trial_idcs)
            for trial in trials:
                if status.is_failed or status.is_abandoned:
                    try:
                        reason = self.runner.poll_exception(trial)
                        trial.mark_as(status=status, unsafe=True, reason=reason)
                    except NotImplementedError:
                        # Some runners do not implement poll_failure_reason, so
                        # we fall back to marking the without a reason.
                        trial.mark_as(status=status, unsafe=True)
                else:
                    trial.mark_as(status=status, unsafe=True)
        return updated_trial_indices

<<<<<<< HEAD
    def _get_trial_indices_to_fetch(
        self, new_status_to_trial_idcs: Mapping[TrialStatus, set[int]]
=======
    def _identify_trial_indices_to_fetch(
        self,
        old_status_to_trial_idcs: Mapping[TrialStatus, set[int]],
        new_status_to_trial_idcs: Mapping[TrialStatus, set[int]],
>>>>>>> 1a43c91d
    ) -> set[int]:
        """
        Identify trial indices to fetch data for based on changes in trial statuses.

        Args:
            old_status_to_trial_idcs: Mapping of old trial statuses
                to their corresponding trial indices.
            new_status_to_trial_idcs: Mapping of new trial statuses
                to their corresponding trial indices.
        Returns:
            Set of trial indices to fetch data for.
        """
        # Get newly completed trials
        prev_completed_trial_idcs = old_status_to_trial_idcs.get(
            TrialStatus.COMPLETED, set()
        ) | old_status_to_trial_idcs.get(TrialStatus.EARLY_STOPPED, set())

        newly_completed = (
            new_status_to_trial_idcs.get(TrialStatus.COMPLETED, set())
            - prev_completed_trial_idcs
        )

        idcs = make_indices_str(indices=newly_completed)
        if newly_completed:
            self.logger.debug(f"Will fetch data for newly completed trials: {idcs}.")
        else:
            self.logger.debug("No newly completed trials; not fetching data for any.")

        # Get running trials with metrics available while running
        running_trial_indices_with_metrics = set()
        if any(
            m.is_available_while_running() for m in self.experiment.metrics.values()
        ):
            running_trial_indices_with_metrics = new_status_to_trial_idcs.get(
                TrialStatus.RUNNING, set()
            ) | old_status_to_trial_idcs.get(TrialStatus.RUNNING, set())

            for status, indices in new_status_to_trial_idcs.items():
                if status.is_terminal and indices:
                    running_trial_indices_with_metrics -= indices

            if running_trial_indices_with_metrics:
                idcs = make_indices_str(indices=running_trial_indices_with_metrics)
                self.logger.debug(
                    f"Will fetch data for trials: {idcs} because some metrics "
                    "on experiment are available while trials are running."
                )

        # Get previously completed trials with new data after completion
        recently_completed_trial_indices = self._get_recently_completed_trial_indices()
        if len(recently_completed_trial_indices) > 0:
            idcs = make_indices_str(indices=recently_completed_trial_indices)
            self.logger.debug(
                f"Will fetch data for trials: {idcs} because some metrics "
                "on experiment have new data after completion."
            )

        # Combine all trial indices to fetch data for
        trial_indices_to_fetch = (
            newly_completed
            | running_trial_indices_with_metrics
            | recently_completed_trial_indices
        )

        return trial_indices_to_fetch

    def _get_trial_indices_to_fetch(
        self, new_status_to_trial_idcs: Mapping[TrialStatus, set[int]]
    ) -> set[int]:
        """Get trial indices to fetch data for the experiment given
        `new_status_to_trial_idcs` and metric properties.  This should include:
            - newly completed trials
            - running trials if the experiment has metrics available while running
            - previously completed (or early stopped) trials if the experiment
                has metrics with new data after completion which finished recently

        Args:
            new_status_to_trial_idcs: Changes about to be applied to trial statuses.

        Returns:
            Set of trial indices to fetch data for.
        """
        old_status_to_trial_idcs = {status: set() for status in TrialStatus}

        for trial in self.trials:
            old_status_to_trial_idcs[trial.status].add(trial.index)

        return self._identify_trial_indices_to_fetch(
            old_status_to_trial_idcs=old_status_to_trial_idcs,
            new_status_to_trial_idcs=new_status_to_trial_idcs,
        )

    def _get_recently_completed_trial_indices(self) -> set[int]:
        """Get trials that have completed within the max period specified by metrics."""
        if len(self.experiment.metrics) == 0:
            return set()

        max_period = max(
            m.period_of_new_data_after_trial_completion()
            for m in self.experiment.metrics.values()
        )
        return {
            t.index
            for t in self.trials_expecting_data
            if t.time_completed is not None
            and datetime.now() - none_throws(t.time_completed) < max_period
        }

    def _process_completed_trials(self, newly_completed: set[int]) -> None:
        # Fetch the data for newly completed trials; this will cache the data
        # for all metrics. By pre-caching the data now, we remove the need to
        # fetch it during candidate generation.
        idcs = make_indices_str(indices=newly_completed)
        self.logger.info(f"Fetching data for trials: {idcs}.")
        self._fetch_and_process_trials_data_results(
            trial_indices=newly_completed,
        )

    def _abort_optimization(self, num_preexisting_trials: int) -> dict[str, Any]:
        """Conclude optimization without waiting for anymore running trials and
        return results so far via `report_results`.
        """
        self._record_optimization_complete_message()
        return self.report_results(force_refit=True)

    def _complete_optimization(
        self,
        num_preexisting_trials: int,
        idle_callback: Optional[Callable[[Scheduler], None]] = None,
    ) -> dict[str, Any]:
        """Conclude optimization with waiting for anymore running trials and
        return final results via `wait_for_completed_trials_and_report_results`.
        """
        self._record_optimization_complete_message()
        res = self.wait_for_completed_trials_and_report_results(
            idle_callback=idle_callback, force_refit=True
        )
        # Raise an error if the failure rate exceeds tolerance at the
        # end of the optimization.
        self.error_if_failure_rate_exceeded(force_check=True)
        self._warn_if_non_terminal_trials()
        return res

    def _validate_options(self, options: SchedulerOptions) -> None:
        """Validates `SchedulerOptions` for compatibility with given
        `Scheduler` class.
        """
        if not (0.0 <= options.tolerated_trial_failure_rate < 1.0):
            raise ValueError("`tolerated_trial_failure_rate` must be in [0, 1).")

        if options.early_stopping_strategy is not None and options.validate_metrics:
            if not any(
                m.is_available_while_running() for m in self.experiment.metrics.values()
            ):
                raise ValueError(
                    "Can only specify an early stopping strategy if at least one "
                    "metric is marked as `is_available_while_running`. Otherwise, we "
                    "will be unable to fetch intermediate results with which to "
                    "evaluate early stopping criteria."
                )
        if isinstance(self.experiment, MultiTypeExperiment):
            if options.mt_experiment_trial_type is None:
                raise UserInputError(
                    "Must specify `mt_experiment_trial_type` for MultiTypeExperiment."
                )
            if not self.experiment.supports_trial_type(
                options.mt_experiment_trial_type
            ):
                raise ValueError(
                    "Experiment does not support trial type "
                    f"{options.mt_experiment_trial_type}."
                )
        elif options.mt_experiment_trial_type is not None:
            raise UserInputError(
                "`mt_experiment_trial_type` must be None unless the experiment is a "
                "MultiTypeExperiment."
            )

    def _get_max_pending_trials(self) -> int:
        """Returns the maximum number of pending trials specified in the options, or
        zero, if the failure rate limit has been exceeded at any point during the
        optimization.
        """
        if self._failure_rate_has_been_exceeded:
            return 0
        return self.options.max_pending_trials

    def _prepare_trials(
        self, max_new_trials: int
    ) -> tuple[list[BaseTrial], list[BaseTrial]]:
        """Prepares one trial or multiple trials for deployment, based on
        whether `run_trials_in_batches` is set to `True` in this scheduler's
        options.

        NOTE: If running trials in batches, exact number of trials run at once
        is determined by available capacity and generation strategy's
        requirement for more data and parallelism limitation.

        Args:
            max_new_trials: Maximum number of new trials to generate.

        Returns:
            Two lists of trials:
            - list of existing candidate trials whose deployment was attempted
              but failed before (empty if there were no such trials),
            - list of new candidate trials that were created in the course of
              this function (empty if no new trials were generated).
        """
        # 1. Determine available capacity for running trials.
        capacity = self.runner.poll_available_capacity()
        if capacity != -1 and capacity < 1:  # -1 indicates unlimited capacity.
            self.logger.debug("There is no capacity to run any trials.")
            return [], []

        # 2. Determine actual number of trials to run based on capacity,
        # limit on pending trials and limit on total trials.
        n = capacity if self.options.run_trials_in_batches else 1
        total_trials = self.options.total_trials
        max_pending_trials = self._get_max_pending_trials()

        num_pending_trials = len(self.pending_trials)
        max_pending_upper_bound = max_pending_trials - num_pending_trials
        if max_pending_upper_bound < 1:
            self.logger.debug(
                f"`max_pending_trials={max_pending_trials}` and {num_pending_trials} "
                "trials are currently pending; not initiating any additional trials."
            )
            return [], []
        n = max_pending_upper_bound if n == -1 else min(max_pending_upper_bound, n)

        if total_trials is not None:
            left_in_total = total_trials - len(self.trials_expecting_data)
            n = min(n, left_in_total)

        existing_candidate_trials = self.candidate_trials[:n]
        n_new = min(n - len(existing_candidate_trials), max_new_trials)
        new_trials, _err = (
            self._get_next_trials(num_trials=n_new, n=self.options.batch_size)
            if n_new > 0
            else (
                [],
                None,
            )
        )
        return existing_candidate_trials, new_trials

    def _get_next_trials(
        self, num_trials: int = 1, n: int | None = None
    ) -> tuple[list[BaseTrial], Exception | None]:
        """Produce up to `num_trials` new generator runs from the underlying
        generation strategy and create new trials with them. Logs errors
        encountered during generation.

        NOTE: Fewer than `num_trials` trials may be produced if generation
        strategy runs into its parallelism limit or needs more data to proceed.

        Returns:
            List of trials, empty if generation is not possible.
        """
        try:
            generator_runs = self._gen_new_trials_from_generation_strategy(
                num_trials=num_trials, n=n
            )
        except OptimizationComplete as err:
            completion_str = f"Optimization complete: {err}"
            self.logger.info(completion_str)
            self.markdown_messages["Optimization complete"] = MessageOutput(
                text=completion_str,
                priority=OutputPriority.DEBUG,
            )
            self._optimization_complete = True
            return [], err
        except DataRequiredError as err:
            # TODO[T62606107]: consider adding a `more_data_required` property to
            # check to generation strategy to avoid running into this exception.
            if self._log_next_no_trials_reason:
                self.logger.info(
                    "Generated all trials that can be generated currently. "
                    "Model requires more data to generate more trials."
                )
            self.logger.debug(f"Message from generation strategy: {err}")
            return [], err
        except MaxParallelismReachedException as err:
            # TODO[T62606107]: consider adding a `step_max_parallelism_reached`
            # check to generation strategy to avoid running into this exception.
            if self._log_next_no_trials_reason:
                self.logger.info(
                    "Generated all trials that can be generated currently. "
                    "Max parallelism currently reached."
                )
            self.logger.debug(f"Message from generation strategy: {err}")
            return [], err
        except AxGenerationException as err:
            if self._log_next_no_trials_reason:
                self.logger.info(
                    "Generated all trials that can be generated currently. "
                    "`generation_strategy` encountered an error "
                    f"{err}."
                )
            self.logger.debug(f"Message from generation strategy: {err}")
            return [], err
        except OptimizationConfigRequired as err:
            if self._log_next_no_trials_reason:
                self.logger.info(
                    "Generated all trials that can be generated currently. "
                    "`generation_strategy` requires an optimization config "
                    "to be set before generating more trials."
                )
            self.logger.debug(f"Message from generation strategy: {err}")
            return [], err

        if self.options.trial_type == TrialType.TRIAL and any(
            len(generator_run_list[0].arms) > 1 or len(generator_run_list) > 1
            for generator_run_list in generator_runs
        ):
            raise SchedulerInternalError(
                "Generation strategy produced multiple arms when only one was expected."
            )
        trials = []
        for generator_run_list in generator_runs:
            if self.options.trial_type == TrialType.BATCH_TRIAL:
                trial = self.experiment.new_batch_trial(
                    generator_runs=generator_run_list,
                    ttl_seconds=self.options.ttl_seconds_for_trials,
                    trial_type=self.trial_type,
                )
                if self.options.status_quo_weight > 0:
                    trial.set_status_quo_with_weight(
                        status_quo=self.experiment.status_quo,
                        weight=self.options.status_quo_weight,
                    )
            else:
                trial = self.experiment.new_trial(
                    generator_run=generator_run_list[0],
                    ttl_seconds=self.options.ttl_seconds_for_trials,
                    trial_type=self.trial_type,
                )

            trials.append(trial)
        return trials, None
<<<<<<< HEAD

    def _choose_analyses(self) -> list[Analysis]:
        """
        Choose Analyses to compute based on the Experiment, GenerationStrategy, etc.
        """

        # TODO Create a useful heuristic for choosing analyses
        return [ParallelCoordinatesPlot()]
=======
>>>>>>> 1a43c91d

    def _gen_new_trials_from_generation_strategy(
        self,
        num_trials: int,
        n: int | None = None,
    ) -> list[list[GeneratorRun]]:
        """Generates a list ``GeneratorRun``s of length of ``num_trials`` using the
        ``_gen_multiple`` method of the scheduler's ``generation_strategy``, taking
        into account any ``pending`` observations.
        """
        self.generation_strategy.experiment = self.experiment
        # For ``BatchTrial`-s, we generate trials using the new method that can
        # produce GRs for multiple trials, with multiple nodes. But we don't yet
        # want to enable that functionality for single-arm use cases of the
        # ``Scheduler``, as it's still in development.
        if self.options.trial_type == TrialType.BATCH_TRIAL:
            grs = self.generation_strategy.gen_for_multiple_trials_with_multiple_models(
                experiment=self.experiment,
                num_trials=num_trials,
                n=n,
            )
            return grs
        else:
            assert self.options.trial_type == TrialType.TRIAL  # Sanity check.
            pending = get_pending_observation_features_based_on_trial_status(
                experiment=self.experiment
            )
            grs = self.generation_strategy._gen_multiple(
                experiment=self.experiment,
                num_generator_runs=num_trials,
                n=1,
                pending_observations=pending,
                fixed_features=get_fixed_features_from_experiment(
                    experiment=self.experiment
                ),
            )
            return [[gr] for gr in grs]
        # TODO: pass self.trial_type to GS.gen for multi-type experiments

    def _update_and_save_trials(
        self,
        existing_trials: list[BaseTrial],
        new_trials: list[BaseTrial],
        metadata: dict[int, dict[str, Any]],
        reduce_state_generator_runs: bool = False,
    ) -> None:
        """Updates trials with new run metadata and status; saves updates to DB.

        Args:
            exiting_trials: Trials that existed on this experiment during the
                previous call to this function (these are trials, deployment of
                which has already been attempted but failed, so we are
                re-attempting it; these trials are already saved in DB if using
                storage functionality).
            new_trials: Trials that were newly created (these trials are not
                yet saved in the DB if using storage functionality).
            metadata: Run metadata for the trials, from `scheduler.run_trials`.
                Format is {trial index -> trial run metadata}. Trials present in
                the metadata dict will be considered `RUNNING`, and the rest of
                trials in `existing_trials` or `new_trials` (that are not present
                in `metadata`) will be left as `CANDIDATE`.
            reduce_state_generator_runs: Flag to determine
                whether to save model state for every generator run (default)
                or to only save model state on the final generator run of each
                batch.
        """

        # pyre-fixme[3]: Return type must be annotated.
        # pyre-fixme[2]: Parameter must be annotated.
        def _process_trial(trial):
            if trial.index in metadata:
                trial.update_run_metadata(metadata=metadata[trial.index])
                try:
                    trial.mark_running(no_runner_required=True)
                except ValueError as e:
                    self.logger.warning(
                        "Unable to mark trial as RUNNING due to the following error:\n"
                        + str(e)
                    )
            else:
                self.logger.debug(
                    f"Trial {trial.index} did not deploy, status: {trial.status}."
                )

        new_generator_runs = []
        for trial in existing_trials:
            _process_trial(trial)
        for trial in new_trials:
            new_generator_runs.extend(trial.generator_runs)
            _process_trial(trial)

        self._save_or_update_trials_and_generation_strategy_if_possible(
            experiment=self.experiment,
            trials=[*existing_trials, *new_trials],
            generation_strategy=self.generation_strategy,
            new_generator_runs=new_generator_runs,
            reduce_state_generator_runs=reduce_state_generator_runs,
        )

    def _sleep_if_too_early_to_poll(self) -> None:
        """Wait to query for capacity unless there has been enough time since last
        scheduling.
        """
        if self._latest_trial_start_timestamp is not None:
            seconds_since_run_trial = (
                current_timestamp_in_millis()
                - none_throws(self._latest_trial_start_timestamp)
            ) * 1000
            if seconds_since_run_trial < self.options.min_seconds_before_poll:
                sleep(self.options.min_seconds_before_poll - seconds_since_run_trial)

    def _set_logger(self, options: SchedulerOptions) -> None:
        """Set up the logger with appropriate logging levels."""
        cls_name = self.__class__.__name__
        logger = get_logger(name=f"{__name__}.{cls_name}@{hex(id(self))}")
        set_ax_logger_levels(level=options.logging_level)
        if options.log_filepath is not None:
            handler = build_file_handler(
                filepath=none_throws(options.log_filepath),
                level=options.logging_level,
            )
            logger.addHandler(handler)
        self.logger = LoggerAdapter(logger, extra={"output_name": cls_name})

    def _validate_remaining_trials(self, experiment: Experiment) -> None:
        """Check how many trials are remaining in `total_trials` given the trials
        already on experiment and make sure that there will be trials for the
        scheduler to run.
        """
        if not experiment.trials or not self.options.total_trials:
            return

        total_trials = none_throws(self.options.total_trials)
        preexisting = len(experiment.trials)
        msg = (
            f"{experiment} already has {preexisting} trials associated with it. "
            f"Total trials setting for this scheduler is {total_trials}, so "
        )
        if preexisting >= total_trials:
            self.logger.warning(
                msg + "no more trials would be run in this scheduler if "
                "`Scheduler.run_all_trials` is called (but you can still use "
                "`Scheduler.run_n_trials` to run a fixed number of trials)."
            )
        else:
            self.logger.info(
                msg + "number of trials ran by `Scheduler.run_all_trials` would be "
                f"{total_trials - preexisting}."
            )

    def _validate_runner_and_implemented_metrics(self, experiment: Experiment) -> None:
        """Ensure that the experiment specifies runner and metrics; check that metrics
        are not base ``Metric``-s, which do not implement fetching logic.
        """
        # this will raise an exception if no runner is set on the expeirment
        self.runner
        metrics_are_invalid = False
        if not experiment.metrics:
            msg = "`Scheduler` requires that `experiment.metrics` not be None."
            metrics_are_invalid = True
        else:
            msg = (
                "`Scheduler` requires that experiment specifies metrics "
                "with implemented fetching logic."
            )
            base_metrics = {
                m_name for m_name, m in experiment.metrics.items() if type(m) is Metric
            }
            if base_metrics:
                msg += f" Metrics {base_metrics} do not implement fetching logic."
                metrics_are_invalid = True

        if metrics_are_invalid:
            if self.options.validate_metrics:
                raise UnsupportedError(msg)
            else:
                self.logger.warning(msg)

    def _enforce_immutable_search_space_and_opt_config(self) -> None:
        """Experiments with immutable search space and optimization config don't
        need to keep copies of those objects on each generator run in the experiment,
        resulting in large performance gain in storage layer. In `Scheduler`, we
        force-set this immutability on `Experiment`, since scheduler experiments
        are typically not human-in-the-loop.
        """
        if self.experiment.immutable_search_space_and_opt_config:
            return

        self.logger.info(
            f"`Scheduler` requires experiment to have immutable search "
            "space and optimization config. Setting property "
            f"{Keys.IMMUTABLE_SEARCH_SPACE_AND_OPT_CONF.value} "
            "to `True` on experiment."
        )
        self.experiment._properties[Keys.IMMUTABLE_SEARCH_SPACE_AND_OPT_CONF.value] = (
            True
        )

    def _record_optimization_complete_message(self) -> None:
        """Adds a simple optimization completion message to this scheduler's markdown
        messages.
        """
        completion_msg = OPTIMIZATION_COMPLETION_MSG.format(
            num_trials=len(self.experiment.trials),
            experiment_name=(
                self.experiment.name if self.experiment._name is not None else "unnamed"
            ),
        )
        if "Optimization complete" in self.markdown_messages:
            self.markdown_messages["Optimization complete"].append(text=completion_msg)
        else:
<<<<<<< HEAD
            self.markdown_messages["Optimization complete"] = completion_msg
=======
            self.markdown_messages["Optimization complete"] = MessageOutput(
                text=completion_msg,
                priority=OutputPriority.DEBUG,
            )
>>>>>>> 1a43c91d

    def _fetch_and_process_trials_data_results(
        self,
        trial_indices: Iterable[int],
    ) -> dict[int, dict[str, MetricFetchResult]]:
        """
        Fetches results from experiment and modifies trial statuses depending on
        success or failure.
        """

        try:
            kwargs = deepcopy(self.options.fetch_kwargs)
            for k, v in self.DEFAULT_FETCH_KWARGS.items():
                kwargs.setdefault(k, v)
            if kwargs.get("overwrite_existing_data") and kwargs.get(
                "combine_with_last_data"
            ):
                # to avoid error https://fburl.com/code/ilix4okj
                kwargs["overwrite_existing_data"] = False
            if self.trial_type is not None:
                metrics = assert_is_instance(
                    self.experiment, MultiTypeExperiment
                ).metrics_for_trial_type(trial_type=none_throws(self.trial_type))
                kwargs["metrics"] = metrics
            results = self.experiment.fetch_trials_data_results(
                trial_indices=trial_indices,
                **kwargs,
            )
        except Exception as e:
            self.logger.exception(
                f"Failed to fetch data for trials {trial_indices} with error: {e}"
            )
            return {}

        for trial_index, results_by_metric_name in results.items():
            for metric_name, result in results_by_metric_name.items():
                # If the fetch call succeeded, continue.
                if result.is_ok():
                    continue

                # Log the Err so the user is aware that something has failed, even if
                # we do not do anything
                metric_fetch_e = result.unwrap_err()
                self.logger.warning(
                    f"Failed to fetch {metric_name} for trial {trial_index}, found "
                    f"{metric_fetch_e}."
                )

                # If the metric is available while running just continue (we can try
                # again later).
                # NOTE: We don't need to report fetching errors in this case either
                metric = self.experiment.metrics[metric_name]
                status = self.experiment.trials[trial_index].status
                if (
                    metric.is_available_while_running()
                    and status == TrialStatus.RUNNING
                ):
                    self.logger.info(
                        f"MetricFetchE INFO: Because {metric_name} is "
                        f"available_while_running and trial {trial_index} is still "
                        "RUNNING continuing the experiment and retrying on next "
                        "poll..."
                    )
                    continue

                self._num_metric_fetch_e_encountered += 1
                self._report_metric_fetch_e(
                    trial=self.experiment.trials[trial_index],
                    metric_name=metric_name,
                    metric_fetch_e=metric_fetch_e,
                )

                # If the fetch failure was for a metric in the optimization config (an
                # objective or constraint) mark the trial as failed
                optimization_config = self.experiment.optimization_config
                if (
                    optimization_config is not None
                    and metric_name in optimization_config.metrics.keys()
                    and not self.experiment.metrics[
                        metric_name
                    ].is_reconverable_fetch_e(metric_fetch_e=metric_fetch_e)
                ):
                    status = self._mark_err_trial_status(
                        trial=self.experiment.trials[trial_index],
                        metric_name=metric_name,
                        metric_fetch_e=metric_fetch_e,
                    )
                    self.logger.warning(
                        f"MetricFetchE INFO: Because {metric_name} is an objective, "
                        f"marking trial {trial_index} as {status}."
                    )
                    self._num_trials_bad_due_to_err += 1
                    continue

                self.logger.info(
                    "MetricFetchE INFO: Continuing optimization even though "
                    "MetricFetchE encountered."
                )
                continue

        return results

    def _report_metric_fetch_e(
        self,
        trial: BaseTrial,
        metric_name: str,
        metric_fetch_e: MetricFetchE,
    ) -> None:
        pass

    def _mark_err_trial_status(
        self,
        trial: BaseTrial,
        metric_name: str | None = None,
        metric_fetch_e: MetricFetchE | None = None,
    ) -> TrialStatus:
        trial.mark_failed(unsafe=True)

        return TrialStatus.FAILED

    def _get_failure_rate_exceeded_error(
        self,
        num_bad_in_scheduler: int,
        num_ran_in_scheduler: int,
    ) -> FailureRateExceededError:
        return FailureRateExceededError(
            FAILURE_EXCEEDED_MSG.format(
                f_rate=self.options.tolerated_trial_failure_rate,
                n_failed=num_bad_in_scheduler,
                n_ran=num_ran_in_scheduler,
                min_failed=self.options.min_failed_trials_for_failure_rate_check,
            )
        )

    def _warn_if_non_terminal_trials(self) -> None:
        """Warns if there are any non-terminal trials on the experiment."""
        non_terminal_trials = [
            t.index for t in self.experiment.trials.values() if not t.status.is_terminal
        ]
        if len(non_terminal_trials) > 0:
            self.logger.warning(
                f"Found {len(non_terminal_trials)} non-terminal trials on "
                f"{self.experiment.name}: {non_terminal_trials}."
            )

    def _should_stop_due_to_global_stopping_strategy(self) -> tuple[bool, str]:
        """Check if optimization should stop due to global stopping strategy."""
        if (
            self.__ignore_global_stopping_strategy
            or self.options.global_stopping_strategy is None
        ):
            return False, ""
        gss = none_throws(self.options.global_stopping_strategy)
        num_trials = len(self.trials)
        if num_trials > 1000:
            self.logger.info(
                f"There are {num_trials} trials; performing "
                f"completion criterion check with {gss}..."
            )
        stop_optimization, global_stopping_msg = gss.should_stop_optimization(
            experiment=self.experiment
        )
        return stop_optimization, global_stopping_msg

    def _should_stop_due_to_total_trials(self) -> tuple[bool, str]:
        """Check if optimization should stop due to total number of trials."""
        num_trials = len(self.trials)
        should_stop = num_trials >= none_throws(self.options.total_trials)
        return (
            should_stop,
            "Exceeding the total number of trials." if should_stop else "",
        )


def get_fitted_model_bridge(
    scheduler: Scheduler, force_refit: bool = False
) -> ModelBridge:
    """Returns a fitted ModelBridge object. If the model is fit already, directly
    returns the already fitted model. Otherwise, fits and returns a new one.

    Args:
        scheduler: The scheduler object from which to get the fitted model.
        force_refit: If True, will force a data lookup and a refit of the model.

    Returns:
        A ModelBridge object fitted to the observations of the scheduler's experiment.
    """
    gs = scheduler.standard_generation_strategy
    model_bridge = gs.model  # Optional[ModelBridge]
    if model_bridge is None or force_refit:  # Need to re-fit the model.
        gs._fit_current_model(data=None)  # Will lookup_data if none is provided.
        model_bridge = cast(ModelBridge, gs.model)
    return model_bridge<|MERGE_RESOLUTION|>--- conflicted
+++ resolved
@@ -8,11 +8,6 @@
 
 from __future__ import annotations
 
-<<<<<<< HEAD
-import traceback
-
-=======
->>>>>>> 1a43c91d
 from collections.abc import Callable, Generator, Iterable, Mapping
 from copy import deepcopy
 from dataclasses import dataclass
@@ -23,13 +18,6 @@
 from typing import Any, cast, NamedTuple, Optional
 
 import ax.service.utils.early_stopping as early_stopping_utils
-<<<<<<< HEAD
-import pandas as pd
-from ax.analysis.analysis import Analysis, AnalysisCard, AnalysisCardLevel, AnalysisE
-from ax.analysis.markdown.markdown_analysis import MarkdownAnalysisCard
-from ax.analysis.plotly.parallel_coordinates import ParallelCoordinatesPlot
-=======
->>>>>>> 1a43c91d
 from ax.core.base_trial import BaseTrial, TrialStatus
 from ax.core.experiment import Experiment
 from ax.core.generation_strategy_interface import GenerationStrategyInterface
@@ -63,10 +51,7 @@
 from ax.modelbridge.base import ModelBridge
 from ax.modelbridge.generation_strategy import GenerationStrategy
 from ax.modelbridge.modelbridge_utils import get_fixed_features_from_experiment
-<<<<<<< HEAD
-=======
 from ax.service.utils.analysis_base import AnalysisBase
->>>>>>> 1a43c91d
 from ax.service.utils.best_point_mixin import BestPointMixin
 from ax.service.utils.scheduler_options import SchedulerOptions, TrialType
 from ax.service.utils.with_db_settings_base import DBSettings, WithDBSettingsBase
@@ -80,7 +65,6 @@
     set_ax_logger_levels,
 )
 from ax.utils.common.timeutils import current_timestamp_in_millis
-from ax.utils.common.typeutils import checked_cast
 from pyre_extensions import assert_is_instance, none_throws
 
 
@@ -536,7 +520,6 @@
 
     # ---------- Methods below should generally not be modified in subclasses! ---------
     # ---------- I. Methods that are often called outside the `Scheduler`. ---------
-<<<<<<< HEAD
 
     def generate_candidates(
         self,
@@ -546,17 +529,6 @@
     ) -> tuple[list[BaseTrial], Exception | None]:
         """Fetch the latest data and generate new candidate trials.
 
-=======
-
-    def generate_candidates(
-        self,
-        num_trials: int = 1,
-        reduce_state_generator_runs: bool = False,
-        remove_stale_candidates: bool = False,
-    ) -> tuple[list[BaseTrial], Exception | None]:
-        """Fetch the latest data and generate new candidate trials.
-
->>>>>>> 1a43c91d
         Args:
             num_trials: Number of candidate trials to generate.
             reduce_state_generator_runs: Flag to determine
@@ -603,12 +575,7 @@
         max_trials: int,
         ignore_global_stopping_strategy: bool = False,
         timeout_hours: float | None = None,
-<<<<<<< HEAD
-        # pyre-fixme[2]: Parameter annotation cannot contain `Any`.
-        idle_callback: Callable[[Scheduler], Any] | None = None,
-=======
         idle_callback: Optional[Callable[[Scheduler], None]] = None,
->>>>>>> 1a43c91d
     ) -> OptimizationResult:
         """Run up to ``max_trials`` trials; will run all ``max_trials`` unless
         completion criterion is reached. For base ``Scheduler``, completion criterion
@@ -619,11 +586,7 @@
         Args:
             max_trials: Maximum number of trials to run.
             ignore_global_stopping_strategy: If set, Scheduler will skip the global
-<<<<<<< HEAD
-                stopping strategy in completion_criterion.
-=======
                 stopping strategy in ``should_consider_optimization_complete``.
->>>>>>> 1a43c91d
             timeout_hours: Limit on length of ths optimization; if reached, the
                 optimization will abort even if completon criterion is not yet reached.
             idle_callback: Callable that takes a Scheduler instance as an argument to
@@ -661,21 +624,12 @@
     def run_all_trials(
         self,
         timeout_hours: float | None = None,
-<<<<<<< HEAD
-        # pyre-fixme[2]: Parameter annotation cannot contain `Any`.
-        idle_callback: Callable[[Scheduler], Any] | None = None,
-    ) -> OptimizationResult:
-        """Run all trials until ``completion_criterion`` is reached (by default,
-        completion criterion is reaching the ``num_trials`` setting, passed to
-        scheduler on instantiation as part of ``SchedulerOptions``).
-=======
         idle_callback: Optional[Callable[[Scheduler], None]] = None,
     ) -> OptimizationResult:
         """Run all trials until ``should_consider_optimization_complete`` yields
         true (by default, ``should_consider_optimization_complete`` will yield true when
         reaching the ``num_trials`` setting, passed to scheduler on instantiation as
         part of ``SchedulerOptions``).
->>>>>>> 1a43c91d
 
         NOTE: This function is available only when ``SchedulerOptions.num_trials`` is
         specified.
@@ -692,7 +646,6 @@
                 in place. `ax.service.utils.report_utils.get_figure_and_callback` is a
                 helper function for generating a callback that will update a Plotly
                 figure.
-<<<<<<< HEAD
 
         Example:
             >>> trials_info = {"n_completed": None}
@@ -718,62 +671,6 @@
             idle_callback=idle_callback,
         )
 
-    def compute_analyses(
-        self, analyses: Iterable[Analysis] | None = None
-    ) -> list[AnalysisCard]:
-        """
-        Compute Analyses for the Experiment and GenerationStrategy associated with this
-        Scheduler instance and save them to the DB if possible. If an Analysis fails to
-        compute (e.g. due to a missing metric), it will be skipped and a warning will
-        be logged.
-
-        Args:
-            analyses: Analyses to compute. If None, the Scheduler will choose a set of
-                Analyses to compute based on the Experiment and GenerationStrategy.
-        """
-        analyses = analyses if analyses is not None else self._choose_analyses()
-
-        results = [
-            analysis.compute_result(
-                experiment=self.experiment, generation_strategy=self.generation_strategy
-            )
-            for analysis in analyses
-        ]
-
-        # TODO Accumulate Es into their own card, perhaps via unwrap_or_else
-        cards = [result.unwrap() for result in results if result.is_ok()]
-
-        for result in results:
-            if result.is_err():
-                e = checked_cast(AnalysisE, result.err)
-                traceback_str = "".join(
-                    traceback.format_exception(
-                        type(result.err.exception),
-                        e.exception,
-                        e.exception.__traceback__,
-                    )
-                )
-                cards.append(
-                    MarkdownAnalysisCard(
-                        name=e.analysis.name,
-                        # It would be better if we could reliably compute the title
-                        # without risking another error
-                        title=f"{e.analysis.name} Error",
-                        subtitle=f"An error occurred while computing {e.analysis}",
-                        attributes=e.analysis.attributes,
-                        blob=traceback_str,
-                        df=pd.DataFrame(),
-                        level=AnalysisCardLevel.DEBUG,
-                    )
-                )
-
-        self._save_analysis_cards_to_db_if_possible(
-            analysis_cards=cards,
-            experiment=self.experiment,
-        )
-
-        return cards
-
     def run_trials_and_yield_results(
         self,
         max_trials: int,
@@ -791,7 +688,7 @@
                 a completion signal is received from the generation strategy, or
                 ``max_trials`` trials have been run (whichever happens first).
             ignore_global_stopping_strategy: If set, Scheduler will skip the global
-                stopping strategy in completion_criterion.
+                stopping strategy in ``should_consider_optimization_complete``.
             timeout_hours: Maximum number of hours, for which
                 to run the optimization. This function will abort after running
                 for `timeout_hours` even if stopping criterion has not been reached.
@@ -876,135 +773,6 @@
                 f"{len(self.running_trials)} running trials..."
             )
 
-=======
-
-        Example:
-            >>> trials_info = {"n_completed": None}
-            >>>
-            >>> def write_n_trials(scheduler: Scheduler) -> None:
-            ...     trials_info["n_completed"] = len(scheduler.experiment.trials)
-            >>>
-            >>> scheduler.run_all_trials(
-            ...     timeout_hours=0.1, idle_callback=write_n_trials
-            ... )
-            >>> print(trials_info["n_completed"])
-        """
-        if self.options.total_trials is None:
-            # NOTE: Capping on number of trials will likely be needed as fallback
-            # for most stopping criteria, so we ensure `num_trials` is specified.
-            raise ValueError(
-                "Please either specify `num_trials` in `SchedulerOptions` input "
-                "to the `Scheduler` or use `run_n_trials` instead of `run_all_trials`."
-            )
-        return self.run_n_trials(
-            max_trials=none_throws(self.options.total_trials),
-            timeout_hours=timeout_hours,
-            idle_callback=idle_callback,
-        )
-
-    def run_trials_and_yield_results(
-        self,
-        max_trials: int,
-        ignore_global_stopping_strategy: bool = False,
-        timeout_hours: float | None = None,
-        idle_callback: Callable[[Scheduler], None] | None = None,
-    ) -> Generator[dict[str, Any], None, None]:
-        """Make continuous calls to `run` and `process_results` to run up to
-        ``max_trials`` trials, until completion criterion is reached. This is the 'main'
-        method of a ``Scheduler``.
-
-        Args:
-            max_trials: Maximum number of trials to run in this generator. The
-                generator will run trials until a completion criterion is reached,
-                a completion signal is received from the generation strategy, or
-                ``max_trials`` trials have been run (whichever happens first).
-            ignore_global_stopping_strategy: If set, Scheduler will skip the global
-                stopping strategy in ``should_consider_optimization_complete``.
-            timeout_hours: Maximum number of hours, for which
-                to run the optimization. This function will abort after running
-                for `timeout_hours` even if stopping criterion has not been reached.
-                If set to `None`, no optimization timeout will be applied.
-            idle_callback: Callable that takes a Scheduler instance as an argument to
-                deliver information while the trials are still running. Any output of
-                `idle_callback` will not be returned, so `idle_callback` must expose
-                information in some other way. For example, it could print something
-                about the state of the scheduler or underlying experiment to STDOUT,
-                write something to a database, or modify a Plotly figure or other object
-                in place. `ax.service.utils.report_utils.get_figure_and_callback` is a
-                helper function for generating a callback that will update a Plotly
-                figure.
-        """
-        if max_trials < 0:
-            raise ValueError(f"Expected `max_trials` >= 0, got {max_trials}.")
-
-        if timeout_hours is not None:
-            if timeout_hours < 0:
-                raise UserInputError(
-                    f"Expected `timeout_hours` >= 0, got {timeout_hours}."
-                )
-
-        self._latest_optimization_start_timestamp = current_timestamp_in_millis()
-        self.__ignore_global_stopping_strategy = ignore_global_stopping_strategy
-
-        n_initial_candidate_trials = len(self.candidate_trials)
-        if n_initial_candidate_trials == 0 and max_trials < 0:
-            raise UserInputError(f"Expected `max_trials` >= 0, got {max_trials}.")
-
-        # trials are pre-existing only if they do not still require running
-        n_existing = len(self.trials) - n_initial_candidate_trials
-
-        # Until completion criterion is reached or `max_trials` is scheduled,
-        # schedule new trials and poll existing ones in a loop.
-        self._num_remaining_requested_trials = max_trials
-        while (
-            self._num_remaining_requested_trials > 0
-            and not self.should_consider_optimization_complete()[0]
-        ):
-            if self.should_abort_optimization(timeout_hours=timeout_hours):
-                yield self._abort_optimization(num_preexisting_trials=n_existing)
-                return
-
-            # Run new trial evaluations until `run` returns `False`, which
-            # means that there was a reason not to run more evaluations yet.
-            # Also check that `max_trials` is not reached to not exceed it.
-            n_remaining_to_generate = self._num_remaining_requested_trials - len(
-                self.candidate_trials
-            )
-            while self._num_remaining_requested_trials > 0 and self.run(
-                max_new_trials=n_remaining_to_generate,
-                timeout_hours=timeout_hours,
-            ):
-                # Not checking `should_abort_optimization` on every trial for perf.
-                # reasons.
-                n_already_run_by_scheduler = (
-                    len(self.trials) - n_existing - len(self.candidate_trials)
-                )
-                self._num_remaining_requested_trials = (
-                    max_trials - n_already_run_by_scheduler
-                )
-                n_remaining_to_generate = self._num_remaining_requested_trials - len(
-                    self.candidate_trials
-                )
-            # this is safeguard in case no trial statuses have been updated, and
-            # wait_for_running_trials=False, in which case we do not want to continue
-            # to loop and poll
-            report_results = self._check_exit_status_and_report_results(
-                n_existing=n_existing, idle_callback=idle_callback, force_refit=False
-            )
-            if report_results is None:
-                return
-            else:
-                yield report_results
-
-        # When done scheduling, wait for the remaining trials to finish running
-        # (unless optimization is aborting, in which case stop right away).
-        if self.running_trials:
-            self.logger.info(
-                "Done submitting trials, waiting for remaining "
-                f"{len(self.running_trials)} running trials..."
-            )
-
->>>>>>> 1a43c91d
         while self.running_trials:
             if self.should_abort_optimization(timeout_hours=timeout_hours):
                 yield self._abort_optimization(num_preexisting_trials=n_existing)
@@ -1153,19 +921,11 @@
         run more trials (and conclude the optimization via ``_complete_optimization``).
 
         NOTE: An optimization is considered complete when a generation strategy signaled
-<<<<<<< HEAD
-        completion or when the ``completion_criterion`` on this scheduler
-        evaluates to ``True``. The ``completion_criterion`` method is also responsible
-        for checking global_stopping_strategy's decision as well. Alongside the stop
-        decision, this function returns a string describing the reason for stopping
-        the optimization.
-=======
         completion or when the ``should_consider_optimization_complete`` method on this
         scheduler evaluates to ``True``. The ``should_consider_optimization_complete``
         method is also responsible for checking global_stopping_strategy's decision as
         well. Alongside the stop decision, this function returns a string describing the
         reason for stopping the optimization.
->>>>>>> 1a43c91d
         """
         if self._optimization_complete:
             return True, ""
@@ -1181,12 +941,6 @@
                 return False, ""
             should_stop, message = self._should_stop_due_to_total_trials()
 
-<<<<<<< HEAD
-        should_complete, completion_message = self.completion_criterion()
-        if should_complete:
-            self.logger.info(f"Completing the optimization: {completion_message}.")
-        return should_complete, completion_message
-=======
         if should_stop:
             self.logger.info(
                 f"Completing the optimization: {message}. "
@@ -1194,7 +948,6 @@
                 f"is `True`, not running more trials."
             )
         return should_stop, message
->>>>>>> 1a43c91d
 
     def should_abort_optimization(self, timeout_hours: float | None = None) -> bool:
         """Checks whether this scheduler has reached some intertuption / abort
@@ -1203,24 +956,12 @@
         # If failure rate has been exceeded, log a warning and make sure we are not
         # scheduling additional trials. Raises an exception after pending trials have
         # completed, but does not abort the optimization immediately.
-<<<<<<< HEAD
-        self._check_if_failure_rate_exceeded()
-
-        # if optimization is timed out, return True, else return False
-        timed_out = (
-            timeout_hours is not None
-            and self._latest_optimization_start_timestamp is not None
-            and current_timestamp_in_millis()
-            - none_throws(self._latest_optimization_start_timestamp)
-            >= none_throws(timeout_hours) * 60 * 60 * 1000
-=======
         self.error_if_failure_rate_exceeded()
 
         # if optimization is timed out, return True, else return False
         latest_optimization_start_timestamp = self._latest_optimization_start_timestamp
         timeout_in_millis = (
             timeout_hours * 60 * 60 * 1000 if timeout_hours is not None else None
->>>>>>> 1a43c91d
         )
         timed_out = False
 
@@ -1240,51 +981,6 @@
 
         return timed_out
 
-<<<<<<< HEAD
-    def completion_criterion(self) -> tuple[bool, str]:
-        """Optional stopping criterion for optimization, which checks whether
-        ``total_trials`` trials have been run or the ``global_stopping_strategy``
-        suggests stopping the optimization.
-
-        Returns:
-            A boolean representing whether the optimization should be stopped,
-            and a string describing the reason for stopping.
-        """
-        if len(self.pending_trials) == 0 and self._get_max_pending_trials() == 0:
-            return (
-                True,
-                "All pending trials have completed and max_pending_trials is zero.",
-            )
-
-        if (
-            not self.__ignore_global_stopping_strategy
-            and self.options.global_stopping_strategy is not None
-        ):
-            gss = none_throws(self.options.global_stopping_strategy)
-            if (num_trials := len(self.trials)) > 1000:
-                # When there are many trials, checking the global stopping
-                # strategy can get a little bit slow, so we log when we start it,
-                # to avoid user confusion and to keep a record of the run times.
-                self.logger.info(
-                    f"There are {num_trials} trials; performing "
-                    f"completion criterion check with {gss}..."
-                )
-            stop_optimization, global_stopping_msg = gss.should_stop_optimization(
-                experiment=self.experiment
-            )
-            if stop_optimization:
-                return True, global_stopping_msg
-
-        if self.options.total_trials is None:
-            # We validate that `total_trials` is set in `run_all_trials`,
-            # so it will not run indefinitely.
-            return False, ""
-
-        num_trials = len(self.trials)
-        should_stop = num_trials >= none_throws(self.options.total_trials)
-        message = "Exceeding the total number of trials." if should_stop else ""
-        return should_stop, message
-
     def report_results(self, force_refit: bool = False) -> dict[str, Any]:
         """Optional user-defined function for reporting intermediate
         and final optimization results (e.g. make some API call, write to some
@@ -1302,99 +998,12 @@
         # TODO[T61776778]: add utility to get best trial from arbitrary exp.
         return {}
 
-=======
-    def report_results(self, force_refit: bool = False) -> dict[str, Any]:
-        """Optional user-defined function for reporting intermediate
-        and final optimization results (e.g. make some API call, write to some
-        other db). This function is called whenever new results are available during
-        the optimization.
-
-        Args:
-            force_refit: Whether to force the implementation of this method to
-                refit the model on generation strategy before using it to produce
-                results to report (e.g. if using model to visualize data).
-
-        Returns:
-            An optional dictionary with any relevant data about optimization.
-        """
-        # TODO[T61776778]: add utility to get best trial from arbitrary exp.
-        return {}
-
->>>>>>> 1a43c91d
     def summarize_final_result(self) -> OptimizationResult:
         """Get some summary of result: which trial did best, what
         were the metric values, what were encountered failures, etc.
         """
         return OptimizationResult()
 
-<<<<<<< HEAD
-    def get_improvement_over_baseline(
-        self,
-        baseline_arm_name: str | None = None,
-    ) -> float:
-        """Returns the scalarized improvement over baseline, if applicable.
-
-        Returns:
-            For Single Objective cases, returns % improvement of objective.
-            Positive indicates improvement over baseline. Negative indicates regression.
-            For Multi Objective cases, throws NotImplementedError
-        """
-        if self.experiment.is_moo_problem:
-            raise NotImplementedError(
-                "`get_improvement_over_baseline` not yet implemented"
-                + " for multi-objective problems."
-            )
-        if not baseline_arm_name:
-            raise UserInputError(
-                "`get_improvement_over_baseline` missing required parameter: "
-                + f"{baseline_arm_name=}, "
-            )
-
-        optimization_config = self.experiment.optimization_config
-        if not optimization_config:
-            raise ValueError("No optimization config found.")
-
-        objective_metric_name = optimization_config.objective.metric.name
-
-        # get the baseline trial
-        data = self.experiment.lookup_data().df
-        data = data[data["arm_name"] == baseline_arm_name]
-        if len(data) == 0:
-            raise UserInputError(
-                "`get_improvement_over_baseline`"
-                " could not find baseline arm"
-                f" `{baseline_arm_name}` in the experiment data."
-            )
-        data = data[data["metric_name"] == objective_metric_name]
-        baseline_value = data.iloc[0]["mean"]
-
-        # Find objective value of the best trial
-        idx, param, best_arm = none_throws(
-            self.get_best_trial(
-                optimization_config=optimization_config, use_model_predictions=False
-            )
-        )
-        best_arm = none_throws(best_arm)
-        best_obj_value = best_arm[0][objective_metric_name]
-
-        def percent_change(x: float, y: float, minimize: bool) -> float:
-            if x == 0:
-                raise ZeroDivisionError(
-                    "Cannot compute percent improvement when denom is zero"
-                )
-            percent_change = (y - x) / abs(x) * 100
-            if minimize:
-                percent_change = -percent_change
-            return percent_change
-
-        return percent_change(
-            x=baseline_value,
-            y=best_obj_value,
-            minimize=optimization_config.objective.minimize,
-        )
-
-=======
->>>>>>> 1a43c91d
     def _check_if_failure_rate_exceeded(self, force_check: bool = False) -> bool:
         """Checks if the failure rate (set in scheduler options) has been exceeded at
         any point during the optimization.
@@ -1450,7 +1059,6 @@
             # return zero, which causes no further trials to be scheduled.
             self._failure_rate_has_been_exceeded = True
             return True
-<<<<<<< HEAD
 
         if failure_rate_exceeded:
             if self._num_trials_bad_due_to_err > num_bad_in_scheduler / 2:
@@ -1461,24 +1069,11 @@
                     "broken."
                 )
 
-=======
-
-        if failure_rate_exceeded:
-            if self._num_trials_bad_due_to_err > num_bad_in_scheduler / 2:
-                self.logger.warning(
-                    "MetricFetchE INFO: Sweep aborted due to an exceeded error rate, "
-                    "which was primarily caused by failure to fetch metrics. Please "
-                    "check if anything could cause your metrics to be flaky or "
-                    "broken."
-                )
-
->>>>>>> 1a43c91d
             raise self._get_failure_rate_exceeded_error(
                 num_bad_in_scheduler=num_bad_in_scheduler,
                 num_ran_in_scheduler=num_ran_in_scheduler,
             )
         return False
-<<<<<<< HEAD
 
     def error_if_failure_rate_exceeded(self, force_check: bool = False) -> None:
         """Raises an exception if the failure rate (set in scheduler options) has been
@@ -1486,15 +1081,6 @@
 
         NOTE: Both FAILED and ABANDONED trial statuses count towards the failure rate.
 
-=======
-
-    def error_if_failure_rate_exceeded(self, force_check: bool = False) -> None:
-        """Raises an exception if the failure rate (set in scheduler options) has been
-        exceeded at any point during the optimization.
-
-        NOTE: Both FAILED and ABANDONED trial statuses count towards the failure rate.
-
->>>>>>> 1a43c91d
         Args:
             force_check: Indicates whether to force a failure-rate check
                 regardless of the number of trials that have been executed. If False
@@ -1823,15 +1409,10 @@
                     trial.mark_as(status=status, unsafe=True)
         return updated_trial_indices
 
-<<<<<<< HEAD
-    def _get_trial_indices_to_fetch(
-        self, new_status_to_trial_idcs: Mapping[TrialStatus, set[int]]
-=======
     def _identify_trial_indices_to_fetch(
         self,
         old_status_to_trial_idcs: Mapping[TrialStatus, set[int]],
         new_status_to_trial_idcs: Mapping[TrialStatus, set[int]],
->>>>>>> 1a43c91d
     ) -> set[int]:
         """
         Identify trial indices to fetch data for based on changes in trial statuses.
@@ -2172,17 +1753,6 @@
 
             trials.append(trial)
         return trials, None
-<<<<<<< HEAD
-
-    def _choose_analyses(self) -> list[Analysis]:
-        """
-        Choose Analyses to compute based on the Experiment, GenerationStrategy, etc.
-        """
-
-        # TODO Create a useful heuristic for choosing analyses
-        return [ParallelCoordinatesPlot()]
-=======
->>>>>>> 1a43c91d
 
     def _gen_new_trials_from_generation_strategy(
         self,
@@ -2394,14 +1964,10 @@
         if "Optimization complete" in self.markdown_messages:
             self.markdown_messages["Optimization complete"].append(text=completion_msg)
         else:
-<<<<<<< HEAD
-            self.markdown_messages["Optimization complete"] = completion_msg
-=======
             self.markdown_messages["Optimization complete"] = MessageOutput(
                 text=completion_msg,
                 priority=OutputPriority.DEBUG,
             )
->>>>>>> 1a43c91d
 
     def _fetch_and_process_trials_data_results(
         self,
