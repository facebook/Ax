#!/usr/bin/env python3
# Copyright (c) Meta Platforms, Inc. and affiliates.
#
# This source code is licensed under the MIT license found in the
# LICENSE file in the root directory of this source tree.

# pyre-strict

import re
import time
from collections.abc import Iterable

from logging import INFO, Logger
<<<<<<< HEAD
from typing import Optional
=======
from typing import Optional, Sequence
>>>>>>> 1a43c91d

from ax.analysis.analysis import AnalysisCard

from ax.core.base_trial import BaseTrial
from ax.core.experiment import Experiment
from ax.core.generation_strategy_interface import GenerationStrategyInterface
from ax.core.generator_run import GeneratorRun
from ax.core.runner import Runner
from ax.exceptions.core import (
    IncompatibleDependencyVersion,
    ObjectNotFoundError,
    UnsupportedError,
)
from ax.modelbridge.generation_strategy import GenerationStrategy
from ax.utils.common.executils import retry_on_exception
from ax.utils.common.logger import _round_floats_for_logging, get_logger
from pyre_extensions import none_throws

RETRY_EXCEPTION_TYPES: tuple[type[Exception], ...] = ()


logger: Logger = get_logger(__name__)

try:  # We don't require SQLAlchemy by default.
    # pyre-fixme[21]: Could not find a name `__version__` defined in module
    # `sqlalchemy`.
    from sqlalchemy import __version__ as sqa_version

    # pyre-fixme[16]: Module `sqlalchemy` has no attribute `__version__`.
    sqa_major_version = int(none_throws(re.match(r"^\d*", sqa_version))[0])
    if sqa_major_version > 1:
        msg = (
            "Ax currently requires a sqlalchemy version below 2.0. This will be "
            "addressed in a future release. Disabling SQL storage in Ax for now, if "
            "you would like to use SQL storage please install Ax with mysql extras "
            "via `pip install ax-platform[mysql]`."
        )

        logger.warning(msg)

        raise IncompatibleDependencyVersion(msg)

    from ax.storage.sqa_store.db import init_engine_and_session_factory
    from ax.storage.sqa_store.decoder import Decoder
    from ax.storage.sqa_store.encoder import Encoder
    from ax.storage.sqa_store.load import (
        _get_experiment_id,
        _load_experiment,
        _load_generation_strategy_by_experiment_name,
        get_generation_strategy_id,
    )
    from ax.storage.sqa_store.save import (
        _save_experiment,
        _save_generation_strategy,
        _save_or_update_trials,
        _update_generation_strategy,
        save_analysis_cards,
        update_properties_on_experiment,
        update_runner_on_experiment,
    )
    from ax.storage.sqa_store.sqa_config import SQAConfig
    from ax.storage.sqa_store.structs import DBSettings
    from sqlalchemy.exc import OperationalError
    from sqlalchemy.orm.exc import StaleDataError

    # We retry on `OperationalError` if saving to DB.
    RETRY_EXCEPTION_TYPES = (OperationalError, StaleDataError)
except (ModuleNotFoundError, IncompatibleDependencyVersion, TypeError):
    DBSettings = None
    Decoder = None
    Encoder = None
    SQAConfig = None


STORAGE_MINI_BATCH_SIZE = 50
LOADING_MINI_BATCH_SIZE = 10000


class WithDBSettingsBase:
    """Helper class providing methods for saving changes made to an experiment
    if `db_settings` property is set to a non-None value on the instance.
    """

    _db_settings: Optional[DBSettings] = None

    def __init__(
        self,
        db_settings: Optional[DBSettings] = None,
        logging_level: int = INFO,
        suppress_all_errors: bool = False,
    ) -> None:
        if db_settings and (not DBSettings or not isinstance(db_settings, DBSettings)):
            raise ValueError(
                "`db_settings` argument should be of type ax.storage.sqa_store."
                f"(Got: {db_settings} of type {type(db_settings)}. "
                "structs.DBSettings. To use `DBSettings`, you will need SQLAlchemy "
                "installed in your environment (can be installed through pip)."
            )
        self._db_settings = db_settings or self._get_default_db_settings()
        self._suppress_all_errors = suppress_all_errors
        if self.db_settings_set:
            init_engine_and_session_factory(
                creator=self.db_settings.creator, url=self.db_settings.url
            )
        logger.setLevel(logging_level)

    @staticmethod
    def _get_default_db_settings() -> Optional[DBSettings]:
        """Overridable method to get default db_settings
        if none are passed in __init__
        """
        return None

    @property
    def db_settings_set(self) -> bool:
        """Whether non-None DB settings are set on this instance."""
        return self._db_settings is not None

    @property
    def db_settings(self) -> DBSettings:
        """DB settings set on this instance; guaranteed to be non-None."""
        if self._db_settings is None:
            raise ValueError("No DB settings are set on this instance.")
        return none_throws(self._db_settings)

    def _get_experiment_and_generation_strategy_db_id(
        self, experiment_name: str
    ) -> tuple[int | None, int | None]:
        """Retrieve DB ids of experiment by the given name and the associated
        generation strategy. Each ID is None if corresponding object is not
        found.
        """
        if not self.db_settings_set:
            return None, None

        exp_id = _get_experiment_id(
            experiment_name=experiment_name, config=self.db_settings.decoder.config
        )
        if not exp_id:
            return None, None
        gs_id = get_generation_strategy_id(
            experiment_name=experiment_name, decoder=self.db_settings.decoder
        )
        return exp_id, gs_id

    def _maybe_save_experiment_and_generation_strategy(
        self, experiment: Experiment, generation_strategy: GenerationStrategyInterface
    ) -> tuple[bool, bool]:
        """If DB settings are set on this `WithDBSettingsBase` instance, checks
        whether given experiment and generation strategy are already saved and
        saves them, if not.

        Returns:
            Tuple of two booleans: whether experiment was saved in the course of
                this function's execution and whether generation strategy was
                saved.
        """
        saved_exp, saved_gs = False, False
        if self.db_settings_set:
            if experiment._name is None:
                raise ValueError(
                    "Experiment must specify a name to use storage functionality."
                )
            exp_name = none_throws(experiment.name)
            exp_id, gs_id = self._get_experiment_and_generation_strategy_db_id(
                experiment_name=exp_name
            )
            if exp_id:  # Experiment in DB.
                logger.info(f"Experiment {exp_name} is in DB, updating it.")
                self._save_experiment_to_db_if_possible(experiment=experiment)
                saved_exp = True
            else:  # Experiment not yet in DB.
                logger.info(f"Experiment {exp_name} is not yet in DB, storing it.")
                self._save_experiment_to_db_if_possible(experiment=experiment)
                saved_exp = True
            if gs_id and generation_strategy._db_id != gs_id:
                raise UnsupportedError(
                    "Experiment was associated with generation strategy in DB, "
                    f"but a new generation strategy {generation_strategy.name} "
                    "was provided. To use the generation strategy currently in DB,"
                    " instantiate scheduler via: `Scheduler.from_stored_experiment`."
                )
            if not gs_id or generation_strategy._db_id is None:
                # There is no GS associated with experiment or the generation
                # strategy passed in is different from the one associated with
                # experiment currently.
                logger.info(
                    f"Generation strategy {generation_strategy.name} is not yet in DB, "
                    "storing it."
                )
                # If generation strategy does not yet have an experiment attached,
                # attach the current experiment to it, as otherwise it will not be
                # possible to retrieve by experiment name.
                if generation_strategy._experiment is None:
                    generation_strategy.experiment = experiment
                self._save_generation_strategy_to_db_if_possible(
                    generation_strategy=generation_strategy
                )
                saved_gs = True
        return saved_exp, saved_gs

    def _load_experiment_and_generation_strategy(
        self,
        experiment_name: str,
        reduced_state: bool = False,
        skip_runners_and_metrics: bool = False,
    ) -> tuple[Experiment | None, GenerationStrategy | None]:
        """Loads experiment and its corresponding generation strategy from database
        if DB settings are set on this `WithDBSettingsBase` instance.

        Args:
            experiment_name: Name of the experiment to load, used as unique
                identifier by which to find the experiment.
            reduced_state: Whether to load experiment and generation strategy
                with a slightly reduced state (without abandoned arms on experiment
                and model state on each generator run in experiment and generation
                strategy; last generator run on generation strategy will still
                have its model state).

        Returns:
            - Tuple of `None` and `None` if `DBSettings` are set and no experiment
              exists by the given name.
            - Tuple of `Experiment` and `None` if experiment exists but does not
              have a generation strategy attached to it.
            - Tuple of `Experiment` and `GenerationStrategy` if experiment exists
              and has a generation strategy attached to it.
        """
        if not self.db_settings_set:
            raise ValueError("Cannot load from DB in absence of DB settings.")

        logger.info(
            "Loading experiment and generation strategy (with reduced state: "
            f"{reduced_state})..."
        )
        start_time = time.time()
        experiment = _load_experiment(
            experiment_name,
            decoder=self.db_settings.decoder,
            reduced_state=reduced_state,
            load_trials_in_batches_of_size=LOADING_MINI_BATCH_SIZE,
            skip_runners_and_metrics=skip_runners_and_metrics,
        )
        if not isinstance(experiment, Experiment):
            raise ValueError("Service API only supports `Experiment`.")
        num_trials = len(experiment.trials)
        logger.info(
            f"Loaded experiment {experiment_name} & {num_trials} trials in "
            f"{_round_floats_for_logging(time.time() - start_time)} seconds."
        )
        generation_strategy = try_load_generation_strategy(
            experiment_name=experiment_name,
            decoder=self.db_settings.decoder,
            experiment=experiment,
            reduced_state=reduced_state,
        )

        return experiment, generation_strategy

    def _save_experiment_to_db_if_possible(self, experiment: Experiment) -> bool:
        """Saves attached experiment and generation strategy if DB settings are
        set on this `WithDBSettingsBase` instance.

        Args:
            experiment: Experiment to save new trials in DB.

        Returns:
            bool: Whether the experiment was saved.
        """
        if self.db_settings_set:
            _save_experiment_to_db_if_possible(
                experiment=experiment,
                encoder=self.db_settings.encoder,
                decoder=self.db_settings.decoder,
                suppress_all_errors=self._suppress_all_errors,
            )
            return True
        return False

    def _save_or_update_trials_and_generation_strategy_if_possible(
        self,
        experiment: Experiment,
        trials: list[BaseTrial],
        generation_strategy: GenerationStrategyInterface,
        new_generator_runs: list[GeneratorRun],
        reduce_state_generator_runs: bool = False,
    ) -> None:
        """Saves new trials (and updates existing ones) on given experiment
        and updates the given generation strategy, if DB settings are set on
        this `WithDBSettingsBase` instance.

        Args:
            experiment: Experiment, on which to save new trials in DB.
            trials: Newly added or updated trials to save or update in DB.
            generation_strategy: Generation strategy to update in DB.
            new_generator_runs: Generator runs to add to generation strategy.
        """
        logger.debug(f"Saving or updating {len(trials)} trials in DB.")
        self._save_or_update_trials_in_db_if_possible(
            experiment=experiment,
            trials=trials,
            reduce_state_generator_runs=reduce_state_generator_runs,
        )
        logger.debug(
            "Updating generation strategy in DB with "
            f"{len(new_generator_runs)} generator runs."
        )
        self._update_generation_strategy_in_db_if_possible(
            generation_strategy=generation_strategy,
            new_generator_runs=new_generator_runs,
            reduce_state_generator_runs=reduce_state_generator_runs,
        )
        return

    # No retries needed, covered in `self._save_or_update_trials_in_db_if_possible`
    def _save_or_update_trial_in_db_if_possible(
        self,
        experiment: Experiment,
        trial: BaseTrial,
    ) -> bool:
        """Saves new trial on given experiment if DB settings are set on this
        `WithDBSettingsBase` instance.

        Args:
            experiment: Experiment, on which to save new trial in DB.
            trials: Newly added trial to save.

        Returns:
            bool: Whether the trial was saved.
        """
        return self._save_or_update_trials_in_db_if_possible(
            experiment=experiment,
            trials=[trial],
        )

    def _save_or_update_trials_in_db_if_possible(
        self,
        experiment: Experiment,
        trials: Sequence[BaseTrial],
        reduce_state_generator_runs: bool = False,
    ) -> bool:
        """Saves new trials or update existing trials on given experiment if DB
        settings are set on this `WithDBSettingsBase` instance.

        Args:
            experiment: Experiment, on which to save new trials in DB.
            trials: Newly added trials to save.

        Returns:
            bool: Whether the trials were saved.
        """
        if self.db_settings_set:
            _save_or_update_trials_in_db_if_possible(
                experiment=experiment,
                trials=trials,
                encoder=self.db_settings.encoder,
                decoder=self.db_settings.decoder,
                suppress_all_errors=self._suppress_all_errors,
                reduce_state_generator_runs=reduce_state_generator_runs,
            )
            return True
        return False

    def _save_generation_strategy_to_db_if_possible(
        self,
        generation_strategy: GenerationStrategyInterface | None = None,
    ) -> bool:
        """Saves given generation strategy if DB settings are set on this
        `WithDBSettingsBase` instance and the generation strategy is an
        instance of `GenerationStrategy`.

        Args:
            generation_strategy: GenerationStrategyInterface to update in DB.
                For now, only instances of  GenerationStrategy will be updated.
                Otherwise, this function is a no-op.

        Returns:
            bool: Whether the generation strategy was saved.
        """
        if self.db_settings_set and generation_strategy is not None:
            # only local GenerationStrategies should need to be saved to
            # the database because only they make changes locally
            if isinstance(generation_strategy, GenerationStrategy):
                _save_generation_strategy_to_db_if_possible(
                    generation_strategy=generation_strategy,
                    encoder=self.db_settings.encoder,
                    decoder=self.db_settings.decoder,
                    suppress_all_errors=self._suppress_all_errors,
                )
                return True
        return False

    def _update_generation_strategy_in_db_if_possible(
        self,
        generation_strategy: GenerationStrategyInterface,
        new_generator_runs: list[GeneratorRun],
        reduce_state_generator_runs: bool = False,
    ) -> bool:
        """Updates the given generation strategy with new generator runs (and with
        new current generation step if applicable) if DB settings are set
        on this `WithDBSettingsBase` instance and the generation strategy is an
        instance of `GenerationStrategy`.

        Args:
            generation_strategy: GenerationStrategyInterface to update in DB.
                For now, only instances of  GenerationStrategy will be updated.
                Otherwise, this function is a no-op.
            new_generator_runs: New generator runs of this generation strategy
                since its last save.

        Returns:
            bool: Whether the experiment was saved.
        """
        if self.db_settings_set:
            # only local GenerationStrategies should need to be saved to
            # the database because only they make changes locally
            if isinstance(generation_strategy, GenerationStrategy):
                _update_generation_strategy_in_db_if_possible(
                    generation_strategy=generation_strategy,
                    new_generator_runs=new_generator_runs,
                    encoder=self.db_settings.encoder,
                    decoder=self.db_settings.decoder,
                    suppress_all_errors=self._suppress_all_errors,
                    reduce_state_generator_runs=reduce_state_generator_runs,
                )
                return True
        return False

    def _update_runner_on_experiment_in_db_if_possible(
        self, experiment: Experiment, runner: Runner
    ) -> bool:
        if self.db_settings_set:
            _update_runner_on_experiment_in_db_if_possible(
                experiment=experiment,
                runner=runner,
                encoder=self.db_settings.encoder,
                decoder=self.db_settings.decoder,
                suppress_all_errors=self._suppress_all_errors,
            )
            return True

        return False

    def _update_experiment_properties_in_db(
        self,
        experiment_with_updated_properties: Experiment,
    ) -> bool:
        exp = experiment_with_updated_properties
        if self.db_settings_set:
            _update_experiment_properties_in_db(
                experiment_with_updated_properties=exp,
                sqa_config=self.db_settings.encoder.config,
                suppress_all_errors=self._suppress_all_errors,
            )
            return True
        return False

    def _save_analysis_cards_to_db_if_possible(
        self,
        experiment: Experiment,
        analysis_cards: Iterable[AnalysisCard],
    ) -> bool:
        if self.db_settings_set:
            _save_analysis_cards_to_db_if_possible(
                experiment=experiment,
                analysis_cards=analysis_cards,
                sqa_config=self.db_settings.encoder.config,
                suppress_all_errors=self._suppress_all_errors,
            )
            return True

        return False


# ------------- Utils for storage that assume `DBSettings` are provided --------


@retry_on_exception(
    retries=3,
    default_return_on_suppression=False,
    exception_types=RETRY_EXCEPTION_TYPES,
)
def _save_experiment_to_db_if_possible(
    experiment: Experiment,
    encoder: Encoder,
    decoder: Decoder,
    suppress_all_errors: bool,  # Used by the decorator.
) -> None:
    start_time = time.time()
    _save_experiment(
        experiment,
        encoder=encoder,
        decoder=decoder,
    )
    logger.debug(
        f"Saved experiment {experiment.name} in "
        f"{_round_floats_for_logging(time.time() - start_time)} seconds."
    )


@retry_on_exception(
    retries=3,
    default_return_on_suppression=False,
    exception_types=RETRY_EXCEPTION_TYPES,
)
def _save_or_update_trials_in_db_if_possible(
    experiment: Experiment,
    trials: list[BaseTrial],
    encoder: Encoder,
    decoder: Decoder,
    suppress_all_errors: bool,  # Used by the decorator.
    reduce_state_generator_runs: bool = False,
) -> None:
    start_time = time.time()
    _save_or_update_trials(
        experiment=experiment,
        trials=trials,
        encoder=encoder,
        decoder=decoder,
        batch_size=STORAGE_MINI_BATCH_SIZE,
        reduce_state_generator_runs=reduce_state_generator_runs,
    )
    logger.debug(
        f"Saved or updated trials {[trial.index for trial in trials]} in "
        f"{_round_floats_for_logging(time.time() - start_time)} seconds "
        f"in mini-batches of {STORAGE_MINI_BATCH_SIZE}."
    )


@retry_on_exception(
    retries=3,
    default_return_on_suppression=False,
    exception_types=RETRY_EXCEPTION_TYPES,
)
def _save_generation_strategy_to_db_if_possible(
    generation_strategy: GenerationStrategy,
    encoder: Encoder,
    decoder: Decoder,
    suppress_all_errors: bool,  # Used by the decorator.
) -> None:
    start_time = time.time()
    _save_generation_strategy(
        generation_strategy=generation_strategy,
        encoder=encoder,
        decoder=decoder,
    )
    logger.debug(
        f"Saved generation strategy {generation_strategy.name} in "
        f"{_round_floats_for_logging(time.time() - start_time)} seconds."
    )


@retry_on_exception(
    retries=3,
    default_return_on_suppression=False,
    exception_types=RETRY_EXCEPTION_TYPES,
)
def _update_generation_strategy_in_db_if_possible(
    generation_strategy: GenerationStrategy,
    new_generator_runs: list[GeneratorRun],
    encoder: Encoder,
    decoder: Decoder,
    suppress_all_errors: bool,  # Used by the decorator.
    reduce_state_generator_runs: bool = False,
) -> None:
    start_time = time.time()
    _update_generation_strategy(
        generation_strategy=generation_strategy,
        generator_runs=new_generator_runs,
        encoder=encoder,
        decoder=decoder,
        batch_size=STORAGE_MINI_BATCH_SIZE,
        reduce_state_generator_runs=reduce_state_generator_runs,
    )
    logger.debug(
        f"Updated generation strategy {generation_strategy.name} in "
        f"{_round_floats_for_logging(time.time() - start_time)} seconds in "
        f"mini-batches of {STORAGE_MINI_BATCH_SIZE} generator runs."
    )


@retry_on_exception(
    retries=3,
    default_return_on_suppression=False,
    exception_types=RETRY_EXCEPTION_TYPES,
)
def _update_runner_on_experiment_in_db_if_possible(
    experiment: Experiment,
    runner: Runner,
    encoder: Encoder,
    decoder: Decoder,
    suppress_all_errors: bool,  # Used by the decorator.
) -> None:
    update_runner_on_experiment(
        experiment=experiment, runner=runner, encoder=encoder, decoder=decoder
    )


@retry_on_exception(
    retries=3,
    default_return_on_suppression=False,
    exception_types=RETRY_EXCEPTION_TYPES,
)
def _update_experiment_properties_in_db(
    experiment_with_updated_properties: Experiment,
    sqa_config: SQAConfig,
    suppress_all_errors: bool,  # Used by the decorator.
) -> None:
    update_properties_on_experiment(
        experiment_with_updated_properties=experiment_with_updated_properties,
        config=sqa_config,
    )


@retry_on_exception(
    retries=3,
    default_return_on_suppression=False,
    exception_types=RETRY_EXCEPTION_TYPES,
)
def _save_analysis_cards_to_db_if_possible(
    experiment: Experiment,
    analysis_cards: Iterable[AnalysisCard],
    sqa_config: SQAConfig,
    suppress_all_errors: bool,  # Used by the decorator.
) -> None:
    save_analysis_cards(
        experiment=experiment,
        analysis_cards=[*analysis_cards],
        config=sqa_config,
    )


def try_load_generation_strategy(
    experiment_name: str,
    decoder: Decoder,
    experiment: Experiment | None = None,
    reduced_state: bool = False,
) -> GenerationStrategy | None:
    """Load generation strategy by experiment name, if it exists."""
    try:
        start_time = time.time()
        generation_strategy = _load_generation_strategy_by_experiment_name(
            experiment_name=experiment_name,
            decoder=decoder,
            experiment=experiment,
            reduced_state=reduced_state,
        )
        logger.info(
            f"Loaded generation strategy for experiment {experiment_name} in "
            f"{_round_floats_for_logging(time.time() - start_time)} seconds."
        )
    except ObjectNotFoundError:
        logger.info(
            "There is no generation strategy associated with experiment "
            f"{experiment_name}."
        )
        return None
    return generation_strategy<|MERGE_RESOLUTION|>--- conflicted
+++ resolved
@@ -11,11 +11,7 @@
 from collections.abc import Iterable
 
 from logging import INFO, Logger
-<<<<<<< HEAD
-from typing import Optional
-=======
 from typing import Optional, Sequence
->>>>>>> 1a43c91d
 
 from ax.analysis.analysis import AnalysisCard
 
