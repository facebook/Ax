#!/usr/bin/env python3
# Copyright (c) Meta Platforms, Inc. and affiliates.
#
# This source code is licensed under the MIT license found in the
# LICENSE file in the root directory of this source tree.

# pyre-strict

from collections import OrderedDict
from collections.abc import Iterable
from functools import reduce

from logging import Logger

import pandas as pd
import torch
from ax.core.base_trial import TrialStatus
from ax.core.batch_trial import BatchTrial
from ax.core.data import Data
from ax.core.experiment import Experiment
from ax.core.generator_run import GeneratorRun
from ax.core.objective import MultiObjective, Objective, ScalarizedObjective
from ax.core.observation import Observation
from ax.core.optimization_config import (
    MultiObjectiveOptimizationConfig,
    OptimizationConfig,
)
from ax.core.outcome_constraint import ObjectiveThreshold, OutcomeConstraint
from ax.core.trial import Trial
from ax.core.types import ComparisonOp, TModelPredictArm, TParameterization
from ax.exceptions.core import UnsupportedError, UserInputError
from ax.modelbridge.base import ModelBridge
from ax.modelbridge.cross_validation import (
    assess_model_fit,
    compute_diagnostics,
    cross_validate,
)
from ax.modelbridge.generation_strategy import GenerationStrategy
from ax.modelbridge.modelbridge_utils import (
    observed_pareto_frontier as observed_pareto,
    predicted_pareto_frontier as predicted_pareto,
)
from ax.modelbridge.registry import (
    get_model_from_generator_run,
    ModelRegistryBase,
    Models,
)
from ax.modelbridge.torch import TorchModelBridge
from ax.modelbridge.transforms.utils import (
    derelativize_optimization_config_with_raw_status_quo,
)
from ax.plot.pareto_utils import get_tensor_converter_model
from ax.utils.common.logger import get_logger
<<<<<<< HEAD
from ax.utils.common.typeutils import checked_cast
from numpy import nan
from pyre_extensions import none_throws
=======
from numpy import nan
from pyre_extensions import assert_is_instance, none_throws
>>>>>>> 1a43c91d
from torch import Tensor

logger: Logger = get_logger(__name__)


def get_best_raw_objective_point_with_trial_index(
    experiment: Experiment,
    optimization_config: OptimizationConfig | None = None,
    trial_indices: Iterable[int] | None = None,
) -> tuple[int, TParameterization, dict[str, tuple[float, float]]]:
    """Given an experiment, identifies the arm that had the best raw objective,
    based on the data fetched from the experiment.

    Args:
        experiment: Experiment, on which to identify best raw objective arm.
        optimization_config: Optimization config to use in place of the one stored
            on the experiment.
        trial_indices: Indices of trials for which to retrieve data. If None will
            retrieve data from all available trials.

    Returns:
        Tuple of parameterization and a mapping from metric name to a tuple of
            the corresponding objective mean and SEM.
    """
    optimization_config = optimization_config or experiment.optimization_config
    if optimization_config is None:
        raise UserInputError(
            "Cannot identify the best point without an optimization config, but no "
            "optimization config was provided on the experiment or as an argument."
        )
    if optimization_config.is_moo_problem:
        logger.warning(
            "get_best_raw_objective_point is deprecated for multi-objective "
            "optimization. This method will return an arbitrary point on the "
            "pareto frontier."
        )

    dat = experiment.lookup_data(trial_indices=trial_indices)
    if dat.df.empty:
        raise ValueError("Cannot identify best point if experiment contains no data.")
    if any(oc.relative for oc in optimization_config.all_constraints):
        if experiment.status_quo is not None:
            optimization_config = _derel_opt_config_wrapper(
                optimization_config=optimization_config,
                experiment=experiment,
            )
        else:
            logger.warning(
                "No status quo provided; relative constraints will be ignored."
            )

    # Only COMPLETED trials should be considered when identifying the best point
    completed_indices = {
        t.index for t in experiment.trials_by_status[TrialStatus.COMPLETED]
    }
    completed_df = dat.df[dat.df["trial_index"].isin(completed_indices)]

    feasible_df = _filter_feasible_rows(
        df=completed_df,
        optimization_config=optimization_config,
    )
    objective = optimization_config.objective
    best_row_helper = (
        _get_best_row_for_scalarized_objective
        if isinstance(objective, ScalarizedObjective)
        else _get_best_row_for_single_objective
    )
    # pyre-ignore Incompatible parameter type [6]
    best_row = best_row_helper(df=feasible_df, objective=objective)
    best_arm = experiment.arms_by_name[best_row["arm_name"]]
    best_trial_index = int(best_row["trial_index"])
    objective_rows = dat.df.loc[
        (dat.df["arm_name"] == best_arm.name)
        & (dat.df["trial_index"] == best_trial_index)
    ]
    vals = {
        row["metric_name"]: (row["mean"], row["sem"])
        for _, row in objective_rows.iterrows()
    }

    return best_trial_index, none_throws(best_arm).parameters, vals


def get_best_raw_objective_point(
    experiment: Experiment,
    optimization_config: OptimizationConfig | None = None,
    trial_indices: Iterable[int] | None = None,
) -> tuple[TParameterization, dict[str, tuple[float, float]]]:
    _, parameterization, vals = get_best_raw_objective_point_with_trial_index(
        experiment=experiment,
        optimization_config=optimization_config,
        trial_indices=trial_indices,
    )
    return parameterization, vals


def _gr_to_prediction_with_trial_index(
    idx: int, gr: GeneratorRun
) -> tuple[int, TParameterization, TModelPredictArm | None] | None:
    if gr.best_arm_predictions is None:
        return None

    best_arm, best_arm_predictions = gr.best_arm_predictions

    if best_arm is None:
        return None

    return idx, best_arm.parameters, best_arm_predictions


def _raw_values_to_model_predict_arm(
    values: dict[str, tuple[float, float]],
) -> TModelPredictArm:
    return (
        {k: v[0] for k, v in values.items()},  # v[0] is mean
        {k: {k: v[1] * v[1]} for k, v in values.items()},  # v[1] is sem
    )


def get_best_parameters_from_model_predictions_with_trial_index(
    experiment: Experiment,
    models_enum: type[ModelRegistryBase],
    optimization_config: OptimizationConfig | None = None,
    trial_indices: Iterable[int] | None = None,
) -> tuple[int, TParameterization, TModelPredictArm | None] | None:
    """Given an experiment, returns the best predicted parameterization and
    corresponding prediction based on the most recent Trial with predictions. If no
    trials have predictions returns None.

    Only some models return predictions. For instance GPEI does while Sobol does not.

    TModelPredictArm is of the form:
        ({metric_name: mean}, {metric_name_1: {metric_name_2: cov_1_2}})

    Args:
        experiment: Experiment, on which to identify best raw objective arm.
        models_enum: Registry of all models that may be in the experiment's
            generation strategy.
        optimization_config: Optimization config to use in place of the one stored
            on the experiment.
        trial_indices: Indices of trials for which to retrieve data. If None will
            retrieve data from all available trials.

    Returns:
        Tuple of trial index, parameterization, and model predictions for it.
    """
    optimization_config = optimization_config or experiment.optimization_config
    if optimization_config is None:
        raise ValueError(
            "Cannot identify the best point without an optimization config, but no "
            "optimization config was provided on the experiment or as an argument."
        )
    if optimization_config.is_moo_problem:
        logger.warning(
            "get_best_parameters_from_model_predictions is deprecated for "
            "multi-objective optimization configs. This method will return an "
            "arbitrary point on the pareto frontier."
        )
    for idx, trial in sorted(
        experiment.trials.items(), key=lambda x: x[0], reverse=True
    ):
        gr = None
        if isinstance(trial, Trial):
            gr = trial.generator_run
        elif isinstance(trial, BatchTrial):
            if len(trial.generator_run_structs) > 0:
                # In theory batch_trial can have >1 gr, grab the first
                gr = trial.generator_run_structs[0].generator_run

        if gr is not None:
            data = experiment.lookup_data(trial_indices=trial_indices)

            try:
                model = get_model_from_generator_run(
                    generator_run=gr,
                    experiment=experiment,
                    data=data,
                    models_enum=models_enum,
                )
            except ValueError:
                return _gr_to_prediction_with_trial_index(idx, gr)

            # If model is not TorchModelBridge, just use the best arm from the
            # last good generator run
            if not isinstance(model, TorchModelBridge):
                return _gr_to_prediction_with_trial_index(idx, gr)

            # Check to see if the model is worth using
            cv_results = cross_validate(model=model)
            diagnostics = compute_diagnostics(result=cv_results)
            assess_model_fit_results = assess_model_fit(diagnostics=diagnostics)
            objective_name = optimization_config.objective.metric.name
            # If model fit is bad use raw results
            if (
                objective_name
                in assess_model_fit_results.bad_fit_metrics_to_fisher_score
            ):
                logger.warning(
                    "Model fit is poor; falling back on raw data for best point."
                )

                if not _is_all_noiseless(df=data.df, metric_name=objective_name):
                    logger.warning(
                        "Model fit is poor and data on objective metric "
                        + f"{objective_name} is noisy; interpret best points "
                        + "results carefully."
                    )

                return get_best_by_raw_objective_with_trial_index(
                    experiment=experiment,
                    optimization_config=optimization_config,
                    trial_indices=trial_indices,
                )

            res = model.model_best_point()
            if res is None:
                return _gr_to_prediction_with_trial_index(idx, gr)

            best_arm, best_arm_predictions = res

            return idx, none_throws(best_arm).parameters, best_arm_predictions

    return None


def get_best_parameters_from_model_predictions(
    experiment: Experiment,
    models_enum: type[ModelRegistryBase],
    trial_indices: Iterable[int] | None = None,
) -> tuple[TParameterization, TModelPredictArm | None] | None:
    """Given an experiment, returns the best predicted parameterization and
    corresponding prediction based on the most recent Trial with predictions. If no
    trials have predictions returns None.

    Only some models return predictions. For instance GPEI does while Sobol does not.

    TModelPredictArm is of the form:
        ({metric_name: mean}, {metric_name_1: {metric_name_2: cov_1_2}})

    Args:
        experiment: Experiment, on which to identify best raw objective arm.
        models_enum: Registry of all models that may be in the experiment's
            generation strategy.
        optimization_config: Optimization config to use in place of the one stored
            on the experiment.
        trial_indices: Indices of trials for which to retrieve data. If None will
            retrieve data from all available trials.

    Returns:
        Tuple of parameterization and model predictions for it.
    """
    res = get_best_parameters_from_model_predictions_with_trial_index(
        experiment=experiment, models_enum=models_enum, trial_indices=trial_indices
    )

    if res is None:
        return None

    _, parameterization, vals = res

    return parameterization, vals


def get_best_by_raw_objective_with_trial_index(
    experiment: Experiment,
    optimization_config: OptimizationConfig | None = None,
    trial_indices: Iterable[int] | None = None,
) -> tuple[int, TParameterization, TModelPredictArm | None] | None:
    """Given an experiment, identifies the arm that had the best raw objective,
    based on the data fetched from the experiment.

    TModelPredictArm is of the form:
        ({metric_name: mean}, {metric_name_1: {metric_name_2: cov_1_2}})

    Args:
        experiment: Experiment, on which to identify best raw objective arm.
        optimization_config: Optimization config to use in place of the one stored
            on the experiment.
        trial_indices: Indices of trials for which to retrieve data. If None will
            retrieve data from all available trials.

    Returns:
        Tuple of trial index, parameterization, and model predictions for it.
    """
    try:
        (
            trial_index,
            parameterization,
            values,
        ) = get_best_raw_objective_point_with_trial_index(
            experiment=experiment,
            optimization_config=optimization_config,
            trial_indices=trial_indices,
        )
    except ValueError as err:
        logger.error(
            f"Encountered error while trying to identify the best point: {err}"
        )
        return None
    return (
        trial_index,
        parameterization,
        _raw_values_to_model_predict_arm(values),
    )


def get_best_by_raw_objective(
    experiment: Experiment,
    optimization_config: OptimizationConfig | None = None,
    trial_indices: Iterable[int] | None = None,
) -> tuple[TParameterization, TModelPredictArm | None] | None:
    """Given an experiment, identifies the arm that had the best raw objective,
    based on the data fetched from the experiment.

    TModelPredictArm is of the form:
        ({metric_name: mean}, {metric_name_1: {metric_name_2: cov_1_2}})

    Args:
        experiment: Experiment, on which to identify best raw objective arm.
        optimization_config: Optimization config to use in place of the one stored
            on the experiment.
        trial_indices: Indices of trials for which to retrieve data. If None will
            retrieve data from all available trials.

    Returns:
        Tuple of parameterization, and model predictions for it.
    """
    res = get_best_by_raw_objective_with_trial_index(
        experiment=experiment,
        optimization_config=optimization_config,
        trial_indices=trial_indices,
    )

    if res is None:
        return None

    _, parameterization, vals = res
    return parameterization, vals


def get_best_parameters_with_trial_index(
    experiment: Experiment,
    models_enum: type[ModelRegistryBase],
    optimization_config: OptimizationConfig | None = None,
    trial_indices: Iterable[int] | None = None,
) -> tuple[int, TParameterization, TModelPredictArm | None] | None:
    """Given an experiment, identifies the best arm.

    First attempts according to do so with models used in optimization and
    its corresponding predictions if available. Falls back to the best raw
    objective based on the data fetched from the experiment.

    TModelPredictArm is of the form:
        ({metric_name: mean}, {metric_name_1: {metric_name_2: cov_1_2}})

    Args:
        experiment: Experiment, on which to identify best raw objective arm.
        models_enum: Registry of all models that may be in the experiment's
            generation strategy.
        optimization_config: Optimization config to use in place of the one stored
            on the experiment.
        trial_indices: Indices of trials for which to retrieve data. If None will
            retrieve data from all available trials.

    Returns:
        Tuple of trial index, parameterization, and model predictions for it.
    """
    optimization_config = optimization_config or experiment.optimization_config
    if optimization_config is None:
        raise ValueError(
            "Cannot identify the best point without an optimization config, but no "
            "optimization config was provided on the experiment or as an argument."
        )

    if optimization_config.is_moo_problem:
        logger.warning(
            "get_best_parameters is deprecated for multi-objective optimization. "
            "This method will return an arbitrary point on the pareto frontier."
        )

    # Find latest trial which has a generator_run attached and get its predictions
    res = get_best_parameters_from_model_predictions_with_trial_index(
        experiment=experiment,
        models_enum=models_enum,
        optimization_config=optimization_config,
        trial_indices=trial_indices,
    )

    if res is not None:
        return res

    return get_best_by_raw_objective_with_trial_index(
        experiment=experiment, optimization_config=optimization_config
    )


def get_best_parameters(
    experiment: Experiment,
    models_enum: type[ModelRegistryBase],
    optimization_config: OptimizationConfig | None = None,
    trial_indices: Iterable[int] | None = None,
) -> tuple[TParameterization, TModelPredictArm | None] | None:
    """Given an experiment, identifies the best arm.

    First attempts according to do so with models used in optimization and
    its corresponding predictions if available. Falls back to the best raw
    objective based on the data fetched from the experiment.

    TModelPredictArm is of the form:
        ({metric_name: mean}, {metric_name_1: {metric_name_2: cov_1_2}})

    Args:
        experiment: Experiment, on which to identify best raw objective arm.
        models_enum: Registry of all models that may be in the experiment's
            generation strategy.
        optimization_config: Optimization config to use in place of the one stored
            on the experiment.
        trial_indices: Indices of trials for which to retrieve data. If None will
            retrieve data from all available trials.

    Returns:
        Tuple of parameterization and model predictions for it.
    """
    res = get_best_parameters_with_trial_index(
        experiment=experiment,
        models_enum=models_enum,
        optimization_config=optimization_config,
        trial_indices=trial_indices,
    )

    if res is None:
        return None

    _, parameterization, vals = res
    return parameterization, vals


def get_pareto_optimal_parameters(
    experiment: Experiment,
    generation_strategy: GenerationStrategy,
    optimization_config: OptimizationConfig | None = None,
    trial_indices: Iterable[int] | None = None,
    use_model_predictions: bool = True,
) -> dict[int, tuple[TParameterization, TModelPredictArm]]:
    """Identifies the best parameterizations tried in the experiment so far,
    using model predictions if ``use_model_predictions`` is true and using
    observed values from the experiment otherwise. By default, uses model
    predictions to account for observation noise.

    NOTE: The format of this method's output is as follows:
    { trial_index --> (parameterization, (means, covariances) }, where means
    are a dictionary of form { metric_name --> metric_mean } and covariances
    are a nested dictionary of form
    { one_metric_name --> { another_metric_name: covariance } }.

    Args:
        experiment: Experiment, from which to find Pareto-optimal arms.
        generation_strategy: Generation strategy containing the modelbridge.
        optimization_config: Optimization config to use in place of the one stored
            on the experiment.
        trial_indices: Indices of trials for which to retrieve data. If None will
            retrieve data from all available trials.
        use_model_predictions: Whether to extract the Pareto frontier using
            model predictions or directly observed values. If ``True``,
            the metric means and covariances in this method's output will
            also be based on model predictions and may differ from the
            observed values.

    Returns:
        A mapping from trial index to the tuple of:
        - the parameterization of the arm in that trial,
        - two-item tuple of metric means dictionary and covariance matrix
            (model-predicted if ``use_model_predictions=True`` and observed
            otherwise).
    """
    optimization_config = optimization_config or experiment.optimization_config
    if optimization_config is None:
        raise ValueError(
            "Cannot identify the best point without an optimization config, but no "
            "optimization config was provided on the experiment or as an argument."
        )

    # Validate aspects of the experiment: that it is a MOO experiment and
    # that the current model can be used to produce the Pareto frontier.
    if not optimization_config.is_moo_problem:
        raise UnsupportedError(
            "Please use `get_best_parameters` for single-objective problems."
        )

    moo_optimization_config = assert_is_instance(
        optimization_config,
        MultiObjectiveOptimizationConfig,
    )

    # Use existing modelbridge if it supports MOO otherwise create a new MOO modelbridge
    # to use for Pareto frontier extraction.
    modelbridge = generation_strategy.model
    is_moo_modelbridge = (
        modelbridge
        and isinstance(modelbridge, TorchModelBridge)
        and assert_is_instance(
            modelbridge,
            TorchModelBridge,
        ).is_moo_problem
    )
    if is_moo_modelbridge:
        generation_strategy._fit_current_model(data=None)
    else:
        modelbridge = Models.BOTORCH_MODULAR(
            experiment=experiment,
            data=assert_is_instance(
                experiment.lookup_data(trial_indices=trial_indices),
                Data,
            ),
        )
    modelbridge = assert_is_instance(
        modelbridge,
        TorchModelBridge,
    )

    # If objective thresholds are not specified in optimization config, extract
    # the inferred ones if possible or infer them anew if not.
    objective_thresholds_override = None
    if not moo_optimization_config.objective_thresholds:
        lgr = generation_strategy.last_generator_run
        if lgr and lgr.gen_metadata and "objective_thresholds" in lgr.gen_metadata:
            objective_thresholds_override = lgr.gen_metadata["objective_thresholds"]
        objective_thresholds_override = modelbridge.infer_objective_thresholds(
            search_space=experiment.search_space,
            optimization_config=optimization_config,
            fixed_features=None,
        )
        logger.info(
            f"Using inferred objective thresholds: {objective_thresholds_override}, "
            "as objective thresholds were not specified as part of the optimization "
            "configuration on the experiment."
        )

    pareto_util = predicted_pareto if use_model_predictions else observed_pareto
    pareto_optimal_observations = pareto_util(
        modelbridge=modelbridge,
        optimization_config=moo_optimization_config,
        objective_thresholds=objective_thresholds_override,
    )

    # Insert observations into OrderedDict in order of descending individual
    # hypervolume, formated as
    # { trial_index --> (parameterization, (means, covariances) }
    res: dict[int, tuple[TParameterization, TModelPredictArm]] = OrderedDict()
    for obs in pareto_optimal_observations:
        res[int(none_throws(obs.features.trial_index))] = (
            obs.features.parameters,
            (obs.data.means_dict, obs.data.covariance_matrix),
        )

    return res


def _get_best_row_for_scalarized_objective(
    df: pd.DataFrame,
    objective: ScalarizedObjective,
) -> pd.Series:
    df = df.copy()
    # First, add a weight column, setting 0.0 if the metric is not part
    # of the objective
    metric_to_weight = {
        m.name: objective.weights[i] for i, m in enumerate(objective.metrics)
    }
    df["weight"] = df["metric_name"].apply(lambda x: metric_to_weight.get(x) or 0.0)
    # Now, calculate the weighted linear combination via groupby,
    # filtering out NaN for missing data
    df["weighted_mean"] = df["mean"] * df["weight"]
    groupby_df = (
        df[["arm_name", "trial_index", "weighted_mean"]]
        .groupby(["arm_name", "trial_index"], as_index=False)
        .sum(min_count=1)
        .dropna()
    )
    if groupby_df.empty:
        raise ValueError("No data has been logged for scalarized objective.")
    return (
        groupby_df.loc[groupby_df["weighted_mean"].idxmin()]
        if objective.minimize
        else groupby_df.loc[groupby_df["weighted_mean"].idxmax()]
    )


def _get_best_row_for_single_objective(
    df: pd.DataFrame, objective: Objective
) -> pd.Series:
    objective_name = objective.metric.name
    objective_rows = df.loc[df["metric_name"] == objective_name]
    if objective_rows.empty:
        raise ValueError(f'No data has been logged for objective "{objective_name}".')
    return (
        objective_rows.loc[objective_rows["mean"].idxmin()]
        if objective.minimize
        else objective_rows.loc[objective_rows["mean"].idxmax()]
    )


def _is_row_feasible(
    df: pd.DataFrame,
    optimization_config: OptimizationConfig,
) -> pd.Series:
    """Return a series of boolean values indicating whether arms satisfy outcome
    constraints or not.

    Looks at all arm data collected and returns False for rows corresponding to arms in
    which one or more of their associated metrics' 95% confidence interval
    falls outside of any outcome constraint's bounds (i.e. we are 95% sure the
    bound is not satisfied), else True.
    """
    if len(optimization_config.all_constraints) < 1:
        return pd.Series([True] * len(df), index=df.index)

    name = df["metric_name"]

    # When SEM is NaN we should treat it as if it were 0
    sems = none_throws(df["sem"].fillna(0))

    # Bounds computed for 95% confidence interval on Normal distribution
    lower_bound = df["mean"] - sems * 1.96
    upper_bound = df["mean"] + sems * 1.96

    # Nested function from OC -> Mask for consumption in later map/reduce from
    # [OC] -> Mask. Constraint relativity is handled inside so long as relative bounds
    # are set in surrounding closure (which will occur in proper experiment setup).
    # pyre-fixme[53]: Captured variable `lower_bound` is not annotated.
    # pyre-fixme[53]: Captured variable `name` is not annotated.
    # pyre-fixme[53]: Captured variable `rel_lower_bound` is not annotated.
    # pyre-fixme[53]: Captured variable `rel_upper_bound` is not annotated.
    # pyre-fixme[53]: Captured variable `upper_bound` is not annotated.
    def oc_mask(oc: OutcomeConstraint) -> pd.Series:
        name_match_mask = name == oc.metric.name
        if oc.relative:
            logger.warning(
                f"Ignoring relative constraint {oc}. Derelativize "
                "OptimizationConfig before passing to `_is_row_feasible`."
            )
            return pd.Series(True, index=df.index)
        # Return True if metrics are different, or whether the confidence
        # interval is entirely not within the bound
        if oc.op == ComparisonOp.GEQ:
            return ~name_match_mask | (upper_bound >= float(oc.bound))
        else:
            return ~name_match_mask | (lower_bound <= float(oc.bound))

    mask = reduce(
        lambda left, right: left & right,
        map(oc_mask, optimization_config.all_constraints),
    )
    # Mark all rows corresponding to infeasible arms as infeasible.
    bad_arm_names = df[~mask]["arm_name"].tolist()
    return assert_is_instance(
        df["arm_name"].apply(lambda x: x not in bad_arm_names),
        pd.Series,
    )


def _filter_feasible_rows(
    df: pd.DataFrame,
    optimization_config: OptimizationConfig,
) -> pd.DataFrame:
    """Filter out arms that do not satisfy outcome constraints

    Looks at all arm data collected and removes rows corresponding to arms in
    which one or more of their associated metrics' 95% confidence interval
    falls outside of any outcome constraint's bounds (i.e. we are 95% sure the
    bound is not satisfied).
    """

    feasible = df.loc[_is_row_feasible(df=df, optimization_config=optimization_config)]
    if feasible.empty:
        raise ValueError(
            "No points satisfied all outcome constraints within 95 percent"
            "confidence interval."
        )

    return feasible


def _is_all_noiseless(df: pd.DataFrame, metric_name: str) -> bool:
    """Noiseless is defined as SEM = 0 or SEM = NaN on a given metric (usually
    the objective).
    """

    name_mask = df["metric_name"] == metric_name
    df_metric_arms_sems = df[name_mask]["sem"]

    return ((df_metric_arms_sems == 0) | df_metric_arms_sems == nan).all()


def _derel_opt_config_wrapper(
    optimization_config: OptimizationConfig,
    modelbridge: ModelBridge | None = None,
    experiment: Experiment | None = None,
    observations: list[Observation] | None = None,
) -> OptimizationConfig:
    """Derelativize optimization_config using raw status-quo values"""

    # If optimization_config is already derelativized, return a copy.
    if not any(oc.relative for oc in optimization_config.all_constraints):
        return optimization_config.clone()

    if modelbridge is None and experiment is None:
        raise ValueError(
            "Must specify ModelBridge or Experiment when calling "
            "`_derel_opt_config_wrapper`."
        )
    elif not modelbridge:
        modelbridge = get_tensor_converter_model(
            experiment=none_throws(experiment),
            data=none_throws(experiment).lookup_data(),
        )
    else:  # Both modelbridge and experiment specified.
        logger.warning(
            "ModelBridge and Experiment provided to `_derel_opt_config_wrapper`. "
            "Ignoring the latter."
        )
    if not modelbridge.status_quo:
        raise ValueError(
            "`modelbridge` must have status quo if specified. If `modelbridge` is "
            "unspecified, `experiment` must have a status quo."
        )
    observations = observations or modelbridge.get_training_data()
    return derelativize_optimization_config_with_raw_status_quo(
        optimization_config=optimization_config,
        modelbridge=modelbridge,
        observations=observations,
    )


def extract_Y_from_data(
    experiment: Experiment,
    metric_names: list[str],
    data: Data | None = None,
) -> tuple[Tensor, Tensor]:
    r"""Converts the experiment observation data into a tensor.

    NOTE: This requires block design for observations. It will
    error out if any trial is missing data for any of the given
    metrics or if the data is missing the `trial_index`.

    Args:
        experiment: The experiment to extract the data from.
        metric_names: List of metric names to extract data for.
        data: An optional `Data` object to use instead of the
            experiment data. Note that the experiment must have
            a corresponding COMPLETED or EARLY_STOPPED trial for
            each `trial_index` in the `data`.

    Returns:
        A two-element Tuple containing a tensor of observed metrics and a
        tensor of trial_indices.
    """
    df = data.df if data is not None else experiment.lookup_data().df
    if len(df) == 0:
        y = torch.empty(0, len(metric_names), dtype=torch.double)
        indices = torch.empty(0, dtype=torch.long)
        return y, indices

    trials_to_use = []
    data_to_use = df[df["metric_name"].isin(metric_names)]

    for trial_idx, trial_data in data_to_use.groupby("trial_index"):
        trial = experiment.trials[trial_idx]
        if trial.status not in [TrialStatus.COMPLETED, TrialStatus.EARLY_STOPPED]:
            # Skip trials that are not completed or early stopped.
            continue
        trials_to_use.append(trial_idx)
        if trial_data[["metric_name", "arm_name"]].duplicated().any():
            raise UserInputError(
                "Trial data has more than one row per arm, metric pair. "
                f"Got\n\n{trial_data}\n\nfor trial {trial_idx}."
            )
        # We have already ensured that `trial_data` has no metrics not in
        # `metric_names` and that there are no duplicate metrics, so if
        # len(trial_data) < len(metric_names), the only possibility is that
        if len(trial_data) < len(metric_names):
            raise UserInputError(
                f"Trial {trial_idx} is missing data on metrics "
                f"{set(metric_names) - set(trial_data['metric_name'])}."
            )

    keeps = df["trial_index"].isin(trials_to_use)

    if not keeps.any():
        return torch.empty(0, len(metric_names), dtype=torch.double), torch.empty(
            0, dtype=torch.long
        )

    data_as_wide = pd.pivot_table(
        df[keeps],
        index=["trial_index", "arm_name"],
        columns="metric_name",
        values="mean",
    )[metric_names]

    means = torch.tensor(data_as_wide.to_numpy()).to(torch.double)
    trial_indices = torch.tensor(
        data_as_wide.reset_index()["trial_index"].to_numpy(), dtype=torch.long
    )
    return means, trial_indices


def _objective_threshold_from_nadir(
    experiment: Experiment,
    objective: Objective,
    optimization_config: MultiObjectiveOptimizationConfig | None = None,
) -> ObjectiveThreshold:
    """
    Find the worst value observed for each objective and create an ObjectiveThreshold
    with this as the bound.
    """

    logger.info(f"Inferring ObjectiveThreshold for {objective} using nadir point.")

    optimization_config = optimization_config or assert_is_instance(
        experiment.optimization_config,
        MultiObjectiveOptimizationConfig,
    )

    data_df = experiment.fetch_data().df

    mean = data_df[data_df["metric_name"] == objective.metric.name]["mean"]
    bound = max(mean) if objective.minimize else min(mean)
    op = ComparisonOp.LEQ if objective.minimize else ComparisonOp.GEQ

    return ObjectiveThreshold(
        metric=objective.metric, bound=bound, op=op, relative=False
    )


def fill_missing_thresholds_from_nadir(
    experiment: Experiment, optimization_config: OptimizationConfig
) -> list[ObjectiveThreshold]:
    r"""Get the objective thresholds from the optimization config and
    fill the missing thresholds based on the nadir point.

    Args:
        experiment: The experiment, whose data is used to calculate the nadir point.
        optimization_config: Optimization config to get the objective thresholds
            and the objective directions from.

    Returns:
        A list of objective thresholds, one for each objective in
        optimization config.
    """
    objectives = assert_is_instance(
        optimization_config.objective,
        MultiObjective,
    ).objectives
    optimization_config = assert_is_instance(
        optimization_config,
        MultiObjectiveOptimizationConfig,
    )
    provided_thresholds = {
        obj_t.metric.name: obj_t for obj_t in optimization_config.objective_thresholds
    }
    objective_thresholds = [
        (
            provided_thresholds[objective.metric.name]
            if objective.metric.name in provided_thresholds
            else _objective_threshold_from_nadir(
                experiment=experiment,
                objective=objective,
                optimization_config=optimization_config,
            )
        )
        for objective in objectives
    ]
    return objective_thresholds<|MERGE_RESOLUTION|>--- conflicted
+++ resolved
@@ -51,14 +51,8 @@
 )
 from ax.plot.pareto_utils import get_tensor_converter_model
 from ax.utils.common.logger import get_logger
-<<<<<<< HEAD
-from ax.utils.common.typeutils import checked_cast
-from numpy import nan
-from pyre_extensions import none_throws
-=======
 from numpy import nan
 from pyre_extensions import assert_is_instance, none_throws
->>>>>>> 1a43c91d
 from torch import Tensor
 
 logger: Logger = get_logger(__name__)
