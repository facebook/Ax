--- conflicted
+++ resolved
@@ -48,18 +48,10 @@
 from ax.utils.common.constants import Keys
 from ax.utils.common.logger import get_logger
 from ax.utils.common.typeutils import (
-<<<<<<< HEAD
-    checked_cast,
-    checked_cast_optional,
-    checked_cast_to_tuple,
-)
-from pyre_extensions import none_throws
-=======
     assert_is_instance_of_tuple,
     assert_is_instance_optional,
 )
 from pyre_extensions import assert_is_instance, none_throws
->>>>>>> 1a43c91d
 
 DEFAULT_OBJECTIVE_NAME = "objective"
 
