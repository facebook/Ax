#!/usr/bin/env python3
# Copyright (c) Meta Platforms, Inc. and affiliates.
#
# This source code is licensed under the MIT license found in the
# LICENSE file in the root directory of this source tree.

import os

from setuptools import find_packages, setup

PINNED_BOTORCH_VERSION = "0.12.0"

if os.environ.get("ALLOW_BOTORCH_LATEST"):
    # allows a more recent previously installed version of botorch to remain
    # if there is no previously installed version, installs the latest release
    botorch_req = f"botorch>={PINNED_BOTORCH_VERSION}"
else:
    botorch_req = f"botorch=={PINNED_BOTORCH_VERSION}"


REQUIRES = [
    botorch_req,
    "jinja2",  # also a Plotly dep
    "pandas",
    "scipy",
    "scikit-learn",
    "ipywidgets",
    # Needed for compatibility with ipywidgets >= 8.0.0
    "plotly>=5.12.0",
    "pyre-extensions",
    "sympy",
]

# pytest-cov requires pytest >= 3.6
DEV_REQUIRES = [
    "beautifulsoup4",
    "black==24.2.0",
    "flake8",
    "hypothesis",
    "Jinja2",
    "pyfakefs",
    "pytest>=4.6",
    "pytest-cov",
    "sphinx",
    "sphinx-autodoc-typehints",
<<<<<<< HEAD
    "sphinx_rtd_theme",
=======
>>>>>>> 1a43c91d
    "torchvision>=0.5.0",
    "nbconvert",
    "jupyter-client==6.1.12",
    # Replace with `tensorboard >= x.x` once tb cuts a release.
    # https://github.com/tensorflow/tensorboard/issues/6869#issuecomment-2273718763
    "numpy<2.0",
    "lxml",
    "mdformat-myst",
]

MYSQL_REQUIRES = ["SQLAlchemy==1.4.17"]

NOTEBOOK_REQUIRES = ["jupyter"]

UNITTEST_MINIMAL_REQUIRES = [
    "tensorboard",  # For tensorboard unit tests.
    "torchvision",  # For torchvision unit tests.
    "torchx",  # For torchx unit tests.
]

UNITTEST_REQUIRES = (
    DEV_REQUIRES + MYSQL_REQUIRES + NOTEBOOK_REQUIRES + UNITTEST_MINIMAL_REQUIRES
)

TUTORIAL_REQUIRES = UNITTEST_REQUIRES + [
    "ray",  # Required for building RayTune tutorial notebook.
    "tabulate",  # Required for building RayTune tutorial notebook.
    "pyarrow",  # Required for building RayTune tutorial notebook.
    "tensorboardX",  # Required for building RayTune tutorial notebook.
    "matplotlib",  # Required for building Multi-objective tutorial notebook.
    "pyro-ppl",  # Required for to call run_inference.
    "pytorch-lightning",  # For the early stopping tutorial.
    "papermill",  # For executing the tutorials.
    "submitit",  # Required for building the SubmitIt notebook.
    "mdformat",
]


def local_version(version):
    """
    Patch in a version that can be uploaded to test PyPI
    """
    return ""


def setup_package() -> None:
    """Used for installing the Ax package."""

    with open("README.md") as fh:
        long_description = fh.read()

    setup(
        name="ax-platform",
        description="Adaptive Experimentation",
        author="Facebook, Inc.",
        license="MIT",
        url="https://github.com/facebook/Ax",
        keywords=["Experimentation", "Optimization"],
        classifiers=[
            "Development Status :: 4 - Beta",
            "Operating System :: POSIX :: Linux",
            "Operating System :: MacOS :: MacOS X",
            "Programming Language :: Python :: 3",
        ],
        long_description=long_description,
        long_description_content_type="text/markdown",
        python_requires=">=3.10",
        install_requires=REQUIRES,
        packages=find_packages(),
        package_data={
            # include all js, css, and html files in the package
            "": ["*.js", "*.css", "*.html"]
        },
        extras_require={
            "dev": DEV_REQUIRES,
            "mysql": MYSQL_REQUIRES,
            "notebook": NOTEBOOK_REQUIRES,
            "unittest": UNITTEST_REQUIRES,
            "unittest_minimal": UNITTEST_MINIMAL_REQUIRES,
            "tutorial": TUTORIAL_REQUIRES,
        },
        use_scm_version={
            "write_to": "ax/version.py",
            "local_scheme": local_version,
        },
        setup_requires=["setuptools_scm"],
    )


if __name__ == "__main__":
    setup_package()<|MERGE_RESOLUTION|>--- conflicted
+++ resolved
@@ -43,10 +43,7 @@
     "pytest-cov",
     "sphinx",
     "sphinx-autodoc-typehints",
-<<<<<<< HEAD
     "sphinx_rtd_theme",
-=======
->>>>>>> 1a43c91d
     "torchvision>=0.5.0",
     "nbconvert",
     "jupyter-client==6.1.12",
