--- conflicted
+++ resolved
@@ -14,11 +14,7 @@
     config = open(config_file).read()
 
     if base_url is not None:
-<<<<<<< HEAD
-        config = re.sub("baseUrl = '/ax/';", "baseUrl = '/ax/{}';".format(base_url), config)
-=======
-        config = re.sub("baseUrl = '/';", f"baseUrl = '{base_url}';", config)
->>>>>>> f0ac9202
+        config = re.sub("baseUrl = '/ax/';", f"baseUrl = '/ax/{base_url}';", config)
     if disable_algolia is True:
         config = re.sub(
             "const includeAlgolia = true;", "const includeAlgolia = false;", config
